--- conflicted
+++ resolved
@@ -4,11 +4,7 @@
 
 [project]
 name = "universal-mcp"
-<<<<<<< HEAD
-version = "0.1.24-rc13"
-=======
 version = "0.1.24-rc14"
->>>>>>> c46a21ff
 description = "Universal MCP acts as a middle ware for your API applications. It can store your credentials, authorize, enable disable apps on the fly and much more."
 readme = "README.md"
 authors = [
