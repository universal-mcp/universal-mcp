--- conflicted
+++ resolved
@@ -15,11 +15,8 @@
     "pyyaml>=6.0.2",
     "typer>=0.15.2",
     "markitdown[all]>=0.1.1",
-<<<<<<< HEAD
     "keyring>=25.6.0",
-=======
     "litellm>=1.30.7",
->>>>>>> c9a9d95c
 ]
 
 [project.optional-dependencies]
@@ -45,8 +42,6 @@
 [build-system]
 requires = ["hatchling"]
 build-backend = "hatchling.build"
-
-<<<<<<< HEAD
 
 [tool.ruff]
 # Exclude a variety of commonly ignored directories.
@@ -139,8 +134,7 @@
 # This only has an effect when the `docstring-code-format` setting is
 # enabled.
 docstring-code-line-length = "dynamic"
-=======
+
 [tool.pytest.ini_options]
 asyncio_mode = "strict"
-asyncio_default_fixture_loop_scope = "function"
->>>>>>> c9a9d95c
+asyncio_default_fixture_loop_scope = "function"