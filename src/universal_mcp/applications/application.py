from abc import ABC, abstractmethod
from collections.abc import Callable
from typing import Any

import httpx
from gql import Client as GraphQLClient
from gql import gql
from gql.transport.requests import RequestsHTTPTransport
from graphql import DocumentNode
from loguru import logger

from universal_mcp.analytics import analytics
from universal_mcp.integrations import Integration


class BaseApplication(ABC):
    """
    Base class for all applications in the Universal MCP system.

    This abstract base class defines the common interface and functionality
    that all applications must implement. It provides basic initialization
    and credential management capabilities.

    Attributes:
        name (str): The name of the application
        _credentials (Optional[Dict[str, Any]]): Cached credentials for the application
    """

    def __init__(self, name: str, **kwargs: Any) -> None:
        """
        Initialize the base application.

        Args:
            name: The name of the application
            **kwargs: Additional keyword arguments passed to the application
        """
        self.name = name
        logger.debug(f"Initializing Application '{name}' with kwargs: {kwargs}")
        analytics.track_app_loaded(name)  # Track app loading

    @abstractmethod
    def list_tools(self) -> list[Callable]:
        """
        List all available tools for the application.

        Returns:
            List[Any]: A list of tools available in the application
        """
        pass


class APIApplication(BaseApplication):
    """
    Application that uses HTTP APIs to interact with external services.

    This class provides a base implementation for applications that communicate
    with external services via HTTP APIs. It handles authentication, request
    management, and response processing.

    Attributes:
        name (str): The name of the application
        integration (Optional[Integration]): The integration configuration
        default_timeout (int): Default timeout for HTTP requests in seconds
        base_url (str): Base URL for API requests
    """

    def __init__(
        self,
        name: str,
        integration: Integration | None = None,
        client: httpx.Client | None = None,
        **kwargs: Any,
    ) -> None:
        """
        Initialize the API application.

        Args:
            name: The name of the application
            integration: Optional integration configuration
            **kwargs: Additional keyword arguments
        """
        super().__init__(name, **kwargs)
        self.default_timeout: int = 180
        self.integration: Integration | None = integration
        logger.debug(f"Initializing APIApplication '{name}' with integration: {integration}")
        self._client: httpx.Client | None = client
        self.base_url: str = ""

    def _get_headers(self) -> dict[str, str]:
        """
        Get the headers for API requests.

        This method constructs the appropriate headers based on the available
        credentials. It supports various authentication methods including
        direct headers, API keys, and access tokens.

        Returns:
            Dict[str, str]: Headers to be used in API requests
        """
        if not self.integration:
            logger.debug("No integration configured, returning empty headers")
            return {}
        credentials = self.integration.get_credentials()
        logger.debug("Got credentials for integration")

        # Check if direct headers are provided
        headers = credentials.get("headers")
        if headers:
            logger.debug("Using direct headers from credentials")
            return headers

        # Check if api key is provided
        api_key = credentials.get("api_key") or credentials.get("API_KEY") or credentials.get("apiKey")
        if api_key:
            logger.debug("Using API key from credentials")
            return {
                "Authorization": f"Bearer {api_key}",
                "Content-Type": "application/json",
            }

        # Check if access token is provided
        access_token = credentials.get("access_token")
        if access_token:
            logger.debug("Using access token from credentials")
            return {
                "Authorization": f"Bearer {access_token}",
                "Content-Type": "application/json",
            }
        logger.debug("No authentication found in credentials, returning empty headers")
        return {}

    @property
    def client(self) -> httpx.Client:
        """
        Get the HTTP client instance.

        This property ensures that the HTTP client is properly initialized
        with the correct base URL and headers.

        Returns:
            httpx.Client: The initialized HTTP client
        """
        if not self._client:
            headers = self._get_headers()
            self._client = httpx.Client(
                base_url=self.base_url,
                headers=headers,
                timeout=self.default_timeout,
            )
        return self._client

    def _get(self, url: str, params: dict[str, Any] | None = None) -> httpx.Response:
        """
        Make a GET request to the specified URL.

        Args:
            url: The URL to send the request to
            params: Optional query parameters

        Returns:
            httpx.Response: The response from the server

        Raises:
            httpx.HTTPError: If the request fails
        """
        logger.debug(f"Making GET request to {url} with params: {params}")
        response = self.client.get(url, params=params)
        response.raise_for_status()
        logger.debug(f"GET request successful with status code: {response.status_code}")
        return response

<<<<<<< HEAD
    def _post(
        self, url: str, data: Any, params: dict[str, Any] | None = None, content_type: str = "application/json", files: dict[str, Any] | None = None
    ) -> httpx.Response:
=======
    def _post(self, url: str, data: dict[str, Any], params: dict[str, Any] | None = None) -> httpx.Response:
>>>>>>> e77439d0
        """
        Make a POST request to the specified URL.

        Args:
            url: The URL to send the request to
            data: The data to send. For 'application/json', this is JSON-serializable.
                  For 'application/x-www-form-urlencoded' or 'multipart/form-data', this is a dict of form fields.
                  For other content types, this is raw bytes or string.
            params: Optional query parameters
            content_type: The Content-Type of the request body.
                         Examples: 'application/json', 'application/x-www-form-urlencoded',
                                   'multipart/form-data', 'application/octet-stream', 'text/plain'.
            files: Optional dictionary of files to upload for 'multipart/form-data'.
                   Example: {'file_field_name': ('filename.txt', open('file.txt', 'rb'), 'text/plain')}

        Returns:
            httpx.Response: The response from the server

        Raises:
            httpx.HTTPError: If the request fails
        """
<<<<<<< HEAD
        logger.debug(
            f"Making POST request to {url} with params: {params}, data type: {type(data)}, content_type={content_type}, files: {'yes' if files else 'no'}"
=======
        logger.debug(f"Making POST request to {url} with params: {params} and data: {data}")
        response = httpx.post(
            url,
            headers=self._get_headers(),
            json=data,
            params=params,
>>>>>>> e77439d0
        )
        headers = self._get_headers().copy()
        # if files are provided or if data is to be multipart encoded.
        if content_type != 'multipart/form-data':
            headers["Content-Type"] = content_type

        if content_type == "multipart/form-data":
            response = self.client.post(
                url,
                headers=headers,
                data=data,    # For regular form fields
                files=files,  # For file parts
                params=params,
            )
        elif content_type == "application/x-www-form-urlencoded":
            response = self.client.post(
                url,
                headers=headers,
                data=data,  
                params=params,
            )
        elif content_type == "application/json":
            response = self.client.post(
                url,
                headers=headers,
                json=data,  
                params=params,
            )
        else:  # Handles 'application/octet-stream', 'text/plain', 'image/jpeg', etc.
            response = self.client.post(
                url,
                headers=headers,
                content=data,  # Expect data to be bytes or str
                params=params,
            )
        response.raise_for_status()
        logger.debug(f"POST request successful with status code: {response.status_code}")
        return response

<<<<<<< HEAD
    def _put(
        self, url: str, data: Any, params: dict[str, Any] | None = None, content_type: str = "application/json", files: dict[str, Any] | None = None
    ) -> httpx.Response:
=======
    def _put(self, url: str, data: dict[str, Any], params: dict[str, Any] | None = None) -> httpx.Response:
>>>>>>> e77439d0
        """
        Make a PUT request to the specified URL.

        Args:
            url: The URL to send the request to
            data: The data to send. For 'application/json', this is JSON-serializable.
                  For 'application/x-www-form-urlencoded' or 'multipart/form-data', this is a dict of form fields.
                  For other content types, this is raw bytes or string.
            params: Optional query parameters
            content_type: The Content-Type of the request body.
                         Examples: 'application/json', 'application/x-www-form-urlencoded',
                                   'multipart/form-data', 'application/octet-stream', 'text/plain'.
            files: Optional dictionary of files to upload for 'multipart/form-data'.
                   Example: {'file_field_name': ('filename.txt', open('file.txt', 'rb'), 'text/plain')}

        Returns:
            httpx.Response: The response from the server

        Raises:
            httpx.HTTPError: If the request fails
        """
<<<<<<< HEAD
        logger.debug(
            f"Making PUT request to {url} with params: {params}, data type: {type(data)}, content_type={content_type}, files: {'yes' if files else 'no'}"
=======
        logger.debug(f"Making PUT request to {url} with params: {params} and data: {data}")
        response = self.client.put(
            url,
            json=data,
            params=params,
>>>>>>> e77439d0
        )
        headers = self._get_headers().copy()
        # For multipart/form-data, httpx handles the Content-Type header (with boundary)
        # if files are provided or if data is to be multipart encoded.
        # It's generally safer to let httpx set it for this content type.
        # For other content types, we set it explicitly.
        if content_type != 'multipart/form-data':
            headers["Content-Type"] = content_type
            
        if content_type == "multipart/form-data":
            response = self.client.put(
                url,
                headers=headers, 
                data=data,    # For regular form fields
                files=files,  # For file parts
                params=params,
            )
        elif content_type == "application/x-www-form-urlencoded":
            response = self.client.put(
                url,
                headers=headers,
                data=data,  
                params=params,
            )
        elif content_type == "application/json":
            response = self.client.put(
                url,
                headers=headers,
                json=data,  
                params=params,
            )
        else:  # Handles 'application/octet-stream', 'text/plain', 'image/jpeg', etc.
            response = self.client.put(
                url,
                headers=headers,
                content=data,  # Expect data to be bytes or str
                params=params,
            )
        response.raise_for_status()
        logger.debug(f"PUT request successful with status code: {response.status_code}")
        return response

    def _delete(self, url: str, params: dict[str, Any] | None = None) -> httpx.Response:
        """
        Make a DELETE request to the specified URL.

        Args:
            url: The URL to send the request to
            params: Optional query parameters

        Returns:
            httpx.Response: The response from the server

        Raises:
            httpx.HTTPError: If the request fails
        """
        logger.debug(f"Making DELETE request to {url} with params: {params}")
        response = self.client.delete(url, params=params, timeout=self.default_timeout)
        response.raise_for_status()
        logger.debug(f"DELETE request successful with status code: {response.status_code}")
        return response

    def _patch(self, url: str, data: dict[str, Any], params: dict[str, Any] | None = None) -> httpx.Response:
        """
        Make a PATCH request to the specified URL.

        Args:
            url: The URL to send the request to
            data: The data to send in the request body
            params: Optional query parameters

        Returns:
            httpx.Response: The response from the server

        Raises:
            httpx.HTTPError: If the request fails
        """
        logger.debug(f"Making PATCH request to {url} with params: {params} and data: {data}")
        response = self.client.patch(
            url,
            json=data,
            params=params,
        )
        response.raise_for_status()
        logger.debug(f"PATCH request successful with status code: {response.status_code}")
        return response


class GraphQLApplication(BaseApplication):
    """
    Application that uses GraphQL to interact with external services.

    This class provides a base implementation for applications that communicate
    with external services via GraphQL. It handles authentication, query execution,
    and response processing.

    Attributes:
        name (str): The name of the application
        base_url (str): Base URL for GraphQL endpoint
        integration (Optional[Integration]): The integration configuration
    """

    def __init__(
        self,
        name: str,
        base_url: str,
        integration: Integration | None = None,
        client: GraphQLClient | None = None,
        **kwargs: Any,
    ) -> None:
        """
        Initialize the GraphQL application.

        Args:
            name: The name of the application
            base_url: The base URL for the GraphQL endpoint
            integration: Optional integration configuration
            **kwargs: Additional keyword arguments
        """
        super().__init__(name, **kwargs)
        self.base_url = base_url
        self.integration = integration
        logger.debug(f"Initializing Application '{name}' with kwargs: {kwargs}")
        self._client: GraphQLClient | None = client

    def _get_headers(self) -> dict[str, str]:
        """
        Get the headers for GraphQL requests.

        This method constructs the appropriate headers based on the available
        credentials. It supports various authentication methods including
        direct headers, API keys, and access tokens.

        Returns:
            Dict[str, str]: Headers to be used in GraphQL requests
        """
        if not self.integration:
            logger.debug("No integration configured, returning empty headers")
            return {}
        credentials = self.integration.get_credentials()
        logger.debug(f"Got credentials for integration: {credentials.keys()}")

        # Check if direct headers are provided
        headers = credentials.get("headers")
        if headers:
            logger.debug("Using direct headers from credentials")
            return headers

        # Check if api key is provided
        api_key = credentials.get("api_key") or credentials.get("API_KEY") or credentials.get("apiKey")
        if api_key:
            logger.debug("Using API key from credentials")
            return {
                "Authorization": f"Bearer {api_key}",
            }

        # Check if access token is provided
        access_token = credentials.get("access_token")
        if access_token:
            logger.debug("Using access token from credentials")
            return {
                "Authorization": f"Bearer {access_token}",
            }
        logger.debug("No authentication found in credentials, returning empty headers")
        return {}

    @property
    def client(self) -> GraphQLClient:
        """
        Get the GraphQL client instance.

        This property ensures that the GraphQL client is properly initialized
        with the correct transport and headers.

        Returns:
            Client: The initialized GraphQL client
        """
        if not self._client:
            headers = self._get_headers()
            transport = RequestsHTTPTransport(url=self.base_url, headers=headers)
            self._client = GraphQLClient(transport=transport, fetch_schema_from_transport=True)
        return self._client

    def mutate(
        self,
        mutation: str | DocumentNode,
        variables: dict[str, Any] | None = None,
    ) -> dict[str, Any]:
        """
        Execute a GraphQL mutation.

        Args:
            mutation: The GraphQL mutation string or DocumentNode
            variables: Optional variables for the mutation

        Returns:
            Dict[str, Any]: The result of the mutation

        Raises:
            Exception: If the mutation execution fails
        """
        if isinstance(mutation, str):
            mutation = gql(mutation)
        return self.client.execute(mutation, variable_values=variables)

    def query(
        self,
        query: str | DocumentNode,
        variables: dict[str, Any] | None = None,
    ) -> dict[str, Any]:
        """
        Execute a GraphQL query.

        Args:
            query: The GraphQL query string or DocumentNode
            variables: Optional variables for the query

        Returns:
            Dict[str, Any]: The result of the query

        Raises:
            Exception: If the query execution fails
        """
        if isinstance(query, str):
            query = gql(query)
        return self.client.execute(query, variable_values=variables)<|MERGE_RESOLUTION|>--- conflicted
+++ resolved
@@ -169,13 +169,9 @@
         logger.debug(f"GET request successful with status code: {response.status_code}")
         return response
 
-<<<<<<< HEAD
     def _post(
         self, url: str, data: Any, params: dict[str, Any] | None = None, content_type: str = "application/json", files: dict[str, Any] | None = None
     ) -> httpx.Response:
-=======
-    def _post(self, url: str, data: dict[str, Any], params: dict[str, Any] | None = None) -> httpx.Response:
->>>>>>> e77439d0
         """
         Make a POST request to the specified URL.
 
@@ -197,17 +193,8 @@
         Raises:
             httpx.HTTPError: If the request fails
         """
-<<<<<<< HEAD
         logger.debug(
             f"Making POST request to {url} with params: {params}, data type: {type(data)}, content_type={content_type}, files: {'yes' if files else 'no'}"
-=======
-        logger.debug(f"Making POST request to {url} with params: {params} and data: {data}")
-        response = httpx.post(
-            url,
-            headers=self._get_headers(),
-            json=data,
-            params=params,
->>>>>>> e77439d0
         )
         headers = self._get_headers().copy()
         # if files are provided or if data is to be multipart encoded.
@@ -247,13 +234,9 @@
         logger.debug(f"POST request successful with status code: {response.status_code}")
         return response
 
-<<<<<<< HEAD
     def _put(
         self, url: str, data: Any, params: dict[str, Any] | None = None, content_type: str = "application/json", files: dict[str, Any] | None = None
     ) -> httpx.Response:
-=======
-    def _put(self, url: str, data: dict[str, Any], params: dict[str, Any] | None = None) -> httpx.Response:
->>>>>>> e77439d0
         """
         Make a PUT request to the specified URL.
 
@@ -275,16 +258,8 @@
         Raises:
             httpx.HTTPError: If the request fails
         """
-<<<<<<< HEAD
         logger.debug(
             f"Making PUT request to {url} with params: {params}, data type: {type(data)}, content_type={content_type}, files: {'yes' if files else 'no'}"
-=======
-        logger.debug(f"Making PUT request to {url} with params: {params} and data: {data}")
-        response = self.client.put(
-            url,
-            json=data,
-            params=params,
->>>>>>> e77439d0
         )
         headers = self._get_headers().copy()
         # For multipart/form-data, httpx handles the Content-Type header (with boundary)
