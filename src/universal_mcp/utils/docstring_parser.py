--- conflicted
+++ resolved
@@ -45,11 +45,6 @@
     current_arg_type_str: str | None = None
 
     key_pattern = re.compile(r"^\s*([\w\.]+)\s*(?:\((.*?)\))?:\s*(.*)")
-
-<<<<<<< HEAD
-    key_pattern = re.compile(r"^\s*([\w\.]+)\s*(?:\(.*\))?:\s*(.*)")
-=======
->>>>>>> f54b7d38
 
     def finalize_current_item():
         nonlocal returns, tags, args, raises, current_arg_type_str
@@ -89,18 +84,21 @@
             parts = re.split(r"[:\s]+", line.strip(), maxsplit=1)
             if len(parts) > 1:
                 header_content = parts[1].strip()
-        elif stripped_lower.startswith(("tags",)): # Match "tags" without colon for header content
+        elif stripped_lower.startswith(("tags",)):  # Match "tags" without colon for header content
             section_type = "tags"
             parts = re.split(r"[:\s]+", line.strip(), maxsplit=1)
             if len(parts) > 1:
                 header_content = parts[1].strip()
-<<<<<<< HEAD
-
-=======
->>>>>>> f54b7d38
         elif stripped_lower.endswith(":") and stripped_lower[:-1] in (
-            "attributes", "see also", "example", "examples",
-            "notes", "todo", "fixme", "warning", "warnings",
+            "attributes",
+            "see also",
+            "example",
+            "examples",
+            "notes",
+            "todo",
+            "fixme",
+            "warning",
+            "warnings",
         ):
             section_type = "other"
         return section_type is not None, section_type, header_content
@@ -118,15 +116,8 @@
                 in_summary = False
                 summary = " ".join(summary_lines).strip()
                 summary_lines = []
-<<<<<<< HEAD
-
                 if not stripped_line:
                     continue
-
-=======
-                if not stripped_line:
-                    continue
->>>>>>> f54b7d38
             else:
                 summary_lines.append(stripped_line)
                 continue
@@ -143,30 +134,15 @@
                 current_section in ["returns", "tags", "other"]
                 and current_desc_lines
                 and original_indentation == 0
-                and stripped_line # Ensure it's not an empty unindented line (handled by rule 2)
+                and stripped_line  # Ensure it's not an empty unindented line (handled by rule 2)
             )
         ):
             should_finalize_previous = True
-<<<<<<< HEAD
-        elif current_section in ["args", "raises"] and current_key is not None or current_section in ["returns", "tags", "other"] and current_desc_lines:
-            pass 
-
-        if should_finalize_previous:
-            finalize_current_item()
-            if is_new_section_header or (
-                current_section in ["args", "raises"]
-                and current_key is not None
-                and not key_pattern.match(line)
-                and (not stripped_line or original_indentation == 0)
-            ):
-                current_key = None
-=======
 
         if should_finalize_previous:
             finalize_current_item()
             current_key = None
             current_arg_type_str = None
->>>>>>> f54b7d38
             current_desc_lines = []
 
         if is_new_section_header:
@@ -182,26 +158,14 @@
             match = key_pattern.match(line)
             if match:
                 current_key = match.group(1)
-<<<<<<< HEAD
-                current_desc_lines = [match.group(2).strip()]
-            elif current_key is not None:
-                current_desc_lines.append(stripped_line)
-
-        elif current_section in ["returns", "tags", "other"]:
-            current_desc_lines.append(stripped_line)
-
-    finalize_current_item()
-
-=======
                 current_arg_type_str = match.group(2).strip() if match.group(2) else None
-                current_desc_lines = [match.group(3).strip()] # Start new description
-            elif current_key is not None: # Continuation line for an existing key
+                current_desc_lines = [match.group(3).strip()]  # Start new description
+            elif current_key is not None:  # Continuation line for an existing key
                 current_desc_lines.append(stripped_line)
         elif current_section in ["returns", "tags", "other"]:
             current_desc_lines.append(stripped_line)
 
-    finalize_current_item() # Finalize any pending item at the end of the docstring
->>>>>>> f54b7d38
+    finalize_current_item()  # Finalize any pending item at the end of the docstring
     if in_summary:
         summary = " ".join(summary_lines).strip()
 
@@ -213,6 +177,7 @@
         "tags": tags,
     }
 
+
 docstring_example = """
 Creates a new product in the CRM product library to manage the collection of goods and services offered by the company.
 
