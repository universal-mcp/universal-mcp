--- conflicted
+++ resolved
@@ -7,13 +7,9 @@
 import ast
 import json
 import os
-<<<<<<< HEAD
 import sys
 import textwrap
 import traceback
-=======
-import re
->>>>>>> bdc846b4
 
 import litellm
 from pydantic import BaseModel, Field
@@ -238,31 +234,6 @@
 
         response_text = response.choices[0].message.content
 
-<<<<<<< HEAD
-        import json
-        import re
-
-        json_match = re.search(r"({.*})", response_text.replace("\n", " "), re.DOTALL | re.IGNORECASE)
-        if json_match:
-            json_str = json_match.group(1)
-            parsed_data = json.loads(json_str)
-        else:
-            try:
-                cleaned_text = response_text.strip()
-                if cleaned_text.startswith("```json"):
-                    cleaned_text = cleaned_text[7:].strip()
-                if cleaned_text.endswith("```"):
-                    cleaned_text = cleaned_text[:-3].strip()
-
-                parsed_data = json.loads(cleaned_text)
-            except json.JSONDecodeError:
-                 print(f"Warning: Could not find or parse JSON from LLM response:\n{response_text}", file=sys.stderr)
-                 parsed_data = {}
-
-        model_args = parsed_data.get("args")
-        if not model_args:
-             parsed_data["args"] = {"None": "This function takes no arguments"}
-=======
         
         try:
             parsed_data = extract_json_from_text(response_text)
@@ -275,11 +246,9 @@
                 args={"None": "This function takes no arguments"},
                 returns="Unknown return value"
             )
-
-        # Ensure args is never empty
-        if not parsed_data.get("args"):
-            parsed_data["args"] = {"None": "This function takes no arguments"}
->>>>>>> bdc846b4
+        model_args = parsed_data.get("args")
+        if not model_args:
+             parsed_data["args"] = {"None": "This function takes no arguments"}
 
         return DocstringOutput(
             summary=parsed_data.get("summary", "No documentation available"),
@@ -486,12 +455,8 @@
         
         return function_code
 
-<<<<<<< HEAD
-def process_file(file_path: str, model: str = "openai/gpt-4o") -> int:
-=======
 
 def process_file(file_path: str, model: str = "perplexity/sonar-pro") -> int:
->>>>>>> bdc846b4
     """
     Process a Python file and add docstrings to all functions in it.
 
