# {{ name }} MCP Server

An MCP Server for the {{ name }} API.

## 🛠️ Tool List

This is automatically generated from OpenAPI schema for the {{ name }} API.

{% if tools %}
| Tool | Description |
|------|-------------|
{%- for tool_name, tool_desc in tools %}
| `{{ tool_name }}` | {{ tool_desc }} |
{%- endfor %}
{% else %}
No tools with documentation were found in this API client.
<<<<<<< HEAD
{% endif %}

## 📁 Project Structure

The generated project has a standard layout:
```
.
├── src/                  # Source code directory
│   └── universal_mcp_{{ name.lower() }}/
│       ├── __init__.py
│       └── mcp.py        # Server is launched here
│       └── app.py        # Application tools are defined here
├── tests/                # Directory for project tests
├── .env                  # Environment variables (for local development)
├── pyproject.toml        # Project dependencies managed by uv
├── README.md             # This file
```

## 📝 License

This project is licensed under the MIT License.

---

_This project was generated using **MCP CLI** — Happy coding! 🚀_
=======
{% endif %}
>>>>>>> 4e24039c
<|MERGE_RESOLUTION|>--- conflicted
+++ resolved
@@ -14,7 +14,6 @@
 {%- endfor %}
 {% else %}
 No tools with documentation were found in this API client.
-<<<<<<< HEAD
 {% endif %}
 
 ## 📁 Project Structure
@@ -40,6 +39,14 @@
 ---
 
 _This project was generated using **MCP CLI** — Happy coding! 🚀_
-=======
-{% endif %}
->>>>>>> 4e24039c
+
+## Usage
+
+- Login to AgentR
+- Follow the quickstart guide to setup MCP Server for your client
+- Visit Apps Store and enable the {{ name }} app
+- Restart the MCP Server
+
+### Local Development
+
+- Follow the README to test with the local MCP Server 