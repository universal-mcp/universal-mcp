version = 1
revision = 1
requires-python = ">=3.11"
resolution-markers = [
    "python_full_version >= '3.13'",
    "python_full_version >= '3.12.4' and python_full_version < '3.13'",
    "python_full_version >= '3.12' and python_full_version < '3.12.4'",
    "python_full_version < '3.12'",
]

[[package]]
name = "aiohappyeyeballs"
version = "2.6.1"
source = { registry = "https://pypi.org/simple" }
sdist = { url = "https://files.pythonhosted.org/packages/26/30/f84a107a9c4331c14b2b586036f40965c128aa4fee4dda5d3d51cb14ad54/aiohappyeyeballs-2.6.1.tar.gz", hash = "sha256:c3f9d0113123803ccadfdf3f0faa505bc78e6a72d1cc4806cbd719826e943558", size = 22760 }
wheels = [
    { url = "https://files.pythonhosted.org/packages/0f/15/5bf3b99495fb160b63f95972b81750f18f7f4e02ad051373b669d17d44f2/aiohappyeyeballs-2.6.1-py3-none-any.whl", hash = "sha256:f349ba8f4b75cb25c99c5c2d84e997e485204d2902a9597802b0371f09331fb8", size = 15265 },
]

[[package]]
name = "aiohttp"
version = "3.11.16"
source = { registry = "https://pypi.org/simple" }
dependencies = [
    { name = "aiohappyeyeballs" },
    { name = "aiosignal" },
    { name = "attrs" },
    { name = "frozenlist" },
    { name = "multidict" },
    { name = "propcache" },
    { name = "yarl" },
]
sdist = { url = "https://files.pythonhosted.org/packages/f1/d9/1c4721d143e14af753f2bf5e3b681883e1f24b592c0482df6fa6e33597fa/aiohttp-3.11.16.tar.gz", hash = "sha256:16f8a2c9538c14a557b4d309ed4d0a7c60f0253e8ed7b6c9a2859a7582f8b1b8", size = 7676826 }
wheels = [
    { url = "https://files.pythonhosted.org/packages/b1/98/be30539cd84260d9f3ea1936d50445e25aa6029a4cb9707f3b64cfd710f7/aiohttp-3.11.16-cp311-cp311-macosx_10_9_universal2.whl", hash = "sha256:8cb0688a8d81c63d716e867d59a9ccc389e97ac7037ebef904c2b89334407180", size = 708664 },
    { url = "https://files.pythonhosted.org/packages/e6/27/d51116ce18bdfdea7a2244b55ad38d7b01a4298af55765eed7e8431f013d/aiohttp-3.11.16-cp311-cp311-macosx_10_9_x86_64.whl", hash = "sha256:0ad1fb47da60ae1ddfb316f0ff16d1f3b8e844d1a1e154641928ea0583d486ed", size = 468953 },
    { url = "https://files.pythonhosted.org/packages/34/23/eedf80ec42865ea5355b46265a2433134138eff9a4fea17e1348530fa4ae/aiohttp-3.11.16-cp311-cp311-macosx_11_0_arm64.whl", hash = "sha256:df7db76400bf46ec6a0a73192b14c8295bdb9812053f4fe53f4e789f3ea66bbb", size = 456065 },
    { url = "https://files.pythonhosted.org/packages/36/23/4a5b1ef6cff994936bf96d981dd817b487d9db755457a0d1c2939920d620/aiohttp-3.11.16-cp311-cp311-manylinux_2_17_aarch64.manylinux2014_aarch64.whl", hash = "sha256:cc3a145479a76ad0ed646434d09216d33d08eef0d8c9a11f5ae5cdc37caa3540", size = 1687976 },
    { url = "https://files.pythonhosted.org/packages/d0/5d/c7474b4c3069bb35276d54c82997dff4f7575e4b73f0a7b1b08a39ece1eb/aiohttp-3.11.16-cp311-cp311-manylinux_2_17_ppc64le.manylinux2014_ppc64le.whl", hash = "sha256:d007aa39a52d62373bd23428ba4a2546eed0e7643d7bf2e41ddcefd54519842c", size = 1752711 },
    { url = "https://files.pythonhosted.org/packages/64/4c/ee416987b6729558f2eb1b727c60196580aafdb141e83bd78bb031d1c000/aiohttp-3.11.16-cp311-cp311-manylinux_2_17_s390x.manylinux2014_s390x.whl", hash = "sha256:f6ddd90d9fb4b501c97a4458f1c1720e42432c26cb76d28177c5b5ad4e332601", size = 1791305 },
    { url = "https://files.pythonhosted.org/packages/58/28/3e1e1884070b95f1f69c473a1995852a6f8516670bb1c29d6cb2dbb73e1c/aiohttp-3.11.16-cp311-cp311-manylinux_2_17_x86_64.manylinux2014_x86_64.whl", hash = "sha256:0a2f451849e6b39e5c226803dcacfa9c7133e9825dcefd2f4e837a2ec5a3bb98", size = 1674499 },
    { url = "https://files.pythonhosted.org/packages/ad/55/a032b32fa80a662d25d9eb170ed1e2c2be239304ca114ec66c89dc40f37f/aiohttp-3.11.16-cp311-cp311-manylinux_2_5_i686.manylinux1_i686.manylinux_2_17_i686.manylinux2014_i686.whl", hash = "sha256:8df6612df74409080575dca38a5237282865408016e65636a76a2eb9348c2567", size = 1622313 },
    { url = "https://files.pythonhosted.org/packages/b1/df/ca775605f72abbda4e4746e793c408c84373ca2c6ce7a106a09f853f1e89/aiohttp-3.11.16-cp311-cp311-musllinux_1_2_aarch64.whl", hash = "sha256:78e6e23b954644737e385befa0deb20233e2dfddf95dd11e9db752bdd2a294d3", size = 1658274 },
    { url = "https://files.pythonhosted.org/packages/cc/6c/21c45b66124df5b4b0ab638271ecd8c6402b702977120cb4d5be6408e15d/aiohttp-3.11.16-cp311-cp311-musllinux_1_2_armv7l.whl", hash = "sha256:696ef00e8a1f0cec5e30640e64eca75d8e777933d1438f4facc9c0cdf288a810", size = 1666704 },
    { url = "https://files.pythonhosted.org/packages/1d/e2/7d92adc03e3458edd18a21da2575ab84e58f16b1672ae98529e4eeee45ab/aiohttp-3.11.16-cp311-cp311-musllinux_1_2_i686.whl", hash = "sha256:e3538bc9fe1b902bef51372462e3d7c96fce2b566642512138a480b7adc9d508", size = 1652815 },
    { url = "https://files.pythonhosted.org/packages/3a/52/7549573cd654ad651e3c5786ec3946d8f0ee379023e22deb503ff856b16c/aiohttp-3.11.16-cp311-cp311-musllinux_1_2_ppc64le.whl", hash = "sha256:3ab3367bb7f61ad18793fea2ef71f2d181c528c87948638366bf1de26e239183", size = 1735669 },
    { url = "https://files.pythonhosted.org/packages/d5/54/dcd24a23c7a5a2922123e07a296a5f79ea87ce605f531be068415c326de6/aiohttp-3.11.16-cp311-cp311-musllinux_1_2_s390x.whl", hash = "sha256:56a3443aca82abda0e07be2e1ecb76a050714faf2be84256dae291182ba59049", size = 1760422 },
    { url = "https://files.pythonhosted.org/packages/a7/53/87327fe982fa310944e1450e97bf7b2a28015263771931372a1dfe682c58/aiohttp-3.11.16-cp311-cp311-musllinux_1_2_x86_64.whl", hash = "sha256:61c721764e41af907c9d16b6daa05a458f066015abd35923051be8705108ed17", size = 1694457 },
    { url = "https://files.pythonhosted.org/packages/ce/6d/c5ccf41059267bcf89853d3db9d8d217dacf0a04f4086cb6bf278323011f/aiohttp-3.11.16-cp311-cp311-win32.whl", hash = "sha256:3e061b09f6fa42997cf627307f220315e313ece74907d35776ec4373ed718b86", size = 416817 },
    { url = "https://files.pythonhosted.org/packages/e7/dd/01f6fe028e054ef4f909c9d63e3a2399e77021bb2e1bb51d56ca8b543989/aiohttp-3.11.16-cp311-cp311-win_amd64.whl", hash = "sha256:745f1ed5e2c687baefc3c5e7b4304e91bf3e2f32834d07baaee243e349624b24", size = 442986 },
    { url = "https://files.pythonhosted.org/packages/db/38/100d01cbc60553743baf0fba658cb125f8ad674a8a771f765cdc155a890d/aiohttp-3.11.16-cp312-cp312-macosx_10_13_universal2.whl", hash = "sha256:911a6e91d08bb2c72938bc17f0a2d97864c531536b7832abee6429d5296e5b27", size = 704881 },
    { url = "https://files.pythonhosted.org/packages/21/ed/b4102bb6245e36591209e29f03fe87e7956e54cb604ee12e20f7eb47f994/aiohttp-3.11.16-cp312-cp312-macosx_10_13_x86_64.whl", hash = "sha256:6ac13b71761e49d5f9e4d05d33683bbafef753e876e8e5a7ef26e937dd766713", size = 464564 },
    { url = "https://files.pythonhosted.org/packages/3b/e1/a9ab6c47b62ecee080eeb33acd5352b40ecad08fb2d0779bcc6739271745/aiohttp-3.11.16-cp312-cp312-macosx_11_0_arm64.whl", hash = "sha256:fd36c119c5d6551bce374fcb5c19269638f8d09862445f85a5a48596fd59f4bb", size = 456548 },
    { url = "https://files.pythonhosted.org/packages/80/ad/216c6f71bdff2becce6c8776f0aa32cb0fa5d83008d13b49c3208d2e4016/aiohttp-3.11.16-cp312-cp312-manylinux_2_17_aarch64.manylinux2014_aarch64.whl", hash = "sha256:d489d9778522fbd0f8d6a5c6e48e3514f11be81cb0a5954bdda06f7e1594b321", size = 1691749 },
    { url = "https://files.pythonhosted.org/packages/bd/ea/7df7bcd3f4e734301605f686ffc87993f2d51b7acb6bcc9b980af223f297/aiohttp-3.11.16-cp312-cp312-manylinux_2_17_ppc64le.manylinux2014_ppc64le.whl", hash = "sha256:69a2cbd61788d26f8f1e626e188044834f37f6ae3f937bd9f08b65fc9d7e514e", size = 1736874 },
    { url = "https://files.pythonhosted.org/packages/51/41/c7724b9c87a29b7cfd1202ec6446bae8524a751473d25e2ff438bc9a02bf/aiohttp-3.11.16-cp312-cp312-manylinux_2_17_s390x.manylinux2014_s390x.whl", hash = "sha256:cd464ba806e27ee24a91362ba3621bfc39dbbb8b79f2e1340201615197370f7c", size = 1786885 },
    { url = "https://files.pythonhosted.org/packages/86/b3/f61f8492fa6569fa87927ad35a40c159408862f7e8e70deaaead349e2fba/aiohttp-3.11.16-cp312-cp312-manylinux_2_17_x86_64.manylinux2014_x86_64.whl", hash = "sha256:1ce63ae04719513dd2651202352a2beb9f67f55cb8490c40f056cea3c5c355ce", size = 1698059 },
    { url = "https://files.pythonhosted.org/packages/ce/be/7097cf860a9ce8bbb0e8960704e12869e111abcd3fbd245153373079ccec/aiohttp-3.11.16-cp312-cp312-manylinux_2_5_i686.manylinux1_i686.manylinux_2_17_i686.manylinux2014_i686.whl", hash = "sha256:09b00dd520d88eac9d1768439a59ab3d145065c91a8fab97f900d1b5f802895e", size = 1626527 },
    { url = "https://files.pythonhosted.org/packages/1d/1d/aaa841c340e8c143a8d53a1f644c2a2961c58cfa26e7b398d6bf75cf5d23/aiohttp-3.11.16-cp312-cp312-musllinux_1_2_aarch64.whl", hash = "sha256:7f6428fee52d2bcf96a8aa7b62095b190ee341ab0e6b1bcf50c615d7966fd45b", size = 1644036 },
    { url = "https://files.pythonhosted.org/packages/2c/88/59d870f76e9345e2b149f158074e78db457985c2b4da713038d9da3020a8/aiohttp-3.11.16-cp312-cp312-musllinux_1_2_armv7l.whl", hash = "sha256:13ceac2c5cdcc3f64b9015710221ddf81c900c5febc505dbd8f810e770011540", size = 1685270 },
    { url = "https://files.pythonhosted.org/packages/2b/b1/c6686948d4c79c3745595efc469a9f8a43cab3c7efc0b5991be65d9e8cb8/aiohttp-3.11.16-cp312-cp312-musllinux_1_2_i686.whl", hash = "sha256:fadbb8f1d4140825069db3fedbbb843290fd5f5bc0a5dbd7eaf81d91bf1b003b", size = 1650852 },
    { url = "https://files.pythonhosted.org/packages/fe/94/3e42a6916fd3441721941e0f1b8438e1ce2a4c49af0e28e0d3c950c9b3c9/aiohttp-3.11.16-cp312-cp312-musllinux_1_2_ppc64le.whl", hash = "sha256:6a792ce34b999fbe04a7a71a90c74f10c57ae4c51f65461a411faa70e154154e", size = 1704481 },
    { url = "https://files.pythonhosted.org/packages/b1/6d/6ab5854ff59b27075c7a8c610597d2b6c38945f9a1284ee8758bc3720ff6/aiohttp-3.11.16-cp312-cp312-musllinux_1_2_s390x.whl", hash = "sha256:f4065145bf69de124accdd17ea5f4dc770da0a6a6e440c53f6e0a8c27b3e635c", size = 1735370 },
    { url = "https://files.pythonhosted.org/packages/73/2a/08a68eec3c99a6659067d271d7553e4d490a0828d588e1daa3970dc2b771/aiohttp-3.11.16-cp312-cp312-musllinux_1_2_x86_64.whl", hash = "sha256:fa73e8c2656a3653ae6c307b3f4e878a21f87859a9afab228280ddccd7369d71", size = 1697619 },
    { url = "https://files.pythonhosted.org/packages/61/d5/fea8dbbfb0cd68fbb56f0ae913270a79422d9a41da442a624febf72d2aaf/aiohttp-3.11.16-cp312-cp312-win32.whl", hash = "sha256:f244b8e541f414664889e2c87cac11a07b918cb4b540c36f7ada7bfa76571ea2", size = 411710 },
    { url = "https://files.pythonhosted.org/packages/33/fb/41cde15fbe51365024550bf77b95a4fc84ef41365705c946da0421f0e1e0/aiohttp-3.11.16-cp312-cp312-win_amd64.whl", hash = "sha256:23a15727fbfccab973343b6d1b7181bfb0b4aa7ae280f36fd2f90f5476805682", size = 438012 },
    { url = "https://files.pythonhosted.org/packages/52/52/7c712b2d9fb4d5e5fd6d12f9ab76e52baddfee71e3c8203ca7a7559d7f51/aiohttp-3.11.16-cp313-cp313-macosx_10_13_universal2.whl", hash = "sha256:a3814760a1a700f3cfd2f977249f1032301d0a12c92aba74605cfa6ce9f78489", size = 698005 },
    { url = "https://files.pythonhosted.org/packages/51/3e/61057814f7247666d43ac538abcd6335b022869ade2602dab9bf33f607d2/aiohttp-3.11.16-cp313-cp313-macosx_10_13_x86_64.whl", hash = "sha256:9b751a6306f330801665ae69270a8a3993654a85569b3469662efaad6cf5cc50", size = 461106 },
    { url = "https://files.pythonhosted.org/packages/4f/85/6b79fb0ea6e913d596d5b949edc2402b20803f51b1a59e1bbc5bb7ba7569/aiohttp-3.11.16-cp313-cp313-macosx_11_0_arm64.whl", hash = "sha256:ad497f38a0d6c329cb621774788583ee12321863cd4bd9feee1effd60f2ad133", size = 453394 },
    { url = "https://files.pythonhosted.org/packages/4b/04/e1bb3fcfbd2c26753932c759593a32299aff8625eaa0bf8ff7d9c0c34a36/aiohttp-3.11.16-cp313-cp313-manylinux_2_17_aarch64.manylinux2014_aarch64.whl", hash = "sha256:ca37057625693d097543bd88076ceebeb248291df9d6ca8481349efc0b05dcd0", size = 1666643 },
    { url = "https://files.pythonhosted.org/packages/0e/27/97bc0fdd1f439b8f060beb3ba8fb47b908dc170280090801158381ad7942/aiohttp-3.11.16-cp313-cp313-manylinux_2_17_ppc64le.manylinux2014_ppc64le.whl", hash = "sha256:a5abcbba9f4b463a45c8ca8b7720891200658f6f46894f79517e6cd11f3405ca", size = 1721948 },
    { url = "https://files.pythonhosted.org/packages/2c/4f/bc4c5119e75c05ef15c5670ef1563bbe25d4ed4893b76c57b0184d815e8b/aiohttp-3.11.16-cp313-cp313-manylinux_2_17_s390x.manylinux2014_s390x.whl", hash = "sha256:f420bfe862fb357a6d76f2065447ef6f484bc489292ac91e29bc65d2d7a2c84d", size = 1774454 },
    { url = "https://files.pythonhosted.org/packages/73/5b/54b42b2150bb26fdf795464aa55ceb1a49c85f84e98e6896d211eabc6670/aiohttp-3.11.16-cp313-cp313-manylinux_2_17_x86_64.manylinux2014_x86_64.whl", hash = "sha256:58ede86453a6cf2d6ce40ef0ca15481677a66950e73b0a788917916f7e35a0bb", size = 1677785 },
    { url = "https://files.pythonhosted.org/packages/10/ee/a0fe68916d3f82eae199b8535624cf07a9c0a0958c7a76e56dd21140487a/aiohttp-3.11.16-cp313-cp313-manylinux_2_5_i686.manylinux1_i686.manylinux_2_17_i686.manylinux2014_i686.whl", hash = "sha256:6fdec0213244c39973674ca2a7f5435bf74369e7d4e104d6c7473c81c9bcc8c4", size = 1608456 },
    { url = "https://files.pythonhosted.org/packages/8b/48/83afd779242b7cf7e1ceed2ff624a86d3221e17798061cf9a79e0b246077/aiohttp-3.11.16-cp313-cp313-musllinux_1_2_aarch64.whl", hash = "sha256:72b1b03fb4655c1960403c131740755ec19c5898c82abd3961c364c2afd59fe7", size = 1622424 },
    { url = "https://files.pythonhosted.org/packages/6f/27/452f1d5fca1f516f9f731539b7f5faa9e9d3bf8a3a6c3cd7c4b031f20cbd/aiohttp-3.11.16-cp313-cp313-musllinux_1_2_armv7l.whl", hash = "sha256:780df0d837276276226a1ff803f8d0fa5f8996c479aeef52eb040179f3156cbd", size = 1660943 },
    { url = "https://files.pythonhosted.org/packages/d6/e1/5c7d63143b8d00c83b958b9e78e7048c4a69903c760c1e329bf02bac57a1/aiohttp-3.11.16-cp313-cp313-musllinux_1_2_i686.whl", hash = "sha256:ecdb8173e6c7aa09eee342ac62e193e6904923bd232e76b4157ac0bfa670609f", size = 1622797 },
    { url = "https://files.pythonhosted.org/packages/46/9e/2ac29cca2746ee8e449e73cd2fcb3d454467393ec03a269d50e49af743f1/aiohttp-3.11.16-cp313-cp313-musllinux_1_2_ppc64le.whl", hash = "sha256:a6db7458ab89c7d80bc1f4e930cc9df6edee2200127cfa6f6e080cf619eddfbd", size = 1687162 },
    { url = "https://files.pythonhosted.org/packages/ad/6b/eaa6768e02edebaf37d77f4ffb74dd55f5cbcbb6a0dbf798ccec7b0ac23b/aiohttp-3.11.16-cp313-cp313-musllinux_1_2_s390x.whl", hash = "sha256:2540ddc83cc724b13d1838026f6a5ad178510953302a49e6d647f6e1de82bc34", size = 1718518 },
    { url = "https://files.pythonhosted.org/packages/e5/18/dda87cbad29472a51fa058d6d8257dfce168289adaeb358b86bd93af3b20/aiohttp-3.11.16-cp313-cp313-musllinux_1_2_x86_64.whl", hash = "sha256:3b4e6db8dc4879015b9955778cfb9881897339c8fab7b3676f8433f849425913", size = 1675254 },
    { url = "https://files.pythonhosted.org/packages/32/d9/d2fb08c614df401d92c12fcbc60e6e879608d5e8909ef75c5ad8d4ad8aa7/aiohttp-3.11.16-cp313-cp313-win32.whl", hash = "sha256:493910ceb2764f792db4dc6e8e4b375dae1b08f72e18e8f10f18b34ca17d0979", size = 410698 },
    { url = "https://files.pythonhosted.org/packages/ce/ed/853e36d5a33c24544cfa46585895547de152dfef0b5c79fa675f6e4b7b87/aiohttp-3.11.16-cp313-cp313-win_amd64.whl", hash = "sha256:42864e70a248f5f6a49fdaf417d9bc62d6e4d8ee9695b24c5916cb4bb666c802", size = 436395 },
]

[[package]]
name = "aiosignal"
version = "1.3.2"
source = { registry = "https://pypi.org/simple" }
dependencies = [
    { name = "frozenlist" },
]
sdist = { url = "https://files.pythonhosted.org/packages/ba/b5/6d55e80f6d8a08ce22b982eafa278d823b541c925f11ee774b0b9c43473d/aiosignal-1.3.2.tar.gz", hash = "sha256:a8c255c66fafb1e499c9351d0bf32ff2d8a0321595ebac3b93713656d2436f54", size = 19424 }
wheels = [
    { url = "https://files.pythonhosted.org/packages/ec/6a/bc7e17a3e87a2985d3e8f4da4cd0f481060eb78fb08596c42be62c90a4d9/aiosignal-1.3.2-py2.py3-none-any.whl", hash = "sha256:45cde58e409a301715980c2b01d0c28bdde3770d8290b5eb2173759d9acb31a5", size = 7597 },
]

[[package]]
name = "aiosqlite"
version = "0.21.0"
source = { registry = "https://pypi.org/simple" }
dependencies = [
    { name = "typing-extensions" },
]
sdist = { url = "https://files.pythonhosted.org/packages/13/7d/8bca2bf9a247c2c5dfeec1d7a5f40db6518f88d314b8bca9da29670d2671/aiosqlite-0.21.0.tar.gz", hash = "sha256:131bb8056daa3bc875608c631c678cda73922a2d4ba8aec373b19f18c17e7aa3", size = 13454 }
wheels = [
    { url = "https://files.pythonhosted.org/packages/f5/10/6c25ed6de94c49f88a91fa5018cb4c0f3625f31d5be9f771ebe5cc7cd506/aiosqlite-0.21.0-py3-none-any.whl", hash = "sha256:2549cf4057f95f53dcba16f2b64e8e2791d7e1adedb13197dd8ed77bb226d7d0", size = 15792 },
]

[[package]]
name = "altair"
version = "5.5.0"
source = { registry = "https://pypi.org/simple" }
dependencies = [
    { name = "jinja2" },
    { name = "jsonschema" },
    { name = "narwhals" },
    { name = "packaging" },
    { name = "typing-extensions", marker = "python_full_version < '3.14'" },
]
sdist = { url = "https://files.pythonhosted.org/packages/16/b1/f2969c7bdb8ad8bbdda031687defdce2c19afba2aa2c8e1d2a17f78376d8/altair-5.5.0.tar.gz", hash = "sha256:d960ebe6178c56de3855a68c47b516be38640b73fb3b5111c2a9ca90546dd73d", size = 705305 }
wheels = [
    { url = "https://files.pythonhosted.org/packages/aa/f3/0b6ced594e51cc95d8c1fc1640d3623770d01e4969d29c0bd09945fafefa/altair-5.5.0-py3-none-any.whl", hash = "sha256:91a310b926508d560fe0148d02a194f38b824122641ef528113d029fcd129f8c", size = 731200 },
]

[[package]]
name = "annotated-types"
version = "0.7.0"
source = { registry = "https://pypi.org/simple" }
sdist = { url = "https://files.pythonhosted.org/packages/ee/67/531ea369ba64dcff5ec9c3402f9f51bf748cec26dde048a2f973a4eea7f5/annotated_types-0.7.0.tar.gz", hash = "sha256:aff07c09a53a08bc8cfccb9c85b05f1aa9a2a6f23728d790723543408344ce89", size = 16081 }
wheels = [
    { url = "https://files.pythonhosted.org/packages/78/b6/6307fbef88d9b5ee7421e68d78a9f162e0da4900bc5f5793f6d3d0e34fb8/annotated_types-0.7.0-py3-none-any.whl", hash = "sha256:1f02e8b43a8fbbc3f3e0d4f0f4bfc8131bcb4eebe8849b8e5c773f3a1c582a53", size = 13643 },
]

[[package]]
name = "anthropic"
version = "0.49.0"
source = { registry = "https://pypi.org/simple" }
dependencies = [
    { name = "anyio" },
    { name = "distro" },
    { name = "httpx" },
    { name = "jiter" },
    { name = "pydantic" },
    { name = "sniffio" },
    { name = "typing-extensions" },
]
sdist = { url = "https://files.pythonhosted.org/packages/86/e3/a88c8494ce4d1a88252b9e053607e885f9b14d0a32273d47b727cbee4228/anthropic-0.49.0.tar.gz", hash = "sha256:c09e885b0f674b9119b4f296d8508907f6cff0009bc20d5cf6b35936c40b4398", size = 210016 }
wheels = [
    { url = "https://files.pythonhosted.org/packages/76/74/5d90ad14d55fbe3f9c474fdcb6e34b4bed99e3be8efac98734a5ddce88c1/anthropic-0.49.0-py3-none-any.whl", hash = "sha256:bbc17ad4e7094988d2fa86b87753ded8dce12498f4b85fe5810f208f454a8375", size = 243368 },
]

[[package]]
name = "anyio"
version = "4.9.0"
source = { registry = "https://pypi.org/simple" }
dependencies = [
    { name = "idna" },
    { name = "sniffio" },
    { name = "typing-extensions", marker = "python_full_version < '3.13'" },
]
sdist = { url = "https://files.pythonhosted.org/packages/95/7d/4c1bd541d4dffa1b52bd83fb8527089e097a106fc90b467a7313b105f840/anyio-4.9.0.tar.gz", hash = "sha256:673c0c244e15788651a4ff38710fea9675823028a6f08a5eda409e0c9840a028", size = 190949 }
wheels = [
    { url = "https://files.pythonhosted.org/packages/a1/ee/48ca1a7c89ffec8b6a0c5d02b89c305671d5ffd8d3c94acf8b8c408575bb/anyio-4.9.0-py3-none-any.whl", hash = "sha256:9f76d541cad6e36af7beb62e978876f3b41e3e04f2c1fbf0884604c0a9c4d93c", size = 100916 },
]

[[package]]
name = "attrs"
version = "25.3.0"
source = { registry = "https://pypi.org/simple" }
sdist = { url = "https://files.pythonhosted.org/packages/5a/b0/1367933a8532ee6ff8d63537de4f1177af4bff9f3e829baf7331f595bb24/attrs-25.3.0.tar.gz", hash = "sha256:75d7cefc7fb576747b2c81b4442d4d4a1ce0900973527c011d1030fd3bf4af1b", size = 812032 }
wheels = [
    { url = "https://files.pythonhosted.org/packages/77/06/bb80f5f86020c4551da315d78b3ab75e8228f89f0162f2c3a819e407941a/attrs-25.3.0-py3-none-any.whl", hash = "sha256:427318ce031701fea540783410126f03899a97ffc6f61596ad581ac2e40e3bc3", size = 63815 },
]

[[package]]
name = "audioop-lts"
version = "0.2.1"
source = { registry = "https://pypi.org/simple" }
sdist = { url = "https://files.pythonhosted.org/packages/dd/3b/69ff8a885e4c1c42014c2765275c4bd91fe7bc9847e9d8543dbcbb09f820/audioop_lts-0.2.1.tar.gz", hash = "sha256:e81268da0baa880431b68b1308ab7257eb33f356e57a5f9b1f915dfb13dd1387", size = 30204 }
wheels = [
    { url = "https://files.pythonhosted.org/packages/01/91/a219253cc6e92db2ebeaf5cf8197f71d995df6f6b16091d1f3ce62cb169d/audioop_lts-0.2.1-cp313-abi3-macosx_10_13_universal2.whl", hash = "sha256:fd1345ae99e17e6910f47ce7d52673c6a1a70820d78b67de1b7abb3af29c426a", size = 46252 },
    { url = "https://files.pythonhosted.org/packages/ec/f6/3cb21e0accd9e112d27cee3b1477cd04dafe88675c54ad8b0d56226c1e0b/audioop_lts-0.2.1-cp313-abi3-macosx_10_13_x86_64.whl", hash = "sha256:e175350da05d2087e12cea8e72a70a1a8b14a17e92ed2022952a4419689ede5e", size = 27183 },
    { url = "https://files.pythonhosted.org/packages/ea/7e/f94c8a6a8b2571694375b4cf94d3e5e0f529e8e6ba280fad4d8c70621f27/audioop_lts-0.2.1-cp313-abi3-macosx_11_0_arm64.whl", hash = "sha256:4a8dd6a81770f6ecf019c4b6d659e000dc26571b273953cef7cd1d5ce2ff3ae6", size = 26726 },
    { url = "https://files.pythonhosted.org/packages/ef/f8/a0e8e7a033b03fae2b16bc5aa48100b461c4f3a8a38af56d5ad579924a3a/audioop_lts-0.2.1-cp313-abi3-manylinux_2_17_aarch64.manylinux2014_aarch64.whl", hash = "sha256:d1cd3c0b6f2ca25c7d2b1c3adeecbe23e65689839ba73331ebc7d893fcda7ffe", size = 80718 },
    { url = "https://files.pythonhosted.org/packages/8f/ea/a98ebd4ed631c93b8b8f2368862cd8084d75c77a697248c24437c36a6f7e/audioop_lts-0.2.1-cp313-abi3-manylinux_2_17_ppc64le.manylinux2014_ppc64le.whl", hash = "sha256:ff3f97b3372c97782e9c6d3d7fdbe83bce8f70de719605bd7ee1839cd1ab360a", size = 88326 },
    { url = "https://files.pythonhosted.org/packages/33/79/e97a9f9daac0982aa92db1199339bd393594d9a4196ad95ae088635a105f/audioop_lts-0.2.1-cp313-abi3-manylinux_2_17_s390x.manylinux2014_s390x.whl", hash = "sha256:a351af79edefc2a1bd2234bfd8b339935f389209943043913a919df4b0f13300", size = 80539 },
    { url = "https://files.pythonhosted.org/packages/b2/d3/1051d80e6f2d6f4773f90c07e73743a1e19fcd31af58ff4e8ef0375d3a80/audioop_lts-0.2.1-cp313-abi3-manylinux_2_5_i686.manylinux1_i686.manylinux_2_17_i686.manylinux2014_i686.whl", hash = "sha256:2aeb6f96f7f6da80354330470b9134d81b4cf544cdd1c549f2f45fe964d28059", size = 78577 },
    { url = "https://files.pythonhosted.org/packages/7a/1d/54f4c58bae8dc8c64a75071c7e98e105ddaca35449376fcb0180f6e3c9df/audioop_lts-0.2.1-cp313-abi3-manylinux_2_5_x86_64.manylinux1_x86_64.manylinux_2_17_x86_64.manylinux2014_x86_64.whl", hash = "sha256:c589f06407e8340e81962575fcffbba1e92671879a221186c3d4662de9fe804e", size = 82074 },
    { url = "https://files.pythonhosted.org/packages/36/89/2e78daa7cebbea57e72c0e1927413be4db675548a537cfba6a19040d52fa/audioop_lts-0.2.1-cp313-abi3-musllinux_1_2_aarch64.whl", hash = "sha256:fbae5d6925d7c26e712f0beda5ed69ebb40e14212c185d129b8dfbfcc335eb48", size = 84210 },
    { url = "https://files.pythonhosted.org/packages/a5/57/3ff8a74df2ec2fa6d2ae06ac86e4a27d6412dbb7d0e0d41024222744c7e0/audioop_lts-0.2.1-cp313-abi3-musllinux_1_2_i686.whl", hash = "sha256:d2d5434717f33117f29b5691fbdf142d36573d751716249a288fbb96ba26a281", size = 85664 },
    { url = "https://files.pythonhosted.org/packages/16/01/21cc4e5878f6edbc8e54be4c108d7cb9cb6202313cfe98e4ece6064580dd/audioop_lts-0.2.1-cp313-abi3-musllinux_1_2_ppc64le.whl", hash = "sha256:f626a01c0a186b08f7ff61431c01c055961ee28769591efa8800beadd27a2959", size = 93255 },
    { url = "https://files.pythonhosted.org/packages/3e/28/7f7418c362a899ac3b0bf13b1fde2d4ffccfdeb6a859abd26f2d142a1d58/audioop_lts-0.2.1-cp313-abi3-musllinux_1_2_s390x.whl", hash = "sha256:05da64e73837f88ee5c6217d732d2584cf638003ac72df124740460531e95e47", size = 87760 },
    { url = "https://files.pythonhosted.org/packages/6d/d8/577a8be87dc7dd2ba568895045cee7d32e81d85a7e44a29000fe02c4d9d4/audioop_lts-0.2.1-cp313-abi3-musllinux_1_2_x86_64.whl", hash = "sha256:56b7a0a4dba8e353436f31a932f3045d108a67b5943b30f85a5563f4d8488d77", size = 84992 },
    { url = "https://files.pythonhosted.org/packages/ef/9a/4699b0c4fcf89936d2bfb5425f55f1a8b86dff4237cfcc104946c9cd9858/audioop_lts-0.2.1-cp313-abi3-win32.whl", hash = "sha256:6e899eb8874dc2413b11926b5fb3857ec0ab55222840e38016a6ba2ea9b7d5e3", size = 26059 },
    { url = "https://files.pythonhosted.org/packages/3a/1c/1f88e9c5dd4785a547ce5fd1eb83fff832c00cc0e15c04c1119b02582d06/audioop_lts-0.2.1-cp313-abi3-win_amd64.whl", hash = "sha256:64562c5c771fb0a8b6262829b9b4f37a7b886c01b4d3ecdbae1d629717db08b4", size = 30412 },
    { url = "https://files.pythonhosted.org/packages/c4/e9/c123fd29d89a6402ad261516f848437472ccc602abb59bba522af45e281b/audioop_lts-0.2.1-cp313-abi3-win_arm64.whl", hash = "sha256:c45317debeb64002e980077642afbd977773a25fa3dfd7ed0c84dccfc1fafcb0", size = 23578 },
    { url = "https://files.pythonhosted.org/packages/7a/99/bb664a99561fd4266687e5cb8965e6ec31ba4ff7002c3fce3dc5ef2709db/audioop_lts-0.2.1-cp313-cp313t-macosx_10_13_universal2.whl", hash = "sha256:3827e3fce6fee4d69d96a3d00cd2ab07f3c0d844cb1e44e26f719b34a5b15455", size = 46827 },
    { url = "https://files.pythonhosted.org/packages/c4/e3/f664171e867e0768ab982715e744430cf323f1282eb2e11ebfb6ee4c4551/audioop_lts-0.2.1-cp313-cp313t-macosx_10_13_x86_64.whl", hash = "sha256:161249db9343b3c9780ca92c0be0d1ccbfecdbccac6844f3d0d44b9c4a00a17f", size = 27479 },
    { url = "https://files.pythonhosted.org/packages/a6/0d/2a79231ff54eb20e83b47e7610462ad6a2bea4e113fae5aa91c6547e7764/audioop_lts-0.2.1-cp313-cp313t-macosx_11_0_arm64.whl", hash = "sha256:5b7b4ff9de7a44e0ad2618afdc2ac920b91f4a6d3509520ee65339d4acde5abf", size = 27056 },
    { url = "https://files.pythonhosted.org/packages/86/46/342471398283bb0634f5a6df947806a423ba74b2e29e250c7ec0e3720e4f/audioop_lts-0.2.1-cp313-cp313t-manylinux_2_17_aarch64.manylinux2014_aarch64.whl", hash = "sha256:72e37f416adb43b0ced93419de0122b42753ee74e87070777b53c5d2241e7fab", size = 87802 },
    { url = "https://files.pythonhosted.org/packages/56/44/7a85b08d4ed55517634ff19ddfbd0af05bf8bfd39a204e4445cd0e6f0cc9/audioop_lts-0.2.1-cp313-cp313t-manylinux_2_17_ppc64le.manylinux2014_ppc64le.whl", hash = "sha256:534ce808e6bab6adb65548723c8cbe189a3379245db89b9d555c4210b4aaa9b6", size = 95016 },
    { url = "https://files.pythonhosted.org/packages/a8/2a/45edbca97ea9ee9e6bbbdb8d25613a36e16a4d1e14ae01557392f15cc8d3/audioop_lts-0.2.1-cp313-cp313t-manylinux_2_17_s390x.manylinux2014_s390x.whl", hash = "sha256:d2de9b6fb8b1cf9f03990b299a9112bfdf8b86b6987003ca9e8a6c4f56d39543", size = 87394 },
    { url = "https://files.pythonhosted.org/packages/14/ae/832bcbbef2c510629593bf46739374174606e25ac7d106b08d396b74c964/audioop_lts-0.2.1-cp313-cp313t-manylinux_2_5_i686.manylinux1_i686.manylinux_2_17_i686.manylinux2014_i686.whl", hash = "sha256:f24865991b5ed4b038add5edbf424639d1358144f4e2a3e7a84bc6ba23e35074", size = 84874 },
    { url = "https://files.pythonhosted.org/packages/26/1c/8023c3490798ed2f90dfe58ec3b26d7520a243ae9c0fc751ed3c9d8dbb69/audioop_lts-0.2.1-cp313-cp313t-manylinux_2_5_x86_64.manylinux1_x86_64.manylinux_2_17_x86_64.manylinux2014_x86_64.whl", hash = "sha256:2bdb3b7912ccd57ea53197943f1bbc67262dcf29802c4a6df79ec1c715d45a78", size = 88698 },
    { url = "https://files.pythonhosted.org/packages/2c/db/5379d953d4918278b1f04a5a64b2c112bd7aae8f81021009da0dcb77173c/audioop_lts-0.2.1-cp313-cp313t-musllinux_1_2_aarch64.whl", hash = "sha256:120678b208cca1158f0a12d667af592e067f7a50df9adc4dc8f6ad8d065a93fb", size = 90401 },
    { url = "https://files.pythonhosted.org/packages/99/6e/3c45d316705ab1aec2e69543a5b5e458d0d112a93d08994347fafef03d50/audioop_lts-0.2.1-cp313-cp313t-musllinux_1_2_i686.whl", hash = "sha256:54cd4520fc830b23c7d223693ed3e1b4d464997dd3abc7c15dce9a1f9bd76ab2", size = 91864 },
    { url = "https://files.pythonhosted.org/packages/08/58/6a371d8fed4f34debdb532c0b00942a84ebf3e7ad368e5edc26931d0e251/audioop_lts-0.2.1-cp313-cp313t-musllinux_1_2_ppc64le.whl", hash = "sha256:d6bd20c7a10abcb0fb3d8aaa7508c0bf3d40dfad7515c572014da4b979d3310a", size = 98796 },
    { url = "https://files.pythonhosted.org/packages/ee/77/d637aa35497e0034ff846fd3330d1db26bc6fd9dd79c406e1341188b06a2/audioop_lts-0.2.1-cp313-cp313t-musllinux_1_2_s390x.whl", hash = "sha256:f0ed1ad9bd862539ea875fb339ecb18fcc4148f8d9908f4502df28f94d23491a", size = 94116 },
    { url = "https://files.pythonhosted.org/packages/1a/60/7afc2abf46bbcf525a6ebc0305d85ab08dc2d1e2da72c48dbb35eee5b62c/audioop_lts-0.2.1-cp313-cp313t-musllinux_1_2_x86_64.whl", hash = "sha256:e1af3ff32b8c38a7d900382646e91f2fc515fd19dea37e9392275a5cbfdbff63", size = 91520 },
    { url = "https://files.pythonhosted.org/packages/65/6d/42d40da100be1afb661fd77c2b1c0dfab08af1540df57533621aea3db52a/audioop_lts-0.2.1-cp313-cp313t-win32.whl", hash = "sha256:f51bb55122a89f7a0817d7ac2319744b4640b5b446c4c3efcea5764ea99ae509", size = 26482 },
    { url = "https://files.pythonhosted.org/packages/01/09/f08494dca79f65212f5b273aecc5a2f96691bf3307cac29acfcf84300c01/audioop_lts-0.2.1-cp313-cp313t-win_amd64.whl", hash = "sha256:f0f2f336aa2aee2bce0b0dcc32bbba9178995454c7b979cf6ce086a8801e14c7", size = 30780 },
    { url = "https://files.pythonhosted.org/packages/5d/35/be73b6015511aa0173ec595fc579133b797ad532996f2998fd6b8d1bbe6b/audioop_lts-0.2.1-cp313-cp313t-win_arm64.whl", hash = "sha256:78bfb3703388c780edf900be66e07de5a3d4105ca8e8720c5c4d67927e0b15d0", size = 23918 },
]

[[package]]
name = "azure-ai-documentintelligence"
version = "1.0.2"
source = { registry = "https://pypi.org/simple" }
dependencies = [
    { name = "azure-core" },
    { name = "isodate" },
    { name = "typing-extensions" },
]
sdist = { url = "https://files.pythonhosted.org/packages/44/7b/8115cd713e2caa5e44def85f2b7ebd02a74ae74d7113ba20bdd41fd6dd80/azure_ai_documentintelligence-1.0.2.tar.gz", hash = "sha256:4d75a2513f2839365ebabc0e0e1772f5601b3a8c9a71e75da12440da13b63484", size = 170940 }
wheels = [
    { url = "https://files.pythonhosted.org/packages/d9/75/c9ec040f23082f54ffb1977ff8f364c2d21c79a640a13d1c1809e7fd6b1a/azure_ai_documentintelligence-1.0.2-py3-none-any.whl", hash = "sha256:e1fb446abbdeccc9759d897898a0fe13141ed29f9ad11fc705f951925822ed59", size = 106005 },
]

[[package]]
name = "azure-core"
version = "1.33.0"
source = { registry = "https://pypi.org/simple" }
dependencies = [
    { name = "requests" },
    { name = "six" },
    { name = "typing-extensions" },
]
sdist = { url = "https://files.pythonhosted.org/packages/75/aa/7c9db8edd626f1a7d99d09ef7926f6f4fb34d5f9fa00dc394afdfe8e2a80/azure_core-1.33.0.tar.gz", hash = "sha256:f367aa07b5e3005fec2c1e184b882b0b039910733907d001c20fb08ebb8c0eb9", size = 295633 }
wheels = [
    { url = "https://files.pythonhosted.org/packages/07/b7/76b7e144aa53bd206bf1ce34fa75350472c3f69bf30e5c8c18bc9881035d/azure_core-1.33.0-py3-none-any.whl", hash = "sha256:9b5b6d0223a1d38c37500e6971118c1e0f13f54951e6893968b38910bc9cda8f", size = 207071 },
]

[[package]]
name = "azure-identity"
version = "1.21.0"
source = { registry = "https://pypi.org/simple" }
dependencies = [
    { name = "azure-core" },
    { name = "cryptography" },
    { name = "msal" },
    { name = "msal-extensions" },
    { name = "typing-extensions" },
]
sdist = { url = "https://files.pythonhosted.org/packages/b5/a1/f1a683672e7a88ea0e3119f57b6c7843ed52650fdcac8bfa66ed84e86e40/azure_identity-1.21.0.tar.gz", hash = "sha256:ea22ce6e6b0f429bc1b8d9212d5b9f9877bd4c82f1724bfa910760612c07a9a6", size = 266445 }
wheels = [
    { url = "https://files.pythonhosted.org/packages/3d/9f/1f9f3ef4f49729ee207a712a5971a9ca747f2ca47d9cbf13cf6953e3478a/azure_identity-1.21.0-py3-none-any.whl", hash = "sha256:258ea6325537352440f71b35c3dffe9d240eae4a5126c1b7ce5efd5766bd9fd9", size = 189190 },
]

[[package]]
name = "backports-tarfile"
version = "1.2.0"
source = { registry = "https://pypi.org/simple" }
sdist = { url = "https://files.pythonhosted.org/packages/86/72/cd9b395f25e290e633655a100af28cb253e4393396264a98bd5f5951d50f/backports_tarfile-1.2.0.tar.gz", hash = "sha256:d75e02c268746e1b8144c278978b6e98e85de6ad16f8e4b0844a154557eca991", size = 86406 }
wheels = [
    { url = "https://files.pythonhosted.org/packages/b9/fa/123043af240e49752f1c4bd24da5053b6bd00cad78c2be53c0d1e8b975bc/backports.tarfile-1.2.0-py3-none-any.whl", hash = "sha256:77e284d754527b01fb1e6fa8a1afe577858ebe4e9dad8919e34c862cb399bc34", size = 30181 },
]

[[package]]
name = "beautifulsoup4"
version = "4.13.3"
source = { registry = "https://pypi.org/simple" }
dependencies = [
    { name = "soupsieve" },
    { name = "typing-extensions" },
]
sdist = { url = "https://files.pythonhosted.org/packages/f0/3c/adaf39ce1fb4afdd21b611e3d530b183bb7759c9b673d60db0e347fd4439/beautifulsoup4-4.13.3.tar.gz", hash = "sha256:1bd32405dacc920b42b83ba01644747ed77456a65760e285fbc47633ceddaf8b", size = 619516 }
wheels = [
    { url = "https://files.pythonhosted.org/packages/f9/49/6abb616eb3cbab6a7cca303dc02fdf3836de2e0b834bf966a7f5271a34d8/beautifulsoup4-4.13.3-py3-none-any.whl", hash = "sha256:99045d7d3f08f91f0d656bc9b7efbae189426cd913d830294a15eefa0ea4df16", size = 186015 },
]

[[package]]
name = "blinker"
version = "1.9.0"
source = { registry = "https://pypi.org/simple" }
sdist = { url = "https://files.pythonhosted.org/packages/21/28/9b3f50ce0e048515135495f198351908d99540d69bfdc8c1d15b73dc55ce/blinker-1.9.0.tar.gz", hash = "sha256:b4ce2265a7abece45e7cc896e98dbebe6cead56bcf805a3d23136d145f5445bf", size = 22460 }
wheels = [
    { url = "https://files.pythonhosted.org/packages/10/cb/f2ad4230dc2eb1a74edf38f1a38b9b52277f75bef262d8908e60d957e13c/blinker-1.9.0-py3-none-any.whl", hash = "sha256:ba0efaa9080b619ff2f3459d1d500c57bddea4a6b424b60a91141db6fd2f08bc", size = 8458 },
]

[[package]]
name = "cachetools"
version = "5.5.2"
source = { registry = "https://pypi.org/simple" }
sdist = { url = "https://files.pythonhosted.org/packages/6c/81/3747dad6b14fa2cf53fcf10548cf5aea6913e96fab41a3c198676f8948a5/cachetools-5.5.2.tar.gz", hash = "sha256:1a661caa9175d26759571b2e19580f9d6393969e5dfca11fdb1f947a23e640d4", size = 28380 }
wheels = [
    { url = "https://files.pythonhosted.org/packages/72/76/20fa66124dbe6be5cafeb312ece67de6b61dd91a0247d1ea13db4ebb33c2/cachetools-5.5.2-py3-none-any.whl", hash = "sha256:d26a22bcc62eb95c3beabd9f1ee5e820d3d2704fe2967cbe350e20c8ffcd3f0a", size = 10080 },
]

[[package]]
name = "certifi"
version = "2025.1.31"
source = { registry = "https://pypi.org/simple" }
sdist = { url = "https://files.pythonhosted.org/packages/1c/ab/c9f1e32b7b1bf505bf26f0ef697775960db7932abeb7b516de930ba2705f/certifi-2025.1.31.tar.gz", hash = "sha256:3d5da6925056f6f18f119200434a4780a94263f10d1c21d032a6f6b2baa20651", size = 167577 }
wheels = [
    { url = "https://files.pythonhosted.org/packages/38/fc/bce832fd4fd99766c04d1ee0eead6b0ec6486fb100ae5e74c1d91292b982/certifi-2025.1.31-py3-none-any.whl", hash = "sha256:ca78db4565a652026a4db2bcdf68f2fb589ea80d0be70e03929ed730746b84fe", size = 166393 },
]

[[package]]
name = "cffi"
version = "1.17.1"
source = { registry = "https://pypi.org/simple" }
dependencies = [
    { name = "pycparser" },
]
sdist = { url = "https://files.pythonhosted.org/packages/fc/97/c783634659c2920c3fc70419e3af40972dbaf758daa229a7d6ea6135c90d/cffi-1.17.1.tar.gz", hash = "sha256:1c39c6016c32bc48dd54561950ebd6836e1670f2ae46128f67cf49e789c52824", size = 516621 }
wheels = [
    { url = "https://files.pythonhosted.org/packages/6b/f4/927e3a8899e52a27fa57a48607ff7dc91a9ebe97399b357b85a0c7892e00/cffi-1.17.1-cp311-cp311-macosx_10_9_x86_64.whl", hash = "sha256:a45e3c6913c5b87b3ff120dcdc03f6131fa0065027d0ed7ee6190736a74cd401", size = 182264 },
    { url = "https://files.pythonhosted.org/packages/6c/f5/6c3a8efe5f503175aaddcbea6ad0d2c96dad6f5abb205750d1b3df44ef29/cffi-1.17.1-cp311-cp311-macosx_11_0_arm64.whl", hash = "sha256:30c5e0cb5ae493c04c8b42916e52ca38079f1b235c2f8ae5f4527b963c401caf", size = 178651 },
    { url = "https://files.pythonhosted.org/packages/94/dd/a3f0118e688d1b1a57553da23b16bdade96d2f9bcda4d32e7d2838047ff7/cffi-1.17.1-cp311-cp311-manylinux_2_12_i686.manylinux2010_i686.manylinux_2_17_i686.manylinux2014_i686.whl", hash = "sha256:f75c7ab1f9e4aca5414ed4d8e5c0e303a34f4421f8a0d47a4d019ceff0ab6af4", size = 445259 },
    { url = "https://files.pythonhosted.org/packages/2e/ea/70ce63780f096e16ce8588efe039d3c4f91deb1dc01e9c73a287939c79a6/cffi-1.17.1-cp311-cp311-manylinux_2_17_aarch64.manylinux2014_aarch64.whl", hash = "sha256:a1ed2dd2972641495a3ec98445e09766f077aee98a1c896dcb4ad0d303628e41", size = 469200 },
    { url = "https://files.pythonhosted.org/packages/1c/a0/a4fa9f4f781bda074c3ddd57a572b060fa0df7655d2a4247bbe277200146/cffi-1.17.1-cp311-cp311-manylinux_2_17_ppc64le.manylinux2014_ppc64le.whl", hash = "sha256:46bf43160c1a35f7ec506d254e5c890f3c03648a4dbac12d624e4490a7046cd1", size = 477235 },
    { url = "https://files.pythonhosted.org/packages/62/12/ce8710b5b8affbcdd5c6e367217c242524ad17a02fe5beec3ee339f69f85/cffi-1.17.1-cp311-cp311-manylinux_2_17_s390x.manylinux2014_s390x.whl", hash = "sha256:a24ed04c8ffd54b0729c07cee15a81d964e6fee0e3d4d342a27b020d22959dc6", size = 459721 },
    { url = "https://files.pythonhosted.org/packages/ff/6b/d45873c5e0242196f042d555526f92aa9e0c32355a1be1ff8c27f077fd37/cffi-1.17.1-cp311-cp311-manylinux_2_17_x86_64.manylinux2014_x86_64.whl", hash = "sha256:610faea79c43e44c71e1ec53a554553fa22321b65fae24889706c0a84d4ad86d", size = 467242 },
    { url = "https://files.pythonhosted.org/packages/1a/52/d9a0e523a572fbccf2955f5abe883cfa8bcc570d7faeee06336fbd50c9fc/cffi-1.17.1-cp311-cp311-musllinux_1_1_aarch64.whl", hash = "sha256:a9b15d491f3ad5d692e11f6b71f7857e7835eb677955c00cc0aefcd0669adaf6", size = 477999 },
    { url = "https://files.pythonhosted.org/packages/44/74/f2a2460684a1a2d00ca799ad880d54652841a780c4c97b87754f660c7603/cffi-1.17.1-cp311-cp311-musllinux_1_1_i686.whl", hash = "sha256:de2ea4b5833625383e464549fec1bc395c1bdeeb5f25c4a3a82b5a8c756ec22f", size = 454242 },
    { url = "https://files.pythonhosted.org/packages/f8/4a/34599cac7dfcd888ff54e801afe06a19c17787dfd94495ab0c8d35fe99fb/cffi-1.17.1-cp311-cp311-musllinux_1_1_x86_64.whl", hash = "sha256:fc48c783f9c87e60831201f2cce7f3b2e4846bf4d8728eabe54d60700b318a0b", size = 478604 },
    { url = "https://files.pythonhosted.org/packages/34/33/e1b8a1ba29025adbdcda5fb3a36f94c03d771c1b7b12f726ff7fef2ebe36/cffi-1.17.1-cp311-cp311-win32.whl", hash = "sha256:85a950a4ac9c359340d5963966e3e0a94a676bd6245a4b55bc43949eee26a655", size = 171727 },
    { url = "https://files.pythonhosted.org/packages/3d/97/50228be003bb2802627d28ec0627837ac0bf35c90cf769812056f235b2d1/cffi-1.17.1-cp311-cp311-win_amd64.whl", hash = "sha256:caaf0640ef5f5517f49bc275eca1406b0ffa6aa184892812030f04c2abf589a0", size = 181400 },
    { url = "https://files.pythonhosted.org/packages/5a/84/e94227139ee5fb4d600a7a4927f322e1d4aea6fdc50bd3fca8493caba23f/cffi-1.17.1-cp312-cp312-macosx_10_9_x86_64.whl", hash = "sha256:805b4371bf7197c329fcb3ead37e710d1bca9da5d583f5073b799d5c5bd1eee4", size = 183178 },
    { url = "https://files.pythonhosted.org/packages/da/ee/fb72c2b48656111c4ef27f0f91da355e130a923473bf5ee75c5643d00cca/cffi-1.17.1-cp312-cp312-macosx_11_0_arm64.whl", hash = "sha256:733e99bc2df47476e3848417c5a4540522f234dfd4ef3ab7fafdf555b082ec0c", size = 178840 },
    { url = "https://files.pythonhosted.org/packages/cc/b6/db007700f67d151abadf508cbfd6a1884f57eab90b1bb985c4c8c02b0f28/cffi-1.17.1-cp312-cp312-manylinux_2_12_i686.manylinux2010_i686.manylinux_2_17_i686.manylinux2014_i686.whl", hash = "sha256:1257bdabf294dceb59f5e70c64a3e2f462c30c7ad68092d01bbbfb1c16b1ba36", size = 454803 },
    { url = "https://files.pythonhosted.org/packages/1a/df/f8d151540d8c200eb1c6fba8cd0dfd40904f1b0682ea705c36e6c2e97ab3/cffi-1.17.1-cp312-cp312-manylinux_2_17_aarch64.manylinux2014_aarch64.whl", hash = "sha256:da95af8214998d77a98cc14e3a3bd00aa191526343078b530ceb0bd710fb48a5", size = 478850 },
    { url = "https://files.pythonhosted.org/packages/28/c0/b31116332a547fd2677ae5b78a2ef662dfc8023d67f41b2a83f7c2aa78b1/cffi-1.17.1-cp312-cp312-manylinux_2_17_ppc64le.manylinux2014_ppc64le.whl", hash = "sha256:d63afe322132c194cf832bfec0dc69a99fb9bb6bbd550f161a49e9e855cc78ff", size = 485729 },
    { url = "https://files.pythonhosted.org/packages/91/2b/9a1ddfa5c7f13cab007a2c9cc295b70fbbda7cb10a286aa6810338e60ea1/cffi-1.17.1-cp312-cp312-manylinux_2_17_s390x.manylinux2014_s390x.whl", hash = "sha256:f79fc4fc25f1c8698ff97788206bb3c2598949bfe0fef03d299eb1b5356ada99", size = 471256 },
    { url = "https://files.pythonhosted.org/packages/b2/d5/da47df7004cb17e4955df6a43d14b3b4ae77737dff8bf7f8f333196717bf/cffi-1.17.1-cp312-cp312-manylinux_2_17_x86_64.manylinux2014_x86_64.whl", hash = "sha256:b62ce867176a75d03a665bad002af8e6d54644fad99a3c70905c543130e39d93", size = 479424 },
    { url = "https://files.pythonhosted.org/packages/0b/ac/2a28bcf513e93a219c8a4e8e125534f4f6db03e3179ba1c45e949b76212c/cffi-1.17.1-cp312-cp312-musllinux_1_1_aarch64.whl", hash = "sha256:386c8bf53c502fff58903061338ce4f4950cbdcb23e2902d86c0f722b786bbe3", size = 484568 },
    { url = "https://files.pythonhosted.org/packages/d4/38/ca8a4f639065f14ae0f1d9751e70447a261f1a30fa7547a828ae08142465/cffi-1.17.1-cp312-cp312-musllinux_1_1_x86_64.whl", hash = "sha256:4ceb10419a9adf4460ea14cfd6bc43d08701f0835e979bf821052f1805850fe8", size = 488736 },
    { url = "https://files.pythonhosted.org/packages/86/c5/28b2d6f799ec0bdecf44dced2ec5ed43e0eb63097b0f58c293583b406582/cffi-1.17.1-cp312-cp312-win32.whl", hash = "sha256:a08d7e755f8ed21095a310a693525137cfe756ce62d066e53f502a83dc550f65", size = 172448 },
    { url = "https://files.pythonhosted.org/packages/50/b9/db34c4755a7bd1cb2d1603ac3863f22bcecbd1ba29e5ee841a4bc510b294/cffi-1.17.1-cp312-cp312-win_amd64.whl", hash = "sha256:51392eae71afec0d0c8fb1a53b204dbb3bcabcb3c9b807eedf3e1e6ccf2de903", size = 181976 },
    { url = "https://files.pythonhosted.org/packages/8d/f8/dd6c246b148639254dad4d6803eb6a54e8c85c6e11ec9df2cffa87571dbe/cffi-1.17.1-cp313-cp313-macosx_10_13_x86_64.whl", hash = "sha256:f3a2b4222ce6b60e2e8b337bb9596923045681d71e5a082783484d845390938e", size = 182989 },
    { url = "https://files.pythonhosted.org/packages/8b/f1/672d303ddf17c24fc83afd712316fda78dc6fce1cd53011b839483e1ecc8/cffi-1.17.1-cp313-cp313-macosx_11_0_arm64.whl", hash = "sha256:0984a4925a435b1da406122d4d7968dd861c1385afe3b45ba82b750f229811e2", size = 178802 },
    { url = "https://files.pythonhosted.org/packages/0e/2d/eab2e858a91fdff70533cab61dcff4a1f55ec60425832ddfdc9cd36bc8af/cffi-1.17.1-cp313-cp313-manylinux_2_12_i686.manylinux2010_i686.manylinux_2_17_i686.manylinux2014_i686.whl", hash = "sha256:d01b12eeeb4427d3110de311e1774046ad344f5b1a7403101878976ecd7a10f3", size = 454792 },
    { url = "https://files.pythonhosted.org/packages/75/b2/fbaec7c4455c604e29388d55599b99ebcc250a60050610fadde58932b7ee/cffi-1.17.1-cp313-cp313-manylinux_2_17_aarch64.manylinux2014_aarch64.whl", hash = "sha256:706510fe141c86a69c8ddc029c7910003a17353970cff3b904ff0686a5927683", size = 478893 },
    { url = "https://files.pythonhosted.org/packages/4f/b7/6e4a2162178bf1935c336d4da8a9352cccab4d3a5d7914065490f08c0690/cffi-1.17.1-cp313-cp313-manylinux_2_17_ppc64le.manylinux2014_ppc64le.whl", hash = "sha256:de55b766c7aa2e2a3092c51e0483d700341182f08e67c63630d5b6f200bb28e5", size = 485810 },
    { url = "https://files.pythonhosted.org/packages/c7/8a/1d0e4a9c26e54746dc08c2c6c037889124d4f59dffd853a659fa545f1b40/cffi-1.17.1-cp313-cp313-manylinux_2_17_s390x.manylinux2014_s390x.whl", hash = "sha256:c59d6e989d07460165cc5ad3c61f9fd8f1b4796eacbd81cee78957842b834af4", size = 471200 },
    { url = "https://files.pythonhosted.org/packages/26/9f/1aab65a6c0db35f43c4d1b4f580e8df53914310afc10ae0397d29d697af4/cffi-1.17.1-cp313-cp313-manylinux_2_17_x86_64.manylinux2014_x86_64.whl", hash = "sha256:dd398dbc6773384a17fe0d3e7eeb8d1a21c2200473ee6806bb5e6a8e62bb73dd", size = 479447 },
    { url = "https://files.pythonhosted.org/packages/5f/e4/fb8b3dd8dc0e98edf1135ff067ae070bb32ef9d509d6cb0f538cd6f7483f/cffi-1.17.1-cp313-cp313-musllinux_1_1_aarch64.whl", hash = "sha256:3edc8d958eb099c634dace3c7e16560ae474aa3803a5df240542b305d14e14ed", size = 484358 },
    { url = "https://files.pythonhosted.org/packages/f1/47/d7145bf2dc04684935d57d67dff9d6d795b2ba2796806bb109864be3a151/cffi-1.17.1-cp313-cp313-musllinux_1_1_x86_64.whl", hash = "sha256:72e72408cad3d5419375fc87d289076ee319835bdfa2caad331e377589aebba9", size = 488469 },
    { url = "https://files.pythonhosted.org/packages/bf/ee/f94057fa6426481d663b88637a9a10e859e492c73d0384514a17d78ee205/cffi-1.17.1-cp313-cp313-win32.whl", hash = "sha256:e03eab0a8677fa80d646b5ddece1cbeaf556c313dcfac435ba11f107ba117b5d", size = 172475 },
    { url = "https://files.pythonhosted.org/packages/7c/fc/6a8cb64e5f0324877d503c854da15d76c1e50eb722e320b15345c4d0c6de/cffi-1.17.1-cp313-cp313-win_amd64.whl", hash = "sha256:f6a16c31041f09ead72d69f583767292f750d24913dadacf5756b966aacb3f1a", size = 182009 },
]

[[package]]
name = "charset-normalizer"
version = "3.4.1"
source = { registry = "https://pypi.org/simple" }
sdist = { url = "https://files.pythonhosted.org/packages/16/b0/572805e227f01586461c80e0fd25d65a2115599cc9dad142fee4b747c357/charset_normalizer-3.4.1.tar.gz", hash = "sha256:44251f18cd68a75b56585dd00dae26183e102cd5e0f9f1466e6df5da2ed64ea3", size = 123188 }
wheels = [
    { url = "https://files.pythonhosted.org/packages/72/80/41ef5d5a7935d2d3a773e3eaebf0a9350542f2cab4eac59a7a4741fbbbbe/charset_normalizer-3.4.1-cp311-cp311-macosx_10_9_universal2.whl", hash = "sha256:8bfa33f4f2672964266e940dd22a195989ba31669bd84629f05fab3ef4e2d125", size = 194995 },
    { url = "https://files.pythonhosted.org/packages/7a/28/0b9fefa7b8b080ec492110af6d88aa3dea91c464b17d53474b6e9ba5d2c5/charset_normalizer-3.4.1-cp311-cp311-manylinux_2_17_aarch64.manylinux2014_aarch64.whl", hash = "sha256:28bf57629c75e810b6ae989f03c0828d64d6b26a5e205535585f96093e405ed1", size = 139471 },
    { url = "https://files.pythonhosted.org/packages/71/64/d24ab1a997efb06402e3fc07317e94da358e2585165930d9d59ad45fcae2/charset_normalizer-3.4.1-cp311-cp311-manylinux_2_17_ppc64le.manylinux2014_ppc64le.whl", hash = "sha256:f08ff5e948271dc7e18a35641d2f11a4cd8dfd5634f55228b691e62b37125eb3", size = 149831 },
    { url = "https://files.pythonhosted.org/packages/37/ed/be39e5258e198655240db5e19e0b11379163ad7070962d6b0c87ed2c4d39/charset_normalizer-3.4.1-cp311-cp311-manylinux_2_17_s390x.manylinux2014_s390x.whl", hash = "sha256:234ac59ea147c59ee4da87a0c0f098e9c8d169f4dc2a159ef720f1a61bbe27cd", size = 142335 },
    { url = "https://files.pythonhosted.org/packages/88/83/489e9504711fa05d8dde1574996408026bdbdbd938f23be67deebb5eca92/charset_normalizer-3.4.1-cp311-cp311-manylinux_2_17_x86_64.manylinux2014_x86_64.whl", hash = "sha256:fd4ec41f914fa74ad1b8304bbc634b3de73d2a0889bd32076342a573e0779e00", size = 143862 },
    { url = "https://files.pythonhosted.org/packages/c6/c7/32da20821cf387b759ad24627a9aca289d2822de929b8a41b6241767b461/charset_normalizer-3.4.1-cp311-cp311-manylinux_2_5_i686.manylinux1_i686.manylinux_2_17_i686.manylinux2014_i686.whl", hash = "sha256:eea6ee1db730b3483adf394ea72f808b6e18cf3cb6454b4d86e04fa8c4327a12", size = 145673 },
    { url = "https://files.pythonhosted.org/packages/68/85/f4288e96039abdd5aeb5c546fa20a37b50da71b5cf01e75e87f16cd43304/charset_normalizer-3.4.1-cp311-cp311-musllinux_1_2_aarch64.whl", hash = "sha256:c96836c97b1238e9c9e3fe90844c947d5afbf4f4c92762679acfe19927d81d77", size = 140211 },
    { url = "https://files.pythonhosted.org/packages/28/a3/a42e70d03cbdabc18997baf4f0227c73591a08041c149e710045c281f97b/charset_normalizer-3.4.1-cp311-cp311-musllinux_1_2_i686.whl", hash = "sha256:4d86f7aff21ee58f26dcf5ae81a9addbd914115cdebcbb2217e4f0ed8982e146", size = 148039 },
    { url = "https://files.pythonhosted.org/packages/85/e4/65699e8ab3014ecbe6f5c71d1a55d810fb716bbfd74f6283d5c2aa87febf/charset_normalizer-3.4.1-cp311-cp311-musllinux_1_2_ppc64le.whl", hash = "sha256:09b5e6733cbd160dcc09589227187e242a30a49ca5cefa5a7edd3f9d19ed53fd", size = 151939 },
    { url = "https://files.pythonhosted.org/packages/b1/82/8e9fe624cc5374193de6860aba3ea8070f584c8565ee77c168ec13274bd2/charset_normalizer-3.4.1-cp311-cp311-musllinux_1_2_s390x.whl", hash = "sha256:5777ee0881f9499ed0f71cc82cf873d9a0ca8af166dfa0af8ec4e675b7df48e6", size = 149075 },
    { url = "https://files.pythonhosted.org/packages/3d/7b/82865ba54c765560c8433f65e8acb9217cb839a9e32b42af4aa8e945870f/charset_normalizer-3.4.1-cp311-cp311-musllinux_1_2_x86_64.whl", hash = "sha256:237bdbe6159cff53b4f24f397d43c6336c6b0b42affbe857970cefbb620911c8", size = 144340 },
    { url = "https://files.pythonhosted.org/packages/b5/b6/9674a4b7d4d99a0d2df9b215da766ee682718f88055751e1e5e753c82db0/charset_normalizer-3.4.1-cp311-cp311-win32.whl", hash = "sha256:8417cb1f36cc0bc7eaba8ccb0e04d55f0ee52df06df3ad55259b9a323555fc8b", size = 95205 },
    { url = "https://files.pythonhosted.org/packages/1e/ab/45b180e175de4402dcf7547e4fb617283bae54ce35c27930a6f35b6bef15/charset_normalizer-3.4.1-cp311-cp311-win_amd64.whl", hash = "sha256:d7f50a1f8c450f3925cb367d011448c39239bb3eb4117c36a6d354794de4ce76", size = 102441 },
    { url = "https://files.pythonhosted.org/packages/0a/9a/dd1e1cdceb841925b7798369a09279bd1cf183cef0f9ddf15a3a6502ee45/charset_normalizer-3.4.1-cp312-cp312-macosx_10_13_universal2.whl", hash = "sha256:73d94b58ec7fecbc7366247d3b0b10a21681004153238750bb67bd9012414545", size = 196105 },
    { url = "https://files.pythonhosted.org/packages/d3/8c/90bfabf8c4809ecb648f39794cf2a84ff2e7d2a6cf159fe68d9a26160467/charset_normalizer-3.4.1-cp312-cp312-manylinux_2_17_aarch64.manylinux2014_aarch64.whl", hash = "sha256:dad3e487649f498dd991eeb901125411559b22e8d7ab25d3aeb1af367df5efd7", size = 140404 },
    { url = "https://files.pythonhosted.org/packages/ad/8f/e410d57c721945ea3b4f1a04b74f70ce8fa800d393d72899f0a40526401f/charset_normalizer-3.4.1-cp312-cp312-manylinux_2_17_ppc64le.manylinux2014_ppc64le.whl", hash = "sha256:c30197aa96e8eed02200a83fba2657b4c3acd0f0aa4bdc9f6c1af8e8962e0757", size = 150423 },
    { url = "https://files.pythonhosted.org/packages/f0/b8/e6825e25deb691ff98cf5c9072ee0605dc2acfca98af70c2d1b1bc75190d/charset_normalizer-3.4.1-cp312-cp312-manylinux_2_17_s390x.manylinux2014_s390x.whl", hash = "sha256:2369eea1ee4a7610a860d88f268eb39b95cb588acd7235e02fd5a5601773d4fa", size = 143184 },
    { url = "https://files.pythonhosted.org/packages/3e/a2/513f6cbe752421f16d969e32f3583762bfd583848b763913ddab8d9bfd4f/charset_normalizer-3.4.1-cp312-cp312-manylinux_2_17_x86_64.manylinux2014_x86_64.whl", hash = "sha256:bc2722592d8998c870fa4e290c2eec2c1569b87fe58618e67d38b4665dfa680d", size = 145268 },
    { url = "https://files.pythonhosted.org/packages/74/94/8a5277664f27c3c438546f3eb53b33f5b19568eb7424736bdc440a88a31f/charset_normalizer-3.4.1-cp312-cp312-manylinux_2_5_i686.manylinux1_i686.manylinux_2_17_i686.manylinux2014_i686.whl", hash = "sha256:ffc9202a29ab3920fa812879e95a9e78b2465fd10be7fcbd042899695d75e616", size = 147601 },
    { url = "https://files.pythonhosted.org/packages/7c/5f/6d352c51ee763623a98e31194823518e09bfa48be2a7e8383cf691bbb3d0/charset_normalizer-3.4.1-cp312-cp312-musllinux_1_2_aarch64.whl", hash = "sha256:804a4d582ba6e5b747c625bf1255e6b1507465494a40a2130978bda7b932c90b", size = 141098 },
    { url = "https://files.pythonhosted.org/packages/78/d4/f5704cb629ba5ab16d1d3d741396aec6dc3ca2b67757c45b0599bb010478/charset_normalizer-3.4.1-cp312-cp312-musllinux_1_2_i686.whl", hash = "sha256:0f55e69f030f7163dffe9fd0752b32f070566451afe180f99dbeeb81f511ad8d", size = 149520 },
    { url = "https://files.pythonhosted.org/packages/c5/96/64120b1d02b81785f222b976c0fb79a35875457fa9bb40827678e54d1bc8/charset_normalizer-3.4.1-cp312-cp312-musllinux_1_2_ppc64le.whl", hash = "sha256:c4c3e6da02df6fa1410a7680bd3f63d4f710232d3139089536310d027950696a", size = 152852 },
    { url = "https://files.pythonhosted.org/packages/84/c9/98e3732278a99f47d487fd3468bc60b882920cef29d1fa6ca460a1fdf4e6/charset_normalizer-3.4.1-cp312-cp312-musllinux_1_2_s390x.whl", hash = "sha256:5df196eb874dae23dcfb968c83d4f8fdccb333330fe1fc278ac5ceeb101003a9", size = 150488 },
    { url = "https://files.pythonhosted.org/packages/13/0e/9c8d4cb99c98c1007cc11eda969ebfe837bbbd0acdb4736d228ccaabcd22/charset_normalizer-3.4.1-cp312-cp312-musllinux_1_2_x86_64.whl", hash = "sha256:e358e64305fe12299a08e08978f51fc21fac060dcfcddd95453eabe5b93ed0e1", size = 146192 },
    { url = "https://files.pythonhosted.org/packages/b2/21/2b6b5b860781a0b49427309cb8670785aa543fb2178de875b87b9cc97746/charset_normalizer-3.4.1-cp312-cp312-win32.whl", hash = "sha256:9b23ca7ef998bc739bf6ffc077c2116917eabcc901f88da1b9856b210ef63f35", size = 95550 },
    { url = "https://files.pythonhosted.org/packages/21/5b/1b390b03b1d16c7e382b561c5329f83cc06623916aab983e8ab9239c7d5c/charset_normalizer-3.4.1-cp312-cp312-win_amd64.whl", hash = "sha256:6ff8a4a60c227ad87030d76e99cd1698345d4491638dfa6673027c48b3cd395f", size = 102785 },
    { url = "https://files.pythonhosted.org/packages/38/94/ce8e6f63d18049672c76d07d119304e1e2d7c6098f0841b51c666e9f44a0/charset_normalizer-3.4.1-cp313-cp313-macosx_10_13_universal2.whl", hash = "sha256:aabfa34badd18f1da5ec1bc2715cadc8dca465868a4e73a0173466b688f29dda", size = 195698 },
    { url = "https://files.pythonhosted.org/packages/24/2e/dfdd9770664aae179a96561cc6952ff08f9a8cd09a908f259a9dfa063568/charset_normalizer-3.4.1-cp313-cp313-manylinux_2_17_aarch64.manylinux2014_aarch64.whl", hash = "sha256:22e14b5d70560b8dd51ec22863f370d1e595ac3d024cb8ad7d308b4cd95f8313", size = 140162 },
    { url = "https://files.pythonhosted.org/packages/24/4e/f646b9093cff8fc86f2d60af2de4dc17c759de9d554f130b140ea4738ca6/charset_normalizer-3.4.1-cp313-cp313-manylinux_2_17_ppc64le.manylinux2014_ppc64le.whl", hash = "sha256:8436c508b408b82d87dc5f62496973a1805cd46727c34440b0d29d8a2f50a6c9", size = 150263 },
    { url = "https://files.pythonhosted.org/packages/5e/67/2937f8d548c3ef6e2f9aab0f6e21001056f692d43282b165e7c56023e6dd/charset_normalizer-3.4.1-cp313-cp313-manylinux_2_17_s390x.manylinux2014_s390x.whl", hash = "sha256:2d074908e1aecee37a7635990b2c6d504cd4766c7bc9fc86d63f9c09af3fa11b", size = 142966 },
    { url = "https://files.pythonhosted.org/packages/52/ed/b7f4f07de100bdb95c1756d3a4d17b90c1a3c53715c1a476f8738058e0fa/charset_normalizer-3.4.1-cp313-cp313-manylinux_2_17_x86_64.manylinux2014_x86_64.whl", hash = "sha256:955f8851919303c92343d2f66165294848d57e9bba6cf6e3625485a70a038d11", size = 144992 },
    { url = "https://files.pythonhosted.org/packages/96/2c/d49710a6dbcd3776265f4c923bb73ebe83933dfbaa841c5da850fe0fd20b/charset_normalizer-3.4.1-cp313-cp313-manylinux_2_5_i686.manylinux1_i686.manylinux_2_17_i686.manylinux2014_i686.whl", hash = "sha256:44ecbf16649486d4aebafeaa7ec4c9fed8b88101f4dd612dcaf65d5e815f837f", size = 147162 },
    { url = "https://files.pythonhosted.org/packages/b4/41/35ff1f9a6bd380303dea55e44c4933b4cc3c4850988927d4082ada230273/charset_normalizer-3.4.1-cp313-cp313-musllinux_1_2_aarch64.whl", hash = "sha256:0924e81d3d5e70f8126529951dac65c1010cdf117bb75eb02dd12339b57749dd", size = 140972 },
    { url = "https://files.pythonhosted.org/packages/fb/43/c6a0b685fe6910d08ba971f62cd9c3e862a85770395ba5d9cad4fede33ab/charset_normalizer-3.4.1-cp313-cp313-musllinux_1_2_i686.whl", hash = "sha256:2967f74ad52c3b98de4c3b32e1a44e32975e008a9cd2a8cc8966d6a5218c5cb2", size = 149095 },
    { url = "https://files.pythonhosted.org/packages/4c/ff/a9a504662452e2d2878512115638966e75633519ec11f25fca3d2049a94a/charset_normalizer-3.4.1-cp313-cp313-musllinux_1_2_ppc64le.whl", hash = "sha256:c75cb2a3e389853835e84a2d8fb2b81a10645b503eca9bcb98df6b5a43eb8886", size = 152668 },
    { url = "https://files.pythonhosted.org/packages/6c/71/189996b6d9a4b932564701628af5cee6716733e9165af1d5e1b285c530ed/charset_normalizer-3.4.1-cp313-cp313-musllinux_1_2_s390x.whl", hash = "sha256:09b26ae6b1abf0d27570633b2b078a2a20419c99d66fb2823173d73f188ce601", size = 150073 },
    { url = "https://files.pythonhosted.org/packages/e4/93/946a86ce20790e11312c87c75ba68d5f6ad2208cfb52b2d6a2c32840d922/charset_normalizer-3.4.1-cp313-cp313-musllinux_1_2_x86_64.whl", hash = "sha256:fa88b843d6e211393a37219e6a1c1df99d35e8fd90446f1118f4216e307e48cd", size = 145732 },
    { url = "https://files.pythonhosted.org/packages/cd/e5/131d2fb1b0dddafc37be4f3a2fa79aa4c037368be9423061dccadfd90091/charset_normalizer-3.4.1-cp313-cp313-win32.whl", hash = "sha256:eb8178fe3dba6450a3e024e95ac49ed3400e506fd4e9e5c32d30adda88cbd407", size = 95391 },
    { url = "https://files.pythonhosted.org/packages/27/f2/4f9a69cc7712b9b5ad8fdb87039fd89abba997ad5cbe690d1835d40405b0/charset_normalizer-3.4.1-cp313-cp313-win_amd64.whl", hash = "sha256:b1ac5992a838106edb89654e0aebfc24f5848ae2547d22c2c3f66454daa11971", size = 102702 },
    { url = "https://files.pythonhosted.org/packages/0e/f6/65ecc6878a89bb1c23a086ea335ad4bf21a588990c3f535a227b9eea9108/charset_normalizer-3.4.1-py3-none-any.whl", hash = "sha256:d98b1668f06378c6dbefec3b92299716b931cd4e6061f3c875a71ced1780ab85", size = 49767 },
]

[[package]]
name = "click"
version = "8.1.8"
source = { registry = "https://pypi.org/simple" }
dependencies = [
    { name = "colorama", marker = "sys_platform == 'win32'" },
]
sdist = { url = "https://files.pythonhosted.org/packages/b9/2e/0090cbf739cee7d23781ad4b89a9894a41538e4fcf4c31dcdd705b78eb8b/click-8.1.8.tar.gz", hash = "sha256:ed53c9d8990d83c2a27deae68e4ee337473f6330c040a31d4225c9574d16096a", size = 226593 }
wheels = [
    { url = "https://files.pythonhosted.org/packages/7e/d4/7ebdbd03970677812aac39c869717059dbb71a4cfc033ca6e5221787892c/click-8.1.8-py3-none-any.whl", hash = "sha256:63c132bbbed01578a06712a2d1f497bb62d9c1c0d329b7903a866228027263b2", size = 98188 },
]

[[package]]
name = "cobble"
version = "0.1.4"
source = { registry = "https://pypi.org/simple" }
sdist = { url = "https://files.pythonhosted.org/packages/54/7a/a507c709be2c96e1bb6102eb7b7f4026c5e5e223ef7d745a17d239e9d844/cobble-0.1.4.tar.gz", hash = "sha256:de38be1539992c8a06e569630717c485a5f91be2192c461ea2b220607dfa78aa", size = 3805 }
wheels = [
    { url = "https://files.pythonhosted.org/packages/d5/e1/3714a2f371985215c219c2a70953d38e3eed81ef165aed061d21de0e998b/cobble-0.1.4-py3-none-any.whl", hash = "sha256:36c91b1655e599fd428e2b95fdd5f0da1ca2e9f1abb0bc871dec21a0e78a2b44", size = 3984 },
]

[[package]]
name = "colorama"
version = "0.4.6"
source = { registry = "https://pypi.org/simple" }
sdist = { url = "https://files.pythonhosted.org/packages/d8/53/6f443c9a4a8358a93a6792e2acffb9d9d5cb0a5cfd8802644b7b1c9a02e4/colorama-0.4.6.tar.gz", hash = "sha256:08695f5cb7ed6e0531a20572697297273c47b8cae5a63ffc6d6ed5c201be6e44", size = 27697 }
wheels = [
    { url = "https://files.pythonhosted.org/packages/d1/d6/3965ed04c63042e047cb6a3e6ed1a63a35087b6a609aa3a15ed8ac56c221/colorama-0.4.6-py2.py3-none-any.whl", hash = "sha256:4f1d9991f5acc0ca119f9d443620b77f9d6b33703e51011c16baf57afb285fc6", size = 25335 },
]

[[package]]
name = "coloredlogs"
version = "15.0.1"
source = { registry = "https://pypi.org/simple" }
dependencies = [
    { name = "humanfriendly" },
]
sdist = { url = "https://files.pythonhosted.org/packages/cc/c7/eed8f27100517e8c0e6b923d5f0845d0cb99763da6fdee00478f91db7325/coloredlogs-15.0.1.tar.gz", hash = "sha256:7c991aa71a4577af2f82600d8f8f3a89f936baeaf9b50a9c197da014e5bf16b0", size = 278520 }
wheels = [
    { url = "https://files.pythonhosted.org/packages/a7/06/3d6badcf13db419e25b07041d9c7b4a2c331d3f4e7134445ec5df57714cd/coloredlogs-15.0.1-py2.py3-none-any.whl", hash = "sha256:612ee75c546f53e92e70049c9dbfcc18c935a2b9a53b66085ce9ef6a6e5c0934", size = 46018 },
]

[[package]]
name = "cryptography"
version = "44.0.2"
source = { registry = "https://pypi.org/simple" }
dependencies = [
    { name = "cffi", marker = "platform_python_implementation != 'PyPy'" },
]
sdist = { url = "https://files.pythonhosted.org/packages/cd/25/4ce80c78963834b8a9fd1cc1266be5ed8d1840785c0f2e1b73b8d128d505/cryptography-44.0.2.tar.gz", hash = "sha256:c63454aa261a0cf0c5b4718349629793e9e634993538db841165b3df74f37ec0", size = 710807 }
wheels = [
    { url = "https://files.pythonhosted.org/packages/92/ef/83e632cfa801b221570c5f58c0369db6fa6cef7d9ff859feab1aae1a8a0f/cryptography-44.0.2-cp37-abi3-macosx_10_9_universal2.whl", hash = "sha256:efcfe97d1b3c79e486554efddeb8f6f53a4cdd4cf6086642784fa31fc384e1d7", size = 6676361 },
    { url = "https://files.pythonhosted.org/packages/30/ec/7ea7c1e4c8fc8329506b46c6c4a52e2f20318425d48e0fe597977c71dbce/cryptography-44.0.2-cp37-abi3-manylinux_2_17_aarch64.manylinux2014_aarch64.whl", hash = "sha256:29ecec49f3ba3f3849362854b7253a9f59799e3763b0c9d0826259a88efa02f1", size = 3952350 },
    { url = "https://files.pythonhosted.org/packages/27/61/72e3afdb3c5ac510330feba4fc1faa0fe62e070592d6ad00c40bb69165e5/cryptography-44.0.2-cp37-abi3-manylinux_2_17_x86_64.manylinux2014_x86_64.whl", hash = "sha256:bc821e161ae88bfe8088d11bb39caf2916562e0a2dc7b6d56714a48b784ef0bb", size = 4166572 },
    { url = "https://files.pythonhosted.org/packages/26/e4/ba680f0b35ed4a07d87f9e98f3ebccb05091f3bf6b5a478b943253b3bbd5/cryptography-44.0.2-cp37-abi3-manylinux_2_28_aarch64.whl", hash = "sha256:3c00b6b757b32ce0f62c574b78b939afab9eecaf597c4d624caca4f9e71e7843", size = 3958124 },
    { url = "https://files.pythonhosted.org/packages/9c/e8/44ae3e68c8b6d1cbc59040288056df2ad7f7f03bbcaca6b503c737ab8e73/cryptography-44.0.2-cp37-abi3-manylinux_2_28_armv7l.manylinux_2_31_armv7l.whl", hash = "sha256:7bdcd82189759aba3816d1f729ce42ffded1ac304c151d0a8e89b9996ab863d5", size = 3678122 },
    { url = "https://files.pythonhosted.org/packages/27/7b/664ea5e0d1eab511a10e480baf1c5d3e681c7d91718f60e149cec09edf01/cryptography-44.0.2-cp37-abi3-manylinux_2_28_x86_64.whl", hash = "sha256:4973da6ca3db4405c54cd0b26d328be54c7747e89e284fcff166132eb7bccc9c", size = 4191831 },
    { url = "https://files.pythonhosted.org/packages/2a/07/79554a9c40eb11345e1861f46f845fa71c9e25bf66d132e123d9feb8e7f9/cryptography-44.0.2-cp37-abi3-manylinux_2_34_aarch64.whl", hash = "sha256:4e389622b6927d8133f314949a9812972711a111d577a5d1f4bee5e58736b80a", size = 3960583 },
    { url = "https://files.pythonhosted.org/packages/bb/6d/858e356a49a4f0b591bd6789d821427de18432212e137290b6d8a817e9bf/cryptography-44.0.2-cp37-abi3-manylinux_2_34_x86_64.whl", hash = "sha256:f514ef4cd14bb6fb484b4a60203e912cfcb64f2ab139e88c2274511514bf7308", size = 4191753 },
    { url = "https://files.pythonhosted.org/packages/b2/80/62df41ba4916067fa6b125aa8c14d7e9181773f0d5d0bd4dcef580d8b7c6/cryptography-44.0.2-cp37-abi3-musllinux_1_2_aarch64.whl", hash = "sha256:1bc312dfb7a6e5d66082c87c34c8a62176e684b6fe3d90fcfe1568de675e6688", size = 4079550 },
    { url = "https://files.pythonhosted.org/packages/f3/cd/2558cc08f7b1bb40683f99ff4327f8dcfc7de3affc669e9065e14824511b/cryptography-44.0.2-cp37-abi3-musllinux_1_2_x86_64.whl", hash = "sha256:3b721b8b4d948b218c88cb8c45a01793483821e709afe5f622861fc6182b20a7", size = 4298367 },
    { url = "https://files.pythonhosted.org/packages/71/59/94ccc74788945bc3bd4cf355d19867e8057ff5fdbcac781b1ff95b700fb1/cryptography-44.0.2-cp37-abi3-win32.whl", hash = "sha256:51e4de3af4ec3899d6d178a8c005226491c27c4ba84101bfb59c901e10ca9f79", size = 2772843 },
    { url = "https://files.pythonhosted.org/packages/ca/2c/0d0bbaf61ba05acb32f0841853cfa33ebb7a9ab3d9ed8bb004bd39f2da6a/cryptography-44.0.2-cp37-abi3-win_amd64.whl", hash = "sha256:c505d61b6176aaf982c5717ce04e87da5abc9a36a5b39ac03905c4aafe8de7aa", size = 3209057 },
    { url = "https://files.pythonhosted.org/packages/9e/be/7a26142e6d0f7683d8a382dd963745e65db895a79a280a30525ec92be890/cryptography-44.0.2-cp39-abi3-macosx_10_9_universal2.whl", hash = "sha256:8e0ddd63e6bf1161800592c71ac794d3fb8001f2caebe0966e77c5234fa9efc3", size = 6677789 },
    { url = "https://files.pythonhosted.org/packages/06/88/638865be7198a84a7713950b1db7343391c6066a20e614f8fa286eb178ed/cryptography-44.0.2-cp39-abi3-manylinux_2_17_aarch64.manylinux2014_aarch64.whl", hash = "sha256:81276f0ea79a208d961c433a947029e1a15948966658cf6710bbabb60fcc2639", size = 3951919 },
    { url = "https://files.pythonhosted.org/packages/d7/fc/99fe639bcdf58561dfad1faa8a7369d1dc13f20acd78371bb97a01613585/cryptography-44.0.2-cp39-abi3-manylinux_2_17_x86_64.manylinux2014_x86_64.whl", hash = "sha256:9a1e657c0f4ea2a23304ee3f964db058c9e9e635cc7019c4aa21c330755ef6fd", size = 4167812 },
    { url = "https://files.pythonhosted.org/packages/53/7b/aafe60210ec93d5d7f552592a28192e51d3c6b6be449e7fd0a91399b5d07/cryptography-44.0.2-cp39-abi3-manylinux_2_28_aarch64.whl", hash = "sha256:6210c05941994290f3f7f175a4a57dbbb2afd9273657614c506d5976db061181", size = 3958571 },
    { url = "https://files.pythonhosted.org/packages/16/32/051f7ce79ad5a6ef5e26a92b37f172ee2d6e1cce09931646eef8de1e9827/cryptography-44.0.2-cp39-abi3-manylinux_2_28_armv7l.manylinux_2_31_armv7l.whl", hash = "sha256:d1c3572526997b36f245a96a2b1713bf79ce99b271bbcf084beb6b9b075f29ea", size = 3679832 },
    { url = "https://files.pythonhosted.org/packages/78/2b/999b2a1e1ba2206f2d3bca267d68f350beb2b048a41ea827e08ce7260098/cryptography-44.0.2-cp39-abi3-manylinux_2_28_x86_64.whl", hash = "sha256:b042d2a275c8cee83a4b7ae30c45a15e6a4baa65a179a0ec2d78ebb90e4f6699", size = 4193719 },
    { url = "https://files.pythonhosted.org/packages/72/97/430e56e39a1356e8e8f10f723211a0e256e11895ef1a135f30d7d40f2540/cryptography-44.0.2-cp39-abi3-manylinux_2_34_aarch64.whl", hash = "sha256:d03806036b4f89e3b13b6218fefea8d5312e450935b1a2d55f0524e2ed7c59d9", size = 3960852 },
    { url = "https://files.pythonhosted.org/packages/89/33/c1cf182c152e1d262cac56850939530c05ca6c8d149aa0dcee490b417e99/cryptography-44.0.2-cp39-abi3-manylinux_2_34_x86_64.whl", hash = "sha256:c7362add18b416b69d58c910caa217f980c5ef39b23a38a0880dfd87bdf8cd23", size = 4193906 },
    { url = "https://files.pythonhosted.org/packages/e1/99/87cf26d4f125380dc674233971069bc28d19b07f7755b29861570e513650/cryptography-44.0.2-cp39-abi3-musllinux_1_2_aarch64.whl", hash = "sha256:8cadc6e3b5a1f144a039ea08a0bdb03a2a92e19c46be3285123d32029f40a922", size = 4081572 },
    { url = "https://files.pythonhosted.org/packages/b3/9f/6a3e0391957cc0c5f84aef9fbdd763035f2b52e998a53f99345e3ac69312/cryptography-44.0.2-cp39-abi3-musllinux_1_2_x86_64.whl", hash = "sha256:6f101b1f780f7fc613d040ca4bdf835c6ef3b00e9bd7125a4255ec574c7916e4", size = 4298631 },
    { url = "https://files.pythonhosted.org/packages/e2/a5/5bc097adb4b6d22a24dea53c51f37e480aaec3465285c253098642696423/cryptography-44.0.2-cp39-abi3-win32.whl", hash = "sha256:3dc62975e31617badc19a906481deacdeb80b4bb454394b4098e3f2525a488c5", size = 2773792 },
    { url = "https://files.pythonhosted.org/packages/33/cf/1f7649b8b9a3543e042d3f348e398a061923ac05b507f3f4d95f11938aa9/cryptography-44.0.2-cp39-abi3-win_amd64.whl", hash = "sha256:5f6f90b72d8ccadb9c6e311c775c8305381db88374c65fa1a68250aa8a9cb3a6", size = 3210957 },
    { url = "https://files.pythonhosted.org/packages/d6/d7/f30e75a6aa7d0f65031886fa4a1485c2fbfe25a1896953920f6a9cfe2d3b/cryptography-44.0.2-pp311-pypy311_pp73-manylinux_2_28_aarch64.whl", hash = "sha256:909c97ab43a9c0c0b0ada7a1281430e4e5ec0458e6d9244c0e821bbf152f061d", size = 3887513 },
    { url = "https://files.pythonhosted.org/packages/9c/b4/7a494ce1032323ca9db9a3661894c66e0d7142ad2079a4249303402d8c71/cryptography-44.0.2-pp311-pypy311_pp73-manylinux_2_28_x86_64.whl", hash = "sha256:96e7a5e9d6e71f9f4fca8eebfd603f8e86c5225bb18eb621b2c1e50b290a9471", size = 4107432 },
    { url = "https://files.pythonhosted.org/packages/45/f8/6b3ec0bc56123b344a8d2b3264a325646d2dcdbdd9848b5e6f3d37db90b3/cryptography-44.0.2-pp311-pypy311_pp73-manylinux_2_34_aarch64.whl", hash = "sha256:d1b3031093a366ac767b3feb8bcddb596671b3aaff82d4050f984da0c248b615", size = 3891421 },
    { url = "https://files.pythonhosted.org/packages/57/ff/f3b4b2d007c2a646b0f69440ab06224f9cf37a977a72cdb7b50632174e8a/cryptography-44.0.2-pp311-pypy311_pp73-manylinux_2_34_x86_64.whl", hash = "sha256:04abd71114848aa25edb28e225ab5f268096f44cf0127f3d36975bdf1bdf3390", size = 4107081 },
]

[[package]]
name = "defusedxml"
version = "0.7.1"
source = { registry = "https://pypi.org/simple" }
sdist = { url = "https://files.pythonhosted.org/packages/0f/d5/c66da9b79e5bdb124974bfe172b4daf3c984ebd9c2a06e2b8a4dc7331c72/defusedxml-0.7.1.tar.gz", hash = "sha256:1bb3032db185915b62d7c6209c5a8792be6a32ab2fedacc84e01b52c51aa3e69", size = 75520 }
wheels = [
    { url = "https://files.pythonhosted.org/packages/07/6c/aa3f2f849e01cb6a001cd8554a88d4c77c5c1a31c95bdf1cf9301e6d9ef4/defusedxml-0.7.1-py2.py3-none-any.whl", hash = "sha256:a352e7e428770286cc899e2542b6cdaedb2b4953ff269a210103ec58f6198a61", size = 25604 },
]

[[package]]
name = "distro"
version = "1.9.0"
source = { registry = "https://pypi.org/simple" }
sdist = { url = "https://files.pythonhosted.org/packages/fc/f8/98eea607f65de6527f8a2e8885fc8015d3e6f5775df186e443e0964a11c3/distro-1.9.0.tar.gz", hash = "sha256:2fa77c6fd8940f116ee1d6b94a2f90b13b5ea8d019b98bc8bafdcabcdd9bdbed", size = 60722 }
wheels = [
    { url = "https://files.pythonhosted.org/packages/12/b3/231ffd4ab1fc9d679809f356cebee130ac7daa00d6d6f3206dd4fd137e9e/distro-1.9.0-py3-none-any.whl", hash = "sha256:7bffd925d65168f85027d8da9af6bddab658135b840670a223589bc0c8ef02b2", size = 20277 },
]

[[package]]
name = "dnspython"
version = "2.7.0"
source = { registry = "https://pypi.org/simple" }
sdist = { url = "https://files.pythonhosted.org/packages/b5/4a/263763cb2ba3816dd94b08ad3a33d5fdae34ecb856678773cc40a3605829/dnspython-2.7.0.tar.gz", hash = "sha256:ce9c432eda0dc91cf618a5cedf1a4e142651196bbcd2c80e89ed5a907e5cfaf1", size = 345197 }
wheels = [
    { url = "https://files.pythonhosted.org/packages/68/1b/e0a87d256e40e8c888847551b20a017a6b98139178505dc7ffb96f04e954/dnspython-2.7.0-py3-none-any.whl", hash = "sha256:b4c34b7d10b51bcc3a5071e7b8dee77939f1e878477eeecc965e9835f63c6c86", size = 313632 },
]

[[package]]
name = "e2b"
version = "1.3.3"
source = { registry = "https://pypi.org/simple" }
dependencies = [
    { name = "attrs" },
    { name = "httpcore" },
    { name = "httpx" },
    { name = "packaging" },
    { name = "protobuf" },
    { name = "python-dateutil" },
    { name = "typing-extensions" },
]
sdist = { url = "https://files.pythonhosted.org/packages/0c/cc/811bf0d20aefdecb72905068107e33728c353e3deedbb6daeae355a40504/e2b-1.3.3.tar.gz", hash = "sha256:b0afb2e3b8edaade44a50d40dbf8934cbd9e2bc3c1c214ce11dbfd9e1d6815b0", size = 51402 }
wheels = [
    { url = "https://files.pythonhosted.org/packages/9d/5b/5826c80e4de1a99bdde3a10995bf56c7c7d779fb58476c93fa542a626f40/e2b-1.3.3-py3-none-any.whl", hash = "sha256:1f851345fd22abc1f16fb82197e88786909323edfd140a7a17b8a6ed4bd4ef03", size = 96021 },
]

[[package]]
name = "e2b-code-interpreter"
version = "1.2.0"
source = { registry = "https://pypi.org/simple" }
dependencies = [
    { name = "attrs" },
    { name = "e2b" },
    { name = "httpx" },
]
sdist = { url = "https://files.pythonhosted.org/packages/c6/16/93bd4581fac26f57ae4dba209a127893901636e3dc25db9dea037d9b1952/e2b_code_interpreter-1.2.0.tar.gz", hash = "sha256:9e02d043ab5986232a684018d718014bd5038b421b04a8726952094ef0387e78", size = 9288 }
wheels = [
    { url = "https://files.pythonhosted.org/packages/ff/c3/90880b4d9714ce703b794890b12727cb76330b33d3d08c11387bf6720c51/e2b_code_interpreter-1.2.0-py3-none-any.whl", hash = "sha256:4f94ba29eceada30ec7d379f76b243d69b76da6b67324b986778743346446505", size = 12048 },
]

[[package]]
name = "email-validator"
version = "2.2.0"
source = { registry = "https://pypi.org/simple" }
dependencies = [
    { name = "dnspython" },
    { name = "idna" },
]
sdist = { url = "https://files.pythonhosted.org/packages/48/ce/13508a1ec3f8bb981ae4ca79ea40384becc868bfae97fd1c942bb3a001b1/email_validator-2.2.0.tar.gz", hash = "sha256:cb690f344c617a714f22e66ae771445a1ceb46821152df8e165c5f9a364582b7", size = 48967 }
wheels = [
    { url = "https://files.pythonhosted.org/packages/d7/ee/bf0adb559ad3c786f12bcbc9296b3f5675f529199bef03e2df281fa1fadb/email_validator-2.2.0-py3-none-any.whl", hash = "sha256:561977c2d73ce3611850a06fa56b414621e0c8faa9d66f2611407d87465da631", size = 33521 },
]

[[package]]
name = "et-xmlfile"
version = "2.0.0"
source = { registry = "https://pypi.org/simple" }
sdist = { url = "https://files.pythonhosted.org/packages/d3/38/af70d7ab1ae9d4da450eeec1fa3918940a5fafb9055e934af8d6eb0c2313/et_xmlfile-2.0.0.tar.gz", hash = "sha256:dab3f4764309081ce75662649be815c4c9081e88f0837825f90fd28317d4da54", size = 17234 }
wheels = [
    { url = "https://files.pythonhosted.org/packages/c1/8b/5fe2cc11fee489817272089c4203e679c63b570a5aaeb18d852ae3cbba6a/et_xmlfile-2.0.0-py3-none-any.whl", hash = "sha256:7a91720bc756843502c3b7504c77b8fe44217c85c537d85037f0f536151b2caa", size = 18059 },
]

[[package]]
name = "fastapi"
version = "0.115.12"
source = { registry = "https://pypi.org/simple" }
dependencies = [
    { name = "pydantic" },
    { name = "starlette" },
    { name = "typing-extensions" },
]
sdist = { url = "https://files.pythonhosted.org/packages/f4/55/ae499352d82338331ca1e28c7f4a63bfd09479b16395dce38cf50a39e2c2/fastapi-0.115.12.tar.gz", hash = "sha256:1e2c2a2646905f9e83d32f04a3f86aff4a286669c6c950ca95b5fd68c2602681", size = 295236 }
wheels = [
    { url = "https://files.pythonhosted.org/packages/50/b3/b51f09c2ba432a576fe63758bddc81f78f0c6309d9e5c10d194313bf021e/fastapi-0.115.12-py3-none-any.whl", hash = "sha256:e94613d6c05e27be7ffebdd6ea5f388112e5e430c8f7d6494a9d1d88d43e814d", size = 95164 },
]

[package.optional-dependencies]
standard = [
    { name = "email-validator" },
    { name = "fastapi-cli", extra = ["standard"] },
    { name = "httpx" },
    { name = "jinja2" },
    { name = "python-multipart" },
    { name = "uvicorn", extra = ["standard"] },
]

[[package]]
name = "fastapi-cli"
version = "0.0.7"
source = { registry = "https://pypi.org/simple" }
dependencies = [
    { name = "rich-toolkit" },
    { name = "typer" },
    { name = "uvicorn", extra = ["standard"] },
]
sdist = { url = "https://files.pythonhosted.org/packages/fe/73/82a5831fbbf8ed75905bacf5b2d9d3dfd6f04d6968b29fe6f72a5ae9ceb1/fastapi_cli-0.0.7.tar.gz", hash = "sha256:02b3b65956f526412515907a0793c9094abd4bfb5457b389f645b0ea6ba3605e", size = 16753 }
wheels = [
    { url = "https://files.pythonhosted.org/packages/a1/e6/5daefc851b514ce2287d8f5d358ae4341089185f78f3217a69d0ce3a390c/fastapi_cli-0.0.7-py3-none-any.whl", hash = "sha256:d549368ff584b2804336c61f192d86ddea080c11255f375959627911944804f4", size = 10705 },
]

[package.optional-dependencies]
standard = [
    { name = "uvicorn", extra = ["standard"] },
]

[[package]]
<<<<<<< HEAD
name = "filelock"
version = "3.18.0"
source = { registry = "https://pypi.org/simple" }
sdist = { url = "https://files.pythonhosted.org/packages/0a/10/c23352565a6544bdc5353e0b15fc1c563352101f30e24bf500207a54df9a/filelock-3.18.0.tar.gz", hash = "sha256:adbc88eabb99d2fec8c9c1b229b171f18afa655400173ddc653d5d01501fb9f2", size = 18075 }
wheels = [
    { url = "https://files.pythonhosted.org/packages/4d/36/2a115987e2d8c300a974597416d9de88f2444426de9571f4b59b2cca3acc/filelock-3.18.0-py3-none-any.whl", hash = "sha256:c401f4f8377c4464e6db25fff06205fd89bdd83b65eb0488ed1b160f780e21de", size = 16215 },
=======
name = "firecrawl-py"
version = "1.15.0"
source = { registry = "https://pypi.org/simple" }
dependencies = [
    { name = "nest-asyncio" },
    { name = "pydantic" },
    { name = "python-dotenv" },
    { name = "requests" },
    { name = "websockets" },
]
sdist = { url = "https://files.pythonhosted.org/packages/cf/70/44798abbdba2e7d0a330ab31b32b27bf830bd47d1b6fdfa692f615482e96/firecrawl_py-1.15.0.tar.gz", hash = "sha256:8136968d51a43b40ba3114630997c3a0ca12cdd817855cd9332163327630fff0", size = 21120 }
wheels = [
    { url = "https://files.pythonhosted.org/packages/cd/af/7e0cde1ec66bac63e90e54f38675b0e71be02b6c6194705c425ec0c52b3e/firecrawl_py-1.15.0-py3-none-any.whl", hash = "sha256:a7e0496978b048316dba0e87a8c43dc39f36c6390c7b467a41a538fc65181a7c", size = 34859 },
>>>>>>> fc3d0bf8
]

[[package]]
name = "flatbuffers"
version = "25.2.10"
source = { registry = "https://pypi.org/simple" }
sdist = { url = "https://files.pythonhosted.org/packages/e4/30/eb5dce7994fc71a2f685d98ec33cc660c0a5887db5610137e60d8cbc4489/flatbuffers-25.2.10.tar.gz", hash = "sha256:97e451377a41262f8d9bd4295cc836133415cc03d8cb966410a4af92eb00d26e", size = 22170 }
wheels = [
    { url = "https://files.pythonhosted.org/packages/b8/25/155f9f080d5e4bc0082edfda032ea2bc2b8fab3f4d25d46c1e9dd22a1a89/flatbuffers-25.2.10-py2.py3-none-any.whl", hash = "sha256:ebba5f4d5ea615af3f7fd70fc310636fbb2bbd1f566ac0a23d98dd412de50051", size = 30953 },
]

[[package]]
name = "frozenlist"
version = "1.5.0"
source = { registry = "https://pypi.org/simple" }
sdist = { url = "https://files.pythonhosted.org/packages/8f/ed/0f4cec13a93c02c47ec32d81d11c0c1efbadf4a471e3f3ce7cad366cbbd3/frozenlist-1.5.0.tar.gz", hash = "sha256:81d5af29e61b9c8348e876d442253723928dce6433e0e76cd925cd83f1b4b817", size = 39930 }
wheels = [
    { url = "https://files.pythonhosted.org/packages/79/43/0bed28bf5eb1c9e4301003b74453b8e7aa85fb293b31dde352aac528dafc/frozenlist-1.5.0-cp311-cp311-macosx_10_9_universal2.whl", hash = "sha256:fd74520371c3c4175142d02a976aee0b4cb4a7cc912a60586ffd8d5929979b30", size = 94987 },
    { url = "https://files.pythonhosted.org/packages/bb/bf/b74e38f09a246e8abbe1e90eb65787ed745ccab6eaa58b9c9308e052323d/frozenlist-1.5.0-cp311-cp311-macosx_10_9_x86_64.whl", hash = "sha256:2f3f7a0fbc219fb4455264cae4d9f01ad41ae6ee8524500f381de64ffaa077d5", size = 54584 },
    { url = "https://files.pythonhosted.org/packages/2c/31/ab01375682f14f7613a1ade30149f684c84f9b8823a4391ed950c8285656/frozenlist-1.5.0-cp311-cp311-macosx_11_0_arm64.whl", hash = "sha256:f47c9c9028f55a04ac254346e92977bf0f166c483c74b4232bee19a6697e4778", size = 52499 },
    { url = "https://files.pythonhosted.org/packages/98/a8/d0ac0b9276e1404f58fec3ab6e90a4f76b778a49373ccaf6a563f100dfbc/frozenlist-1.5.0-cp311-cp311-manylinux_2_17_aarch64.manylinux2014_aarch64.whl", hash = "sha256:0996c66760924da6e88922756d99b47512a71cfd45215f3570bf1e0b694c206a", size = 276357 },
    { url = "https://files.pythonhosted.org/packages/ad/c9/c7761084fa822f07dac38ac29f841d4587570dd211e2262544aa0b791d21/frozenlist-1.5.0-cp311-cp311-manylinux_2_17_ppc64le.manylinux2014_ppc64le.whl", hash = "sha256:a2fe128eb4edeabe11896cb6af88fca5346059f6c8d807e3b910069f39157869", size = 287516 },
    { url = "https://files.pythonhosted.org/packages/a1/ff/cd7479e703c39df7bdab431798cef89dc75010d8aa0ca2514c5b9321db27/frozenlist-1.5.0-cp311-cp311-manylinux_2_17_s390x.manylinux2014_s390x.whl", hash = "sha256:1a8ea951bbb6cacd492e3948b8da8c502a3f814f5d20935aae74b5df2b19cf3d", size = 283131 },
    { url = "https://files.pythonhosted.org/packages/59/a0/370941beb47d237eca4fbf27e4e91389fd68699e6f4b0ebcc95da463835b/frozenlist-1.5.0-cp311-cp311-manylinux_2_5_i686.manylinux1_i686.manylinux_2_17_i686.manylinux2014_i686.whl", hash = "sha256:de537c11e4aa01d37db0d403b57bd6f0546e71a82347a97c6a9f0dcc532b3a45", size = 261320 },
    { url = "https://files.pythonhosted.org/packages/b8/5f/c10123e8d64867bc9b4f2f510a32042a306ff5fcd7e2e09e5ae5100ee333/frozenlist-1.5.0-cp311-cp311-manylinux_2_5_x86_64.manylinux1_x86_64.manylinux_2_17_x86_64.manylinux2014_x86_64.whl", hash = "sha256:9c2623347b933fcb9095841f1cc5d4ff0b278addd743e0e966cb3d460278840d", size = 274877 },
    { url = "https://files.pythonhosted.org/packages/fa/79/38c505601ae29d4348f21706c5d89755ceded02a745016ba2f58bd5f1ea6/frozenlist-1.5.0-cp311-cp311-musllinux_1_2_aarch64.whl", hash = "sha256:cee6798eaf8b1416ef6909b06f7dc04b60755206bddc599f52232606e18179d3", size = 269592 },
    { url = "https://files.pythonhosted.org/packages/19/e2/39f3a53191b8204ba9f0bb574b926b73dd2efba2a2b9d2d730517e8f7622/frozenlist-1.5.0-cp311-cp311-musllinux_1_2_i686.whl", hash = "sha256:f5f9da7f5dbc00a604fe74aa02ae7c98bcede8a3b8b9666f9f86fc13993bc71a", size = 265934 },
    { url = "https://files.pythonhosted.org/packages/d5/c9/3075eb7f7f3a91f1a6b00284af4de0a65a9ae47084930916f5528144c9dd/frozenlist-1.5.0-cp311-cp311-musllinux_1_2_ppc64le.whl", hash = "sha256:90646abbc7a5d5c7c19461d2e3eeb76eb0b204919e6ece342feb6032c9325ae9", size = 283859 },
    { url = "https://files.pythonhosted.org/packages/05/f5/549f44d314c29408b962fa2b0e69a1a67c59379fb143b92a0a065ffd1f0f/frozenlist-1.5.0-cp311-cp311-musllinux_1_2_s390x.whl", hash = "sha256:bdac3c7d9b705d253b2ce370fde941836a5f8b3c5c2b8fd70940a3ea3af7f4f2", size = 287560 },
    { url = "https://files.pythonhosted.org/packages/9d/f8/cb09b3c24a3eac02c4c07a9558e11e9e244fb02bf62c85ac2106d1eb0c0b/frozenlist-1.5.0-cp311-cp311-musllinux_1_2_x86_64.whl", hash = "sha256:03d33c2ddbc1816237a67f66336616416e2bbb6beb306e5f890f2eb22b959cdf", size = 277150 },
    { url = "https://files.pythonhosted.org/packages/37/48/38c2db3f54d1501e692d6fe058f45b6ad1b358d82cd19436efab80cfc965/frozenlist-1.5.0-cp311-cp311-win32.whl", hash = "sha256:237f6b23ee0f44066219dae14c70ae38a63f0440ce6750f868ee08775073f942", size = 45244 },
    { url = "https://files.pythonhosted.org/packages/ca/8c/2ddffeb8b60a4bce3b196c32fcc30d8830d4615e7b492ec2071da801b8ad/frozenlist-1.5.0-cp311-cp311-win_amd64.whl", hash = "sha256:0cc974cc93d32c42e7b0f6cf242a6bd941c57c61b618e78b6c0a96cb72788c1d", size = 51634 },
    { url = "https://files.pythonhosted.org/packages/79/73/fa6d1a96ab7fd6e6d1c3500700963eab46813847f01ef0ccbaa726181dd5/frozenlist-1.5.0-cp312-cp312-macosx_10_13_universal2.whl", hash = "sha256:31115ba75889723431aa9a4e77d5f398f5cf976eea3bdf61749731f62d4a4a21", size = 94026 },
    { url = "https://files.pythonhosted.org/packages/ab/04/ea8bf62c8868b8eada363f20ff1b647cf2e93377a7b284d36062d21d81d1/frozenlist-1.5.0-cp312-cp312-macosx_10_13_x86_64.whl", hash = "sha256:7437601c4d89d070eac8323f121fcf25f88674627505334654fd027b091db09d", size = 54150 },
    { url = "https://files.pythonhosted.org/packages/d0/9a/8e479b482a6f2070b26bda572c5e6889bb3ba48977e81beea35b5ae13ece/frozenlist-1.5.0-cp312-cp312-macosx_11_0_arm64.whl", hash = "sha256:7948140d9f8ece1745be806f2bfdf390127cf1a763b925c4a805c603df5e697e", size = 51927 },
    { url = "https://files.pythonhosted.org/packages/e3/12/2aad87deb08a4e7ccfb33600871bbe8f0e08cb6d8224371387f3303654d7/frozenlist-1.5.0-cp312-cp312-manylinux_2_17_aarch64.manylinux2014_aarch64.whl", hash = "sha256:feeb64bc9bcc6b45c6311c9e9b99406660a9c05ca8a5b30d14a78555088b0b3a", size = 282647 },
    { url = "https://files.pythonhosted.org/packages/77/f2/07f06b05d8a427ea0060a9cef6e63405ea9e0d761846b95ef3fb3be57111/frozenlist-1.5.0-cp312-cp312-manylinux_2_17_ppc64le.manylinux2014_ppc64le.whl", hash = "sha256:683173d371daad49cffb8309779e886e59c2f369430ad28fe715f66d08d4ab1a", size = 289052 },
    { url = "https://files.pythonhosted.org/packages/bd/9f/8bf45a2f1cd4aa401acd271b077989c9267ae8463e7c8b1eb0d3f561b65e/frozenlist-1.5.0-cp312-cp312-manylinux_2_17_s390x.manylinux2014_s390x.whl", hash = "sha256:7d57d8f702221405a9d9b40f9da8ac2e4a1a8b5285aac6100f3393675f0a85ee", size = 291719 },
    { url = "https://files.pythonhosted.org/packages/41/d1/1f20fd05a6c42d3868709b7604c9f15538a29e4f734c694c6bcfc3d3b935/frozenlist-1.5.0-cp312-cp312-manylinux_2_5_i686.manylinux1_i686.manylinux_2_17_i686.manylinux2014_i686.whl", hash = "sha256:30c72000fbcc35b129cb09956836c7d7abf78ab5416595e4857d1cae8d6251a6", size = 267433 },
    { url = "https://files.pythonhosted.org/packages/af/f2/64b73a9bb86f5a89fb55450e97cd5c1f84a862d4ff90d9fd1a73ab0f64a5/frozenlist-1.5.0-cp312-cp312-manylinux_2_5_x86_64.manylinux1_x86_64.manylinux_2_17_x86_64.manylinux2014_x86_64.whl", hash = "sha256:000a77d6034fbad9b6bb880f7ec073027908f1b40254b5d6f26210d2dab1240e", size = 283591 },
    { url = "https://files.pythonhosted.org/packages/29/e2/ffbb1fae55a791fd6c2938dd9ea779509c977435ba3940b9f2e8dc9d5316/frozenlist-1.5.0-cp312-cp312-musllinux_1_2_aarch64.whl", hash = "sha256:5d7f5a50342475962eb18b740f3beecc685a15b52c91f7d975257e13e029eca9", size = 273249 },
    { url = "https://files.pythonhosted.org/packages/2e/6e/008136a30798bb63618a114b9321b5971172a5abddff44a100c7edc5ad4f/frozenlist-1.5.0-cp312-cp312-musllinux_1_2_i686.whl", hash = "sha256:87f724d055eb4785d9be84e9ebf0f24e392ddfad00b3fe036e43f489fafc9039", size = 271075 },
    { url = "https://files.pythonhosted.org/packages/ae/f0/4e71e54a026b06724cec9b6c54f0b13a4e9e298cc8db0f82ec70e151f5ce/frozenlist-1.5.0-cp312-cp312-musllinux_1_2_ppc64le.whl", hash = "sha256:6e9080bb2fb195a046e5177f10d9d82b8a204c0736a97a153c2466127de87784", size = 285398 },
    { url = "https://files.pythonhosted.org/packages/4d/36/70ec246851478b1c0b59f11ef8ade9c482ff447c1363c2bd5fad45098b12/frozenlist-1.5.0-cp312-cp312-musllinux_1_2_s390x.whl", hash = "sha256:9b93d7aaa36c966fa42efcaf716e6b3900438632a626fb09c049f6a2f09fc631", size = 294445 },
    { url = "https://files.pythonhosted.org/packages/37/e0/47f87544055b3349b633a03c4d94b405956cf2437f4ab46d0928b74b7526/frozenlist-1.5.0-cp312-cp312-musllinux_1_2_x86_64.whl", hash = "sha256:52ef692a4bc60a6dd57f507429636c2af8b6046db8b31b18dac02cbc8f507f7f", size = 280569 },
    { url = "https://files.pythonhosted.org/packages/f9/7c/490133c160fb6b84ed374c266f42800e33b50c3bbab1652764e6e1fc498a/frozenlist-1.5.0-cp312-cp312-win32.whl", hash = "sha256:29d94c256679247b33a3dc96cce0f93cbc69c23bf75ff715919332fdbb6a32b8", size = 44721 },
    { url = "https://files.pythonhosted.org/packages/b1/56/4e45136ffc6bdbfa68c29ca56ef53783ef4c2fd395f7cbf99a2624aa9aaa/frozenlist-1.5.0-cp312-cp312-win_amd64.whl", hash = "sha256:8969190d709e7c48ea386db202d708eb94bdb29207a1f269bab1196ce0dcca1f", size = 51329 },
    { url = "https://files.pythonhosted.org/packages/da/3b/915f0bca8a7ea04483622e84a9bd90033bab54bdf485479556c74fd5eaf5/frozenlist-1.5.0-cp313-cp313-macosx_10_13_universal2.whl", hash = "sha256:7a1a048f9215c90973402e26c01d1cff8a209e1f1b53f72b95c13db61b00f953", size = 91538 },
    { url = "https://files.pythonhosted.org/packages/c7/d1/a7c98aad7e44afe5306a2b068434a5830f1470675f0e715abb86eb15f15b/frozenlist-1.5.0-cp313-cp313-macosx_10_13_x86_64.whl", hash = "sha256:dd47a5181ce5fcb463b5d9e17ecfdb02b678cca31280639255ce9d0e5aa67af0", size = 52849 },
    { url = "https://files.pythonhosted.org/packages/3a/c8/76f23bf9ab15d5f760eb48701909645f686f9c64fbb8982674c241fbef14/frozenlist-1.5.0-cp313-cp313-macosx_11_0_arm64.whl", hash = "sha256:1431d60b36d15cda188ea222033eec8e0eab488f39a272461f2e6d9e1a8e63c2", size = 50583 },
    { url = "https://files.pythonhosted.org/packages/1f/22/462a3dd093d11df623179d7754a3b3269de3b42de2808cddef50ee0f4f48/frozenlist-1.5.0-cp313-cp313-manylinux_2_17_aarch64.manylinux2014_aarch64.whl", hash = "sha256:6482a5851f5d72767fbd0e507e80737f9c8646ae7fd303def99bfe813f76cf7f", size = 265636 },
    { url = "https://files.pythonhosted.org/packages/80/cf/e075e407fc2ae7328155a1cd7e22f932773c8073c1fc78016607d19cc3e5/frozenlist-1.5.0-cp313-cp313-manylinux_2_17_ppc64le.manylinux2014_ppc64le.whl", hash = "sha256:44c49271a937625619e862baacbd037a7ef86dd1ee215afc298a417ff3270608", size = 270214 },
    { url = "https://files.pythonhosted.org/packages/a1/58/0642d061d5de779f39c50cbb00df49682832923f3d2ebfb0fedf02d05f7f/frozenlist-1.5.0-cp313-cp313-manylinux_2_17_s390x.manylinux2014_s390x.whl", hash = "sha256:12f78f98c2f1c2429d42e6a485f433722b0061d5c0b0139efa64f396efb5886b", size = 273905 },
    { url = "https://files.pythonhosted.org/packages/ab/66/3fe0f5f8f2add5b4ab7aa4e199f767fd3b55da26e3ca4ce2cc36698e50c4/frozenlist-1.5.0-cp313-cp313-manylinux_2_5_i686.manylinux1_i686.manylinux_2_17_i686.manylinux2014_i686.whl", hash = "sha256:ce3aa154c452d2467487765e3adc730a8c153af77ad84096bc19ce19a2400840", size = 250542 },
    { url = "https://files.pythonhosted.org/packages/f6/b8/260791bde9198c87a465224e0e2bb62c4e716f5d198fc3a1dacc4895dbd1/frozenlist-1.5.0-cp313-cp313-manylinux_2_5_x86_64.manylinux1_x86_64.manylinux_2_17_x86_64.manylinux2014_x86_64.whl", hash = "sha256:9b7dc0c4338e6b8b091e8faf0db3168a37101943e687f373dce00959583f7439", size = 267026 },
    { url = "https://files.pythonhosted.org/packages/2e/a4/3d24f88c527f08f8d44ade24eaee83b2627793fa62fa07cbb7ff7a2f7d42/frozenlist-1.5.0-cp313-cp313-musllinux_1_2_aarch64.whl", hash = "sha256:45e0896250900b5aa25180f9aec243e84e92ac84bd4a74d9ad4138ef3f5c97de", size = 257690 },
    { url = "https://files.pythonhosted.org/packages/de/9a/d311d660420b2beeff3459b6626f2ab4fb236d07afbdac034a4371fe696e/frozenlist-1.5.0-cp313-cp313-musllinux_1_2_i686.whl", hash = "sha256:561eb1c9579d495fddb6da8959fd2a1fca2c6d060d4113f5844b433fc02f2641", size = 253893 },
    { url = "https://files.pythonhosted.org/packages/c6/23/e491aadc25b56eabd0f18c53bb19f3cdc6de30b2129ee0bc39cd387cd560/frozenlist-1.5.0-cp313-cp313-musllinux_1_2_ppc64le.whl", hash = "sha256:df6e2f325bfee1f49f81aaac97d2aa757c7646534a06f8f577ce184afe2f0a9e", size = 267006 },
    { url = "https://files.pythonhosted.org/packages/08/c4/ab918ce636a35fb974d13d666dcbe03969592aeca6c3ab3835acff01f79c/frozenlist-1.5.0-cp313-cp313-musllinux_1_2_s390x.whl", hash = "sha256:140228863501b44b809fb39ec56b5d4071f4d0aa6d216c19cbb08b8c5a7eadb9", size = 276157 },
    { url = "https://files.pythonhosted.org/packages/c0/29/3b7a0bbbbe5a34833ba26f686aabfe982924adbdcafdc294a7a129c31688/frozenlist-1.5.0-cp313-cp313-musllinux_1_2_x86_64.whl", hash = "sha256:7707a25d6a77f5d27ea7dc7d1fc608aa0a478193823f88511ef5e6b8a48f9d03", size = 264642 },
    { url = "https://files.pythonhosted.org/packages/ab/42/0595b3dbffc2e82d7fe658c12d5a5bafcd7516c6bf2d1d1feb5387caa9c1/frozenlist-1.5.0-cp313-cp313-win32.whl", hash = "sha256:31a9ac2b38ab9b5a8933b693db4939764ad3f299fcaa931a3e605bc3460e693c", size = 44914 },
    { url = "https://files.pythonhosted.org/packages/17/c4/b7db1206a3fea44bf3b838ca61deb6f74424a8a5db1dd53ecb21da669be6/frozenlist-1.5.0-cp313-cp313-win_amd64.whl", hash = "sha256:11aabdd62b8b9c4b84081a3c246506d1cddd2dd93ff0ad53ede5defec7886b28", size = 51167 },
    { url = "https://files.pythonhosted.org/packages/c6/c8/a5be5b7550c10858fcf9b0ea054baccab474da77d37f1e828ce043a3a5d4/frozenlist-1.5.0-py3-none-any.whl", hash = "sha256:d994863bba198a4a518b467bb971c56e1db3f180a25c6cf7bb1949c267f748c3", size = 11901 },
]

[[package]]
name = "fsspec"
version = "2025.3.2"
source = { registry = "https://pypi.org/simple" }
sdist = { url = "https://files.pythonhosted.org/packages/45/d8/8425e6ba5fcec61a1d16e41b1b71d2bf9344f1fe48012c2b48b9620feae5/fsspec-2025.3.2.tar.gz", hash = "sha256:e52c77ef398680bbd6a98c0e628fbc469491282981209907bbc8aea76a04fdc6", size = 299281 }
wheels = [
    { url = "https://files.pythonhosted.org/packages/44/4b/e0cfc1a6f17e990f3e64b7d941ddc4acdc7b19d6edd51abf495f32b1a9e4/fsspec-2025.3.2-py3-none-any.whl", hash = "sha256:2daf8dc3d1dfa65b6aa37748d112773a7a08416f6c70d96b264c96476ecaf711", size = 194435 },
]

[[package]]
name = "gitdb"
version = "4.0.12"
source = { registry = "https://pypi.org/simple" }
dependencies = [
    { name = "smmap" },
]
sdist = { url = "https://files.pythonhosted.org/packages/72/94/63b0fc47eb32792c7ba1fe1b694daec9a63620db1e313033d18140c2320a/gitdb-4.0.12.tar.gz", hash = "sha256:5ef71f855d191a3326fcfbc0d5da835f26b13fbcba60c32c21091c349ffdb571", size = 394684 }
wheels = [
    { url = "https://files.pythonhosted.org/packages/a0/61/5c78b91c3143ed5c14207f463aecfc8f9dbb5092fb2869baf37c273b2705/gitdb-4.0.12-py3-none-any.whl", hash = "sha256:67073e15955400952c6565cc3e707c554a4eea2e428946f7a4c162fab9bd9bcf", size = 62794 },
]

[[package]]
name = "gitpython"
version = "3.1.44"
source = { registry = "https://pypi.org/simple" }
dependencies = [
    { name = "gitdb" },
]
sdist = { url = "https://files.pythonhosted.org/packages/c0/89/37df0b71473153574a5cdef8f242de422a0f5d26d7a9e231e6f169b4ad14/gitpython-3.1.44.tar.gz", hash = "sha256:c87e30b26253bf5418b01b0660f818967f3c503193838337fe5e573331249269", size = 214196 }
wheels = [
    { url = "https://files.pythonhosted.org/packages/1d/9a/4114a9057db2f1462d5c8f8390ab7383925fe1ac012eaa42402ad65c2963/GitPython-3.1.44-py3-none-any.whl", hash = "sha256:9e0e10cda9bed1ee64bc9a6de50e7e38a9c9943241cd7f585f6df3ed28011110", size = 207599 },
]

[[package]]
name = "h11"
version = "0.14.0"
source = { registry = "https://pypi.org/simple" }
sdist = { url = "https://files.pythonhosted.org/packages/f5/38/3af3d3633a34a3316095b39c8e8fb4853a28a536e55d347bd8d8e9a14b03/h11-0.14.0.tar.gz", hash = "sha256:8f19fbbe99e72420ff35c00b27a34cb9937e902a8b810e2c88300c6f0a3b699d", size = 100418 }
wheels = [
    { url = "https://files.pythonhosted.org/packages/95/04/ff642e65ad6b90db43e668d70ffb6736436c7ce41fcc549f4e9472234127/h11-0.14.0-py3-none-any.whl", hash = "sha256:e3fe4ac4b851c468cc8363d500db52c2ead036020723024a109d37346efaa761", size = 58259 },
]

[[package]]
name = "httpcore"
version = "1.0.7"
source = { registry = "https://pypi.org/simple" }
dependencies = [
    { name = "certifi" },
    { name = "h11" },
]
sdist = { url = "https://files.pythonhosted.org/packages/6a/41/d7d0a89eb493922c37d343b607bc1b5da7f5be7e383740b4753ad8943e90/httpcore-1.0.7.tar.gz", hash = "sha256:8551cb62a169ec7162ac7be8d4817d561f60e08eaa485234898414bb5a8a0b4c", size = 85196 }
wheels = [
    { url = "https://files.pythonhosted.org/packages/87/f5/72347bc88306acb359581ac4d52f23c0ef445b57157adedb9aee0cd689d2/httpcore-1.0.7-py3-none-any.whl", hash = "sha256:a3fff8f43dc260d5bd363d9f9cf1830fa3a458b332856f34282de498ed420edd", size = 78551 },
]

[[package]]
name = "httptools"
version = "0.6.4"
source = { registry = "https://pypi.org/simple" }
sdist = { url = "https://files.pythonhosted.org/packages/a7/9a/ce5e1f7e131522e6d3426e8e7a490b3a01f39a6696602e1c4f33f9e94277/httptools-0.6.4.tar.gz", hash = "sha256:4e93eee4add6493b59a5c514da98c939b244fce4a0d8879cd3f466562f4b7d5c", size = 240639 }
wheels = [
    { url = "https://files.pythonhosted.org/packages/7b/26/bb526d4d14c2774fe07113ca1db7255737ffbb119315839af2065abfdac3/httptools-0.6.4-cp311-cp311-macosx_10_9_universal2.whl", hash = "sha256:f47f8ed67cc0ff862b84a1189831d1d33c963fb3ce1ee0c65d3b0cbe7b711069", size = 199029 },
    { url = "https://files.pythonhosted.org/packages/a6/17/3e0d3e9b901c732987a45f4f94d4e2c62b89a041d93db89eafb262afd8d5/httptools-0.6.4-cp311-cp311-macosx_11_0_arm64.whl", hash = "sha256:0614154d5454c21b6410fdf5262b4a3ddb0f53f1e1721cfd59d55f32138c578a", size = 103492 },
    { url = "https://files.pythonhosted.org/packages/b7/24/0fe235d7b69c42423c7698d086d4db96475f9b50b6ad26a718ef27a0bce6/httptools-0.6.4-cp311-cp311-manylinux_2_17_aarch64.manylinux2014_aarch64.whl", hash = "sha256:f8787367fbdfccae38e35abf7641dafc5310310a5987b689f4c32cc8cc3ee975", size = 462891 },
    { url = "https://files.pythonhosted.org/packages/b1/2f/205d1f2a190b72da6ffb5f41a3736c26d6fa7871101212b15e9b5cd8f61d/httptools-0.6.4-cp311-cp311-manylinux_2_5_x86_64.manylinux1_x86_64.manylinux_2_17_x86_64.manylinux2014_x86_64.whl", hash = "sha256:40b0f7fe4fd38e6a507bdb751db0379df1e99120c65fbdc8ee6c1d044897a636", size = 459788 },
    { url = "https://files.pythonhosted.org/packages/6e/4c/d09ce0eff09057a206a74575ae8f1e1e2f0364d20e2442224f9e6612c8b9/httptools-0.6.4-cp311-cp311-musllinux_1_2_aarch64.whl", hash = "sha256:40a5ec98d3f49904b9fe36827dcf1aadfef3b89e2bd05b0e35e94f97c2b14721", size = 433214 },
    { url = "https://files.pythonhosted.org/packages/3e/d2/84c9e23edbccc4a4c6f96a1b8d99dfd2350289e94f00e9ccc7aadde26fb5/httptools-0.6.4-cp311-cp311-musllinux_1_2_x86_64.whl", hash = "sha256:dacdd3d10ea1b4ca9df97a0a303cbacafc04b5cd375fa98732678151643d4988", size = 434120 },
    { url = "https://files.pythonhosted.org/packages/d0/46/4d8e7ba9581416de1c425b8264e2cadd201eb709ec1584c381f3e98f51c1/httptools-0.6.4-cp311-cp311-win_amd64.whl", hash = "sha256:288cd628406cc53f9a541cfaf06041b4c71d751856bab45e3702191f931ccd17", size = 88565 },
    { url = "https://files.pythonhosted.org/packages/bb/0e/d0b71465c66b9185f90a091ab36389a7352985fe857e352801c39d6127c8/httptools-0.6.4-cp312-cp312-macosx_10_13_universal2.whl", hash = "sha256:df017d6c780287d5c80601dafa31f17bddb170232d85c066604d8558683711a2", size = 200683 },
    { url = "https://files.pythonhosted.org/packages/e2/b8/412a9bb28d0a8988de3296e01efa0bd62068b33856cdda47fe1b5e890954/httptools-0.6.4-cp312-cp312-macosx_11_0_arm64.whl", hash = "sha256:85071a1e8c2d051b507161f6c3e26155b5c790e4e28d7f236422dbacc2a9cc44", size = 104337 },
    { url = "https://files.pythonhosted.org/packages/9b/01/6fb20be3196ffdc8eeec4e653bc2a275eca7f36634c86302242c4fbb2760/httptools-0.6.4-cp312-cp312-manylinux_2_17_aarch64.manylinux2014_aarch64.whl", hash = "sha256:69422b7f458c5af875922cdb5bd586cc1f1033295aa9ff63ee196a87519ac8e1", size = 508796 },
    { url = "https://files.pythonhosted.org/packages/f7/d8/b644c44acc1368938317d76ac991c9bba1166311880bcc0ac297cb9d6bd7/httptools-0.6.4-cp312-cp312-manylinux_2_5_x86_64.manylinux1_x86_64.manylinux_2_17_x86_64.manylinux2014_x86_64.whl", hash = "sha256:16e603a3bff50db08cd578d54f07032ca1631450ceb972c2f834c2b860c28ea2", size = 510837 },
    { url = "https://files.pythonhosted.org/packages/52/d8/254d16a31d543073a0e57f1c329ca7378d8924e7e292eda72d0064987486/httptools-0.6.4-cp312-cp312-musllinux_1_2_aarch64.whl", hash = "sha256:ec4f178901fa1834d4a060320d2f3abc5c9e39766953d038f1458cb885f47e81", size = 485289 },
    { url = "https://files.pythonhosted.org/packages/5f/3c/4aee161b4b7a971660b8be71a92c24d6c64372c1ab3ae7f366b3680df20f/httptools-0.6.4-cp312-cp312-musllinux_1_2_x86_64.whl", hash = "sha256:f9eb89ecf8b290f2e293325c646a211ff1c2493222798bb80a530c5e7502494f", size = 489779 },
    { url = "https://files.pythonhosted.org/packages/12/b7/5cae71a8868e555f3f67a50ee7f673ce36eac970f029c0c5e9d584352961/httptools-0.6.4-cp312-cp312-win_amd64.whl", hash = "sha256:db78cb9ca56b59b016e64b6031eda5653be0589dba2b1b43453f6e8b405a0970", size = 88634 },
    { url = "https://files.pythonhosted.org/packages/94/a3/9fe9ad23fd35f7de6b91eeb60848986058bd8b5a5c1e256f5860a160cc3e/httptools-0.6.4-cp313-cp313-macosx_10_13_universal2.whl", hash = "sha256:ade273d7e767d5fae13fa637f4d53b6e961fb7fd93c7797562663f0171c26660", size = 197214 },
    { url = "https://files.pythonhosted.org/packages/ea/d9/82d5e68bab783b632023f2fa31db20bebb4e89dfc4d2293945fd68484ee4/httptools-0.6.4-cp313-cp313-macosx_11_0_arm64.whl", hash = "sha256:856f4bc0478ae143bad54a4242fccb1f3f86a6e1be5548fecfd4102061b3a083", size = 102431 },
    { url = "https://files.pythonhosted.org/packages/96/c1/cb499655cbdbfb57b577734fde02f6fa0bbc3fe9fb4d87b742b512908dff/httptools-0.6.4-cp313-cp313-manylinux_2_17_aarch64.manylinux2014_aarch64.whl", hash = "sha256:322d20ea9cdd1fa98bd6a74b77e2ec5b818abdc3d36695ab402a0de8ef2865a3", size = 473121 },
    { url = "https://files.pythonhosted.org/packages/af/71/ee32fd358f8a3bb199b03261f10921716990808a675d8160b5383487a317/httptools-0.6.4-cp313-cp313-manylinux_2_5_x86_64.manylinux1_x86_64.manylinux_2_17_x86_64.manylinux2014_x86_64.whl", hash = "sha256:4d87b29bd4486c0093fc64dea80231f7c7f7eb4dc70ae394d70a495ab8436071", size = 473805 },
    { url = "https://files.pythonhosted.org/packages/8a/0a/0d4df132bfca1507114198b766f1737d57580c9ad1cf93c1ff673e3387be/httptools-0.6.4-cp313-cp313-musllinux_1_2_aarch64.whl", hash = "sha256:342dd6946aa6bda4b8f18c734576106b8a31f2fe31492881a9a160ec84ff4bd5", size = 448858 },
    { url = "https://files.pythonhosted.org/packages/1e/6a/787004fdef2cabea27bad1073bf6a33f2437b4dbd3b6fb4a9d71172b1c7c/httptools-0.6.4-cp313-cp313-musllinux_1_2_x86_64.whl", hash = "sha256:4b36913ba52008249223042dca46e69967985fb4051951f94357ea681e1f5dc0", size = 452042 },
    { url = "https://files.pythonhosted.org/packages/4d/dc/7decab5c404d1d2cdc1bb330b1bf70e83d6af0396fd4fc76fc60c0d522bf/httptools-0.6.4-cp313-cp313-win_amd64.whl", hash = "sha256:28908df1b9bb8187393d5b5db91435ccc9c8e891657f9cbb42a2541b44c82fc8", size = 87682 },
]

[[package]]
name = "httpx"
version = "0.28.1"
source = { registry = "https://pypi.org/simple" }
dependencies = [
    { name = "anyio" },
    { name = "certifi" },
    { name = "httpcore" },
    { name = "idna" },
]
sdist = { url = "https://files.pythonhosted.org/packages/b1/df/48c586a5fe32a0f01324ee087459e112ebb7224f646c0b5023f5e79e9956/httpx-0.28.1.tar.gz", hash = "sha256:75e98c5f16b0f35b567856f597f06ff2270a374470a5c2392242528e3e3e42fc", size = 141406 }
wheels = [
    { url = "https://files.pythonhosted.org/packages/2a/39/e50c7c3a983047577ee07d2a9e53faf5a69493943ec3f6a384bdc792deb2/httpx-0.28.1-py3-none-any.whl", hash = "sha256:d909fcccc110f8c7faf814ca82a9a4d816bc5a6dbfea25d6591d6985b8ba59ad", size = 73517 },
]

[[package]]
name = "httpx-sse"
version = "0.4.0"
source = { registry = "https://pypi.org/simple" }
sdist = { url = "https://files.pythonhosted.org/packages/4c/60/8f4281fa9bbf3c8034fd54c0e7412e66edbab6bc74c4996bd616f8d0406e/httpx-sse-0.4.0.tar.gz", hash = "sha256:1e81a3a3070ce322add1d3529ed42eb5f70817f45ed6ec915ab753f961139721", size = 12624 }
wheels = [
    { url = "https://files.pythonhosted.org/packages/e1/9b/a181f281f65d776426002f330c31849b86b31fc9d848db62e16f03ff739f/httpx_sse-0.4.0-py3-none-any.whl", hash = "sha256:f329af6eae57eaa2bdfd962b42524764af68075ea87370a2de920af5341e318f", size = 7819 },
]

[[package]]
name = "huggingface-hub"
version = "0.30.1"
source = { registry = "https://pypi.org/simple" }
dependencies = [
    { name = "filelock" },
    { name = "fsspec" },
    { name = "packaging" },
    { name = "pyyaml" },
    { name = "requests" },
    { name = "tqdm" },
    { name = "typing-extensions" },
]
sdist = { url = "https://files.pythonhosted.org/packages/78/be/049689a7197630e75c4bb53021cb209a56617c9bf39b3a0950650d1f96e1/huggingface_hub-0.30.1.tar.gz", hash = "sha256:f379e8b8d0791295602538856638460ae3cf679c7f304201eb80fb98c771950e", size = 400784 }
wheels = [
    { url = "https://files.pythonhosted.org/packages/99/e3/2232d0e726d4d6ea69643b9593d97d0e7e6ea69c2fe9ed5de34d476c1c47/huggingface_hub-0.30.1-py3-none-any.whl", hash = "sha256:0f6aa5ec5a4e68e5b9e45d556b4e5ea180c58f5a5ffa734e7f38c9d573028959", size = 481170 },
]

[[package]]
name = "humanfriendly"
version = "10.0"
source = { registry = "https://pypi.org/simple" }
dependencies = [
    { name = "pyreadline3", marker = "sys_platform == 'win32'" },
]
sdist = { url = "https://files.pythonhosted.org/packages/cc/3f/2c29224acb2e2df4d2046e4c73ee2662023c58ff5b113c4c1adac0886c43/humanfriendly-10.0.tar.gz", hash = "sha256:6b0b831ce8f15f7300721aa49829fc4e83921a9a301cc7f606be6686a2288ddc", size = 360702 }
wheels = [
    { url = "https://files.pythonhosted.org/packages/f0/0f/310fb31e39e2d734ccaa2c0fb981ee41f7bd5056ce9bc29b2248bd569169/humanfriendly-10.0-py2.py3-none-any.whl", hash = "sha256:1697e1a8a8f550fd43c2865cd84542fc175a61dcb779b6fee18cf6b6ccba1477", size = 86794 },
]

[[package]]
name = "idna"
version = "3.10"
source = { registry = "https://pypi.org/simple" }
sdist = { url = "https://files.pythonhosted.org/packages/f1/70/7703c29685631f5a7590aa73f1f1d3fa9a380e654b86af429e0934a32f7d/idna-3.10.tar.gz", hash = "sha256:12f65c9b470abda6dc35cf8e63cc574b1c52b11df2c86030af0ac09b01b13ea9", size = 190490 }
wheels = [
    { url = "https://files.pythonhosted.org/packages/76/c6/c88e154df9c4e1a2a66ccf0005a88dfb2650c1dffb6f5ce603dfbd452ce3/idna-3.10-py3-none-any.whl", hash = "sha256:946d195a0d259cbba61165e88e65941f16e9b36ea6ddb97f00452bae8b1287d3", size = 70442 },
]

[[package]]
name = "importlib-metadata"
version = "8.6.1"
source = { registry = "https://pypi.org/simple" }
dependencies = [
    { name = "zipp" },
]
sdist = { url = "https://files.pythonhosted.org/packages/33/08/c1395a292bb23fd03bdf572a1357c5a733d3eecbab877641ceacab23db6e/importlib_metadata-8.6.1.tar.gz", hash = "sha256:310b41d755445d74569f993ccfc22838295d9fe005425094fad953d7f15c8580", size = 55767 }
wheels = [
    { url = "https://files.pythonhosted.org/packages/79/9d/0fb148dc4d6fa4a7dd1d8378168d9b4cd8d4560a6fbf6f0121c5fc34eb68/importlib_metadata-8.6.1-py3-none-any.whl", hash = "sha256:02a89390c1e15fdfdc0d7c6b25cb3e62650d0494005c97d6f148bf5b9787525e", size = 26971 },
]

[[package]]
name = "iniconfig"
version = "2.1.0"
source = { registry = "https://pypi.org/simple" }
sdist = { url = "https://files.pythonhosted.org/packages/f2/97/ebf4da567aa6827c909642694d71c9fcf53e5b504f2d96afea02718862f3/iniconfig-2.1.0.tar.gz", hash = "sha256:3abbd2e30b36733fee78f9c7f7308f2d0050e88f0087fd25c2645f63c773e1c7", size = 4793 }
wheels = [
    { url = "https://files.pythonhosted.org/packages/2c/e1/e6716421ea10d38022b952c159d5161ca1193197fb744506875fbb87ea7b/iniconfig-2.1.0-py3-none-any.whl", hash = "sha256:9deba5723312380e77435581c6bf4935c94cbfab9b1ed33ef8d238ea168eb760", size = 6050 },
]

[[package]]
name = "isodate"
version = "0.7.2"
source = { registry = "https://pypi.org/simple" }
sdist = { url = "https://files.pythonhosted.org/packages/54/4d/e940025e2ce31a8ce1202635910747e5a87cc3a6a6bb2d00973375014749/isodate-0.7.2.tar.gz", hash = "sha256:4cd1aa0f43ca76f4a6c6c0292a85f40b35ec2e43e315b59f06e6d32171a953e6", size = 29705 }
wheels = [
    { url = "https://files.pythonhosted.org/packages/15/aa/0aca39a37d3c7eb941ba736ede56d689e7be91cab5d9ca846bde3999eba6/isodate-0.7.2-py3-none-any.whl", hash = "sha256:28009937d8031054830160fce6d409ed342816b543597cece116d966c6d99e15", size = 22320 },
]

[[package]]
name = "jaraco-classes"
version = "3.4.0"
source = { registry = "https://pypi.org/simple" }
dependencies = [
    { name = "more-itertools" },
]
sdist = { url = "https://files.pythonhosted.org/packages/06/c0/ed4a27bc5571b99e3cff68f8a9fa5b56ff7df1c2251cc715a652ddd26402/jaraco.classes-3.4.0.tar.gz", hash = "sha256:47a024b51d0239c0dd8c8540c6c7f484be3b8fcf0b2d85c13825780d3b3f3acd", size = 11780 }
wheels = [
    { url = "https://files.pythonhosted.org/packages/7f/66/b15ce62552d84bbfcec9a4873ab79d993a1dd4edb922cbfccae192bd5b5f/jaraco.classes-3.4.0-py3-none-any.whl", hash = "sha256:f662826b6bed8cace05e7ff873ce0f9283b5c924470fe664fff1c2f00f581790", size = 6777 },
]

[[package]]
name = "jaraco-context"
version = "6.0.1"
source = { registry = "https://pypi.org/simple" }
dependencies = [
    { name = "backports-tarfile", marker = "python_full_version < '3.12'" },
]
sdist = { url = "https://files.pythonhosted.org/packages/df/ad/f3777b81bf0b6e7bc7514a1656d3e637b2e8e15fab2ce3235730b3e7a4e6/jaraco_context-6.0.1.tar.gz", hash = "sha256:9bae4ea555cf0b14938dc0aee7c9f32ed303aa20a3b73e7dc80111628792d1b3", size = 13912 }
wheels = [
    { url = "https://files.pythonhosted.org/packages/ff/db/0c52c4cf5e4bd9f5d7135ec7669a3a767af21b3a308e1ed3674881e52b62/jaraco.context-6.0.1-py3-none-any.whl", hash = "sha256:f797fc481b490edb305122c9181830a3a5b76d84ef6d1aef2fb9b47ab956f9e4", size = 6825 },
]

[[package]]
name = "jaraco-functools"
version = "4.1.0"
source = { registry = "https://pypi.org/simple" }
dependencies = [
    { name = "more-itertools" },
]
sdist = { url = "https://files.pythonhosted.org/packages/ab/23/9894b3df5d0a6eb44611c36aec777823fc2e07740dabbd0b810e19594013/jaraco_functools-4.1.0.tar.gz", hash = "sha256:70f7e0e2ae076498e212562325e805204fc092d7b4c17e0e86c959e249701a9d", size = 19159 }
wheels = [
    { url = "https://files.pythonhosted.org/packages/9f/4f/24b319316142c44283d7540e76c7b5a6dbd5db623abd86bb7b3491c21018/jaraco.functools-4.1.0-py3-none-any.whl", hash = "sha256:ad159f13428bc4acbf5541ad6dec511f91573b90fba04df61dafa2a1231cf649", size = 10187 },
]

[[package]]
name = "jeepney"
version = "0.9.0"
source = { registry = "https://pypi.org/simple" }
sdist = { url = "https://files.pythonhosted.org/packages/7b/6f/357efd7602486741aa73ffc0617fb310a29b588ed0fd69c2399acbb85b0c/jeepney-0.9.0.tar.gz", hash = "sha256:cf0e9e845622b81e4a28df94c40345400256ec608d0e55bb8a3feaa9163f5732", size = 106758 }
wheels = [
    { url = "https://files.pythonhosted.org/packages/b2/a3/e137168c9c44d18eff0376253da9f1e9234d0239e0ee230d2fee6cea8e55/jeepney-0.9.0-py3-none-any.whl", hash = "sha256:97e5714520c16fc0a45695e5365a2e11b81ea79bba796e26f9f1d178cb182683", size = 49010 },
]

[[package]]
name = "jinja2"
version = "3.1.6"
source = { registry = "https://pypi.org/simple" }
dependencies = [
    { name = "markupsafe" },
]
sdist = { url = "https://files.pythonhosted.org/packages/df/bf/f7da0350254c0ed7c72f3e33cef02e048281fec7ecec5f032d4aac52226b/jinja2-3.1.6.tar.gz", hash = "sha256:0137fb05990d35f1275a587e9aee6d56da821fc83491a0fb838183be43f66d6d", size = 245115 }
wheels = [
    { url = "https://files.pythonhosted.org/packages/62/a1/3d680cbfd5f4b8f15abc1d571870c5fc3e594bb582bc3b64ea099db13e56/jinja2-3.1.6-py3-none-any.whl", hash = "sha256:85ece4451f492d0c13c5dd7c13a64681a86afae63a5f347908daf103ce6d2f67", size = 134899 },
]

[[package]]
name = "jiter"
version = "0.9.0"
source = { registry = "https://pypi.org/simple" }
sdist = { url = "https://files.pythonhosted.org/packages/1e/c2/e4562507f52f0af7036da125bb699602ead37a2332af0788f8e0a3417f36/jiter-0.9.0.tar.gz", hash = "sha256:aadba0964deb424daa24492abc3d229c60c4a31bfee205aedbf1acc7639d7893", size = 162604 }
wheels = [
    { url = "https://files.pythonhosted.org/packages/23/44/e241a043f114299254e44d7e777ead311da400517f179665e59611ab0ee4/jiter-0.9.0-cp311-cp311-macosx_10_12_x86_64.whl", hash = "sha256:6c4d99c71508912a7e556d631768dcdef43648a93660670986916b297f1c54af", size = 314654 },
    { url = "https://files.pythonhosted.org/packages/fb/1b/a7e5e42db9fa262baaa9489d8d14ca93f8663e7f164ed5e9acc9f467fc00/jiter-0.9.0-cp311-cp311-macosx_11_0_arm64.whl", hash = "sha256:8f60fb8ce7df529812bf6c625635a19d27f30806885139e367af93f6e734ef58", size = 320909 },
    { url = "https://files.pythonhosted.org/packages/60/bf/8ebdfce77bc04b81abf2ea316e9c03b4a866a7d739cf355eae4d6fd9f6fe/jiter-0.9.0-cp311-cp311-manylinux_2_17_aarch64.manylinux2014_aarch64.whl", hash = "sha256:51c4e1a4f8ea84d98b7b98912aa4290ac3d1eabfde8e3c34541fae30e9d1f08b", size = 341733 },
    { url = "https://files.pythonhosted.org/packages/a8/4e/754ebce77cff9ab34d1d0fa0fe98f5d42590fd33622509a3ba6ec37ff466/jiter-0.9.0-cp311-cp311-manylinux_2_17_armv7l.manylinux2014_armv7l.whl", hash = "sha256:5f4c677c424dc76684fea3e7285a7a2a7493424bea89ac441045e6a1fb1d7b3b", size = 365097 },
    { url = "https://files.pythonhosted.org/packages/32/2c/6019587e6f5844c612ae18ca892f4cd7b3d8bbf49461ed29e384a0f13d98/jiter-0.9.0-cp311-cp311-manylinux_2_17_ppc64le.manylinux2014_ppc64le.whl", hash = "sha256:2221176dfec87f3470b21e6abca056e6b04ce9bff72315cb0b243ca9e835a4b5", size = 406603 },
    { url = "https://files.pythonhosted.org/packages/da/e9/c9e6546c817ab75a1a7dab6dcc698e62e375e1017113e8e983fccbd56115/jiter-0.9.0-cp311-cp311-manylinux_2_17_s390x.manylinux2014_s390x.whl", hash = "sha256:3c7adb66f899ffa25e3c92bfcb593391ee1947dbdd6a9a970e0d7e713237d572", size = 396625 },
    { url = "https://files.pythonhosted.org/packages/be/bd/976b458add04271ebb5a255e992bd008546ea04bb4dcadc042a16279b4b4/jiter-0.9.0-cp311-cp311-manylinux_2_17_x86_64.manylinux2014_x86_64.whl", hash = "sha256:c98d27330fdfb77913c1097a7aab07f38ff2259048949f499c9901700789ac15", size = 351832 },
    { url = "https://files.pythonhosted.org/packages/07/51/fe59e307aaebec9265dbad44d9d4381d030947e47b0f23531579b9a7c2df/jiter-0.9.0-cp311-cp311-manylinux_2_5_i686.manylinux1_i686.whl", hash = "sha256:eda3f8cc74df66892b1d06b5d41a71670c22d95a1ca2cbab73654745ce9d0419", size = 384590 },
    { url = "https://files.pythonhosted.org/packages/db/55/5dcd2693794d8e6f4889389ff66ef3be557a77f8aeeca8973a97a7c00557/jiter-0.9.0-cp311-cp311-musllinux_1_1_aarch64.whl", hash = "sha256:dd5ab5ddc11418dce28343123644a100f487eaccf1de27a459ab36d6cca31043", size = 520690 },
    { url = "https://files.pythonhosted.org/packages/54/d5/9f51dc90985e9eb251fbbb747ab2b13b26601f16c595a7b8baba964043bd/jiter-0.9.0-cp311-cp311-musllinux_1_1_x86_64.whl", hash = "sha256:42f8a68a69f047b310319ef8e2f52fdb2e7976fb3313ef27df495cf77bcad965", size = 512649 },
    { url = "https://files.pythonhosted.org/packages/a6/e5/4e385945179bcf128fa10ad8dca9053d717cbe09e258110e39045c881fe5/jiter-0.9.0-cp311-cp311-win32.whl", hash = "sha256:a25519efb78a42254d59326ee417d6f5161b06f5da827d94cf521fed961b1ff2", size = 206920 },
    { url = "https://files.pythonhosted.org/packages/4c/47/5e0b94c603d8e54dd1faab439b40b832c277d3b90743e7835879ab663757/jiter-0.9.0-cp311-cp311-win_amd64.whl", hash = "sha256:923b54afdd697dfd00d368b7ccad008cccfeb1efb4e621f32860c75e9f25edbd", size = 210119 },
    { url = "https://files.pythonhosted.org/packages/af/d7/c55086103d6f29b694ec79156242304adf521577530d9031317ce5338c59/jiter-0.9.0-cp312-cp312-macosx_10_12_x86_64.whl", hash = "sha256:7b46249cfd6c48da28f89eb0be3f52d6fdb40ab88e2c66804f546674e539ec11", size = 309203 },
    { url = "https://files.pythonhosted.org/packages/b0/01/f775dfee50beb420adfd6baf58d1c4d437de41c9b666ddf127c065e5a488/jiter-0.9.0-cp312-cp312-macosx_11_0_arm64.whl", hash = "sha256:609cf3c78852f1189894383cf0b0b977665f54cb38788e3e6b941fa6d982c00e", size = 319678 },
    { url = "https://files.pythonhosted.org/packages/ab/b8/09b73a793714726893e5d46d5c534a63709261af3d24444ad07885ce87cb/jiter-0.9.0-cp312-cp312-manylinux_2_17_aarch64.manylinux2014_aarch64.whl", hash = "sha256:d726a3890a54561e55a9c5faea1f7655eda7f105bd165067575ace6e65f80bb2", size = 341816 },
    { url = "https://files.pythonhosted.org/packages/35/6f/b8f89ec5398b2b0d344257138182cc090302854ed63ed9c9051e9c673441/jiter-0.9.0-cp312-cp312-manylinux_2_17_armv7l.manylinux2014_armv7l.whl", hash = "sha256:2e89dc075c1fef8fa9be219e249f14040270dbc507df4215c324a1839522ea75", size = 364152 },
    { url = "https://files.pythonhosted.org/packages/9b/ca/978cc3183113b8e4484cc7e210a9ad3c6614396e7abd5407ea8aa1458eef/jiter-0.9.0-cp312-cp312-manylinux_2_17_ppc64le.manylinux2014_ppc64le.whl", hash = "sha256:04e8ffa3c353b1bc4134f96f167a2082494351e42888dfcf06e944f2729cbe1d", size = 406991 },
    { url = "https://files.pythonhosted.org/packages/13/3a/72861883e11a36d6aa314b4922125f6ae90bdccc225cd96d24cc78a66385/jiter-0.9.0-cp312-cp312-manylinux_2_17_s390x.manylinux2014_s390x.whl", hash = "sha256:203f28a72a05ae0e129b3ed1f75f56bc419d5f91dfacd057519a8bd137b00c42", size = 395824 },
    { url = "https://files.pythonhosted.org/packages/87/67/22728a86ef53589c3720225778f7c5fdb617080e3deaed58b04789418212/jiter-0.9.0-cp312-cp312-manylinux_2_17_x86_64.manylinux2014_x86_64.whl", hash = "sha256:fca1a02ad60ec30bb230f65bc01f611c8608b02d269f998bc29cca8619a919dc", size = 351318 },
    { url = "https://files.pythonhosted.org/packages/69/b9/f39728e2e2007276806d7a6609cda7fac44ffa28ca0d02c49a4f397cc0d9/jiter-0.9.0-cp312-cp312-manylinux_2_5_i686.manylinux1_i686.whl", hash = "sha256:237e5cee4d5d2659aaf91bbf8ec45052cc217d9446070699441a91b386ae27dc", size = 384591 },
    { url = "https://files.pythonhosted.org/packages/eb/8f/8a708bc7fd87b8a5d861f1c118a995eccbe6d672fe10c9753e67362d0dd0/jiter-0.9.0-cp312-cp312-musllinux_1_1_aarch64.whl", hash = "sha256:528b6b71745e7326eed73c53d4aa57e2a522242320b6f7d65b9c5af83cf49b6e", size = 520746 },
    { url = "https://files.pythonhosted.org/packages/95/1e/65680c7488bd2365dbd2980adaf63c562d3d41d3faac192ebc7ef5b4ae25/jiter-0.9.0-cp312-cp312-musllinux_1_1_x86_64.whl", hash = "sha256:9f48e86b57bc711eb5acdfd12b6cb580a59cc9a993f6e7dcb6d8b50522dcd50d", size = 512754 },
    { url = "https://files.pythonhosted.org/packages/78/f3/fdc43547a9ee6e93c837685da704fb6da7dba311fc022e2766d5277dfde5/jiter-0.9.0-cp312-cp312-win32.whl", hash = "sha256:699edfde481e191d81f9cf6d2211debbfe4bd92f06410e7637dffb8dd5dfde06", size = 207075 },
    { url = "https://files.pythonhosted.org/packages/cd/9d/742b289016d155f49028fe1bfbeb935c9bf0ffeefdf77daf4a63a42bb72b/jiter-0.9.0-cp312-cp312-win_amd64.whl", hash = "sha256:099500d07b43f61d8bd780466d429c45a7b25411b334c60ca875fa775f68ccb0", size = 207999 },
    { url = "https://files.pythonhosted.org/packages/e7/1b/4cd165c362e8f2f520fdb43245e2b414f42a255921248b4f8b9c8d871ff1/jiter-0.9.0-cp313-cp313-macosx_10_12_x86_64.whl", hash = "sha256:2764891d3f3e8b18dce2cff24949153ee30c9239da7c00f032511091ba688ff7", size = 308197 },
    { url = "https://files.pythonhosted.org/packages/13/aa/7a890dfe29c84c9a82064a9fe36079c7c0309c91b70c380dc138f9bea44a/jiter-0.9.0-cp313-cp313-macosx_11_0_arm64.whl", hash = "sha256:387b22fbfd7a62418d5212b4638026d01723761c75c1c8232a8b8c37c2f1003b", size = 318160 },
    { url = "https://files.pythonhosted.org/packages/6a/38/5888b43fc01102f733f085673c4f0be5a298f69808ec63de55051754e390/jiter-0.9.0-cp313-cp313-manylinux_2_17_aarch64.manylinux2014_aarch64.whl", hash = "sha256:40d8da8629ccae3606c61d9184970423655fb4e33d03330bcdfe52d234d32f69", size = 341259 },
    { url = "https://files.pythonhosted.org/packages/3d/5e/bbdbb63305bcc01006de683b6228cd061458b9b7bb9b8d9bc348a58e5dc2/jiter-0.9.0-cp313-cp313-manylinux_2_17_armv7l.manylinux2014_armv7l.whl", hash = "sha256:a1be73d8982bdc278b7b9377426a4b44ceb5c7952073dd7488e4ae96b88e1103", size = 363730 },
    { url = "https://files.pythonhosted.org/packages/75/85/53a3edc616992fe4af6814c25f91ee3b1e22f7678e979b6ea82d3bc0667e/jiter-0.9.0-cp313-cp313-manylinux_2_17_ppc64le.manylinux2014_ppc64le.whl", hash = "sha256:2228eaaaa111ec54b9e89f7481bffb3972e9059301a878d085b2b449fbbde635", size = 405126 },
    { url = "https://files.pythonhosted.org/packages/ae/b3/1ee26b12b2693bd3f0b71d3188e4e5d817b12e3c630a09e099e0a89e28fa/jiter-0.9.0-cp313-cp313-manylinux_2_17_s390x.manylinux2014_s390x.whl", hash = "sha256:11509bfecbc319459647d4ac3fd391d26fdf530dad00c13c4dadabf5b81f01a4", size = 393668 },
    { url = "https://files.pythonhosted.org/packages/11/87/e084ce261950c1861773ab534d49127d1517b629478304d328493f980791/jiter-0.9.0-cp313-cp313-manylinux_2_17_x86_64.manylinux2014_x86_64.whl", hash = "sha256:3f22238da568be8bbd8e0650e12feeb2cfea15eda4f9fc271d3b362a4fa0604d", size = 352350 },
    { url = "https://files.pythonhosted.org/packages/f0/06/7dca84b04987e9df563610aa0bc154ea176e50358af532ab40ffb87434df/jiter-0.9.0-cp313-cp313-manylinux_2_5_i686.manylinux1_i686.whl", hash = "sha256:17f5d55eb856597607562257c8e36c42bc87f16bef52ef7129b7da11afc779f3", size = 384204 },
    { url = "https://files.pythonhosted.org/packages/16/2f/82e1c6020db72f397dd070eec0c85ebc4df7c88967bc86d3ce9864148f28/jiter-0.9.0-cp313-cp313-musllinux_1_1_aarch64.whl", hash = "sha256:6a99bed9fbb02f5bed416d137944419a69aa4c423e44189bc49718859ea83bc5", size = 520322 },
    { url = "https://files.pythonhosted.org/packages/36/fd/4f0cd3abe83ce208991ca61e7e5df915aa35b67f1c0633eb7cf2f2e88ec7/jiter-0.9.0-cp313-cp313-musllinux_1_1_x86_64.whl", hash = "sha256:e057adb0cd1bd39606100be0eafe742de2de88c79df632955b9ab53a086b3c8d", size = 512184 },
    { url = "https://files.pythonhosted.org/packages/a0/3c/8a56f6d547731a0b4410a2d9d16bf39c861046f91f57c98f7cab3d2aa9ce/jiter-0.9.0-cp313-cp313-win32.whl", hash = "sha256:f7e6850991f3940f62d387ccfa54d1a92bd4bb9f89690b53aea36b4364bcab53", size = 206504 },
    { url = "https://files.pythonhosted.org/packages/f4/1c/0c996fd90639acda75ed7fa698ee5fd7d80243057185dc2f63d4c1c9f6b9/jiter-0.9.0-cp313-cp313-win_amd64.whl", hash = "sha256:c8ae3bf27cd1ac5e6e8b7a27487bf3ab5f82318211ec2e1346a5b058756361f7", size = 204943 },
    { url = "https://files.pythonhosted.org/packages/78/0f/77a63ca7aa5fed9a1b9135af57e190d905bcd3702b36aca46a01090d39ad/jiter-0.9.0-cp313-cp313t-macosx_11_0_arm64.whl", hash = "sha256:f0b2827fb88dda2cbecbbc3e596ef08d69bda06c6f57930aec8e79505dc17001", size = 317281 },
    { url = "https://files.pythonhosted.org/packages/f9/39/a3a1571712c2bf6ec4c657f0d66da114a63a2e32b7e4eb8e0b83295ee034/jiter-0.9.0-cp313-cp313t-manylinux_2_17_x86_64.manylinux2014_x86_64.whl", hash = "sha256:062b756ceb1d40b0b28f326cba26cfd575a4918415b036464a52f08632731e5a", size = 350273 },
    { url = "https://files.pythonhosted.org/packages/ee/47/3729f00f35a696e68da15d64eb9283c330e776f3b5789bac7f2c0c4df209/jiter-0.9.0-cp313-cp313t-win_amd64.whl", hash = "sha256:6f7838bc467ab7e8ef9f387bd6de195c43bad82a569c1699cb822f6609dd4cdf", size = 206867 },
]

[[package]]
name = "jsonpatch"
version = "1.33"
source = { registry = "https://pypi.org/simple" }
dependencies = [
    { name = "jsonpointer" },
]
sdist = { url = "https://files.pythonhosted.org/packages/42/78/18813351fe5d63acad16aec57f94ec2b70a09e53ca98145589e185423873/jsonpatch-1.33.tar.gz", hash = "sha256:9fcd4009c41e6d12348b4a0ff2563ba56a2923a7dfee731d004e212e1ee5030c", size = 21699 }
wheels = [
    { url = "https://files.pythonhosted.org/packages/73/07/02e16ed01e04a374e644b575638ec7987ae846d25ad97bcc9945a3ee4b0e/jsonpatch-1.33-py2.py3-none-any.whl", hash = "sha256:0ae28c0cd062bbd8b8ecc26d7d164fbbea9652a1a3693f3b956c1eae5145dade", size = 12898 },
]

[[package]]
name = "jsonpointer"
version = "3.0.0"
source = { registry = "https://pypi.org/simple" }
sdist = { url = "https://files.pythonhosted.org/packages/6a/0a/eebeb1fa92507ea94016a2a790b93c2ae41a7e18778f85471dc54475ed25/jsonpointer-3.0.0.tar.gz", hash = "sha256:2b2d729f2091522d61c3b31f82e11870f60b68f43fbc705cb76bf4b832af59ef", size = 9114 }
wheels = [
    { url = "https://files.pythonhosted.org/packages/71/92/5e77f98553e9e75130c78900d000368476aed74276eb8ae8796f65f00918/jsonpointer-3.0.0-py2.py3-none-any.whl", hash = "sha256:13e088adc14fca8b6aa8177c044e12701e6ad4b28ff10e65f2267a90109c9942", size = 7595 },
]

[[package]]
name = "jsonschema"
version = "4.23.0"
source = { registry = "https://pypi.org/simple" }
dependencies = [
    { name = "attrs" },
    { name = "jsonschema-specifications" },
    { name = "referencing" },
    { name = "rpds-py" },
]
sdist = { url = "https://files.pythonhosted.org/packages/38/2e/03362ee4034a4c917f697890ccd4aec0800ccf9ded7f511971c75451deec/jsonschema-4.23.0.tar.gz", hash = "sha256:d71497fef26351a33265337fa77ffeb82423f3ea21283cd9467bb03999266bc4", size = 325778 }
wheels = [
    { url = "https://files.pythonhosted.org/packages/69/4a/4f9dbeb84e8850557c02365a0eee0649abe5eb1d84af92a25731c6c0f922/jsonschema-4.23.0-py3-none-any.whl", hash = "sha256:fbadb6f8b144a8f8cf9f0b89ba94501d143e50411a1278633f56a7acf7fd5566", size = 88462 },
]

[[package]]
name = "jsonschema-specifications"
version = "2024.10.1"
source = { registry = "https://pypi.org/simple" }
dependencies = [
    { name = "referencing" },
]
sdist = { url = "https://files.pythonhosted.org/packages/10/db/58f950c996c793472e336ff3655b13fbcf1e3b359dcf52dcf3ed3b52c352/jsonschema_specifications-2024.10.1.tar.gz", hash = "sha256:0f38b83639958ce1152d02a7f062902c41c8fd20d558b0c34344292d417ae272", size = 15561 }
wheels = [
    { url = "https://files.pythonhosted.org/packages/d1/0f/8910b19ac0670a0f80ce1008e5e751c4a57e14d2c4c13a482aa6079fa9d6/jsonschema_specifications-2024.10.1-py3-none-any.whl", hash = "sha256:a09a0680616357d9a0ecf05c12ad234479f549239d0f5b55f3deea67475da9bf", size = 18459 },
]

[[package]]
name = "keyring"
version = "25.6.0"
source = { registry = "https://pypi.org/simple" }
dependencies = [
    { name = "importlib-metadata", marker = "python_full_version < '3.12'" },
    { name = "jaraco-classes" },
    { name = "jaraco-context" },
    { name = "jaraco-functools" },
    { name = "jeepney", marker = "sys_platform == 'linux'" },
    { name = "pywin32-ctypes", marker = "sys_platform == 'win32'" },
    { name = "secretstorage", marker = "sys_platform == 'linux'" },
]
sdist = { url = "https://files.pythonhosted.org/packages/70/09/d904a6e96f76ff214be59e7aa6ef7190008f52a0ab6689760a98de0bf37d/keyring-25.6.0.tar.gz", hash = "sha256:0b39998aa941431eb3d9b0d4b2460bc773b9df6fed7621c2dfb291a7e0187a66", size = 62750 }
wheels = [
    { url = "https://files.pythonhosted.org/packages/d3/32/da7f44bcb1105d3e88a0b74ebdca50c59121d2ddf71c9e34ba47df7f3a56/keyring-25.6.0-py3-none-any.whl", hash = "sha256:552a3f7af126ece7ed5c89753650eec89c7eaae8617d0aa4d9ad2b75111266bd", size = 39085 },
]

[[package]]
name = "langchain-anthropic"
version = "0.3.10"
source = { registry = "https://pypi.org/simple" }
dependencies = [
    { name = "anthropic" },
    { name = "langchain-core" },
    { name = "pydantic" },
]
sdist = { url = "https://files.pythonhosted.org/packages/27/81/0e1e38694afd10d057dab8292823e1fd9dce2b03757b1cf581de7e3ea362/langchain_anthropic-0.3.10.tar.gz", hash = "sha256:b4364434393476bf076c8326a51261a55d4e4cfefda01b8adf53533e8ebd8ec5", size = 44023 }
wheels = [
    { url = "https://files.pythonhosted.org/packages/f4/aa/ca26a13aff12228cb3123cdaf23ee19ffa759102146fb81e3c3bccc599ef/langchain_anthropic-0.3.10-py3-none-any.whl", hash = "sha256:f4aa8ec03b1f5bcfbb73d2db516bddf009bc457e524f1ee8d651c1fe7338603f", size = 25527 },
]

[[package]]
name = "langchain-core"
version = "0.3.51"
source = { registry = "https://pypi.org/simple" }
dependencies = [
    { name = "jsonpatch" },
    { name = "langsmith" },
    { name = "packaging" },
    { name = "pydantic" },
    { name = "pyyaml" },
    { name = "tenacity" },
    { name = "typing-extensions" },
]
sdist = { url = "https://files.pythonhosted.org/packages/6e/24/74dfce829f63aaf09885ae569121335a62ecfa5043a35d9e819cd0e046f0/langchain_core-0.3.51.tar.gz", hash = "sha256:db76b9cc331411602cb40ba0469a161febe7a0663fbcaddbc9056046ac2d22f4", size = 542003 }
wheels = [
    { url = "https://files.pythonhosted.org/packages/a9/bf/3464d759bf8687a3bbdfeb9af2f2aeb0a265c6d5ef5fd9274c2a70449f77/langchain_core-0.3.51-py3-none-any.whl", hash = "sha256:4bd71e8acd45362aa428953f2a91d8162318014544a2216e4b769463caf68e13", size = 423303 },
]

[[package]]
name = "langchain-mcp-adapters"
version = "0.0.7"
source = { registry = "https://pypi.org/simple" }
dependencies = [
    { name = "langchain-core" },
    { name = "mcp" },
]
sdist = { url = "https://files.pythonhosted.org/packages/04/f5/dc7113d663995dcaf384312e3a6869ee254cd67b8d904a274d351a33d9b5/langchain_mcp_adapters-0.0.7.tar.gz", hash = "sha256:00cae7c832c1cf9e1faa8ed87973af2aa19d411aaf942860de680bec0f659fed", size = 11001 }
wheels = [
    { url = "https://files.pythonhosted.org/packages/a6/32/b09799c5b6ce8c6842536116118664dd7ec5964e229b7cd449c8d598c68d/langchain_mcp_adapters-0.0.7-py3-none-any.whl", hash = "sha256:1e37ec79fc6afb58d1dea17733e08cc111ebc1992aed4b22c67de5e2bdcdb5c6", size = 8610 },
]

[[package]]
name = "langgraph"
version = "0.3.25"
source = { registry = "https://pypi.org/simple" }
dependencies = [
    { name = "langchain-core" },
    { name = "langgraph-checkpoint" },
    { name = "langgraph-prebuilt" },
    { name = "langgraph-sdk" },
    { name = "xxhash" },
]
sdist = { url = "https://files.pythonhosted.org/packages/f9/3f/565526f03e3a1b67c36b04e82bfbf85b933ac9b65ffc6fb0e79b91d6cdab/langgraph-0.3.25.tar.gz", hash = "sha256:78070c4ca3e160eaaf9ae2d62ef3c11b09bded6094e35a9ad75a608dc71cd299", size = 120073 }
wheels = [
    { url = "https://files.pythonhosted.org/packages/08/b0/8ef9b31ea6de4a903e15ebab0a9e416a0b2a426c4d24be96c2d261c5cfce/langgraph-0.3.25-py3-none-any.whl", hash = "sha256:771fb4507aa9564e8eb31e96c4e7ad254dde33ac757188eb1d79f5b1fbdb05af", size = 142412 },
]

[[package]]
name = "langgraph-checkpoint"
version = "2.0.24"
source = { registry = "https://pypi.org/simple" }
dependencies = [
    { name = "langchain-core" },
    { name = "ormsgpack" },
]
sdist = { url = "https://files.pythonhosted.org/packages/0d/df/bacef68562ba4c391ded751eecda8e579ec78a581506064cf625e0ebd93a/langgraph_checkpoint-2.0.24.tar.gz", hash = "sha256:9596dad332344e7e871257be464df8a07c2e9bac66143081b11b9422b0167e5b", size = 37328 }
wheels = [
    { url = "https://files.pythonhosted.org/packages/bc/60/30397e8fd2b7dead3754aa79d708caff9dbb371f30b4cd21802c60f6b921/langgraph_checkpoint-2.0.24-py3-none-any.whl", hash = "sha256:3836e2909ef2387d1fa8d04ee3e2a353f980d519fd6c649af352676dc73d66b8", size = 42028 },
]

[[package]]
name = "langgraph-checkpoint-sqlite"
version = "2.0.6"
source = { registry = "https://pypi.org/simple" }
dependencies = [
    { name = "aiosqlite" },
    { name = "langgraph-checkpoint" },
]
sdist = { url = "https://files.pythonhosted.org/packages/90/dd/9f74a07997a393d3c482ab3a1b954ae4d3372ee7e6fde46d473e818103f5/langgraph_checkpoint_sqlite-2.0.6.tar.gz", hash = "sha256:a58e8371f48854ddc5231bf9a3c3b38679abe2175e7357200f90ba62f3f97ddd", size = 9573 }
wheels = [
    { url = "https://files.pythonhosted.org/packages/af/df/19e67dc2c03e944e22302380fec8ae52595172bc4725b3b7bfb433497d5b/langgraph_checkpoint_sqlite-2.0.6-py3-none-any.whl", hash = "sha256:d4aae7d72c728093f4296266020bf912f3c1e335e27987aa7f63dd22c9ae48c2", size = 12766 },
]

[[package]]
name = "langgraph-prebuilt"
version = "0.1.8"
source = { registry = "https://pypi.org/simple" }
dependencies = [
    { name = "langchain-core" },
    { name = "langgraph-checkpoint" },
]
sdist = { url = "https://files.pythonhosted.org/packages/57/30/f31f0e076c37d097b53e4cff5d479a3686e1991f6c86a1a4727d5d1f5489/langgraph_prebuilt-0.1.8.tar.gz", hash = "sha256:4de7659151829b2b955b6798df6800e580e617782c15c2c5b29b139697491831", size = 24543 }
wheels = [
    { url = "https://files.pythonhosted.org/packages/36/72/9e092665502f8f52f2708065ed14fbbba3f95d1a1b65d62049b0c5fcdf00/langgraph_prebuilt-0.1.8-py3-none-any.whl", hash = "sha256:ae97b828ae00be2cefec503423aa782e1bff165e9b94592e224da132f2526968", size = 25903 },
]

[[package]]
name = "langgraph-sdk"
version = "0.1.61"
source = { registry = "https://pypi.org/simple" }
dependencies = [
    { name = "httpx" },
    { name = "orjson" },
]
sdist = { url = "https://files.pythonhosted.org/packages/f0/c6/a11de2c770e1ac2774e2f19fdbd982b8df079e4206376456e14af395a3f0/langgraph_sdk-0.1.61.tar.gz", hash = "sha256:87dd1f07ab82da8875ac343268ece8bf5414632017ebc9d1cef4b523962fd601", size = 44136 }
wheels = [
    { url = "https://files.pythonhosted.org/packages/fb/2b/85e796d8b4aad892c5d2bccc0def124fcdc2c9852dfa121adadfc41085b2/langgraph_sdk-0.1.61-py3-none-any.whl", hash = "sha256:f2d774b12497c428862993090622d51e0dbc3f53e0cee3d74a13c7495d835cc6", size = 47249 },
]

[[package]]
name = "langsmith"
version = "0.3.24"
source = { registry = "https://pypi.org/simple" }
dependencies = [
    { name = "httpx" },
    { name = "orjson", marker = "platform_python_implementation != 'PyPy'" },
    { name = "packaging" },
    { name = "pydantic" },
    { name = "requests" },
    { name = "requests-toolbelt" },
    { name = "zstandard" },
]
sdist = { url = "https://files.pythonhosted.org/packages/b5/7f/74218413724e8d8783452a45db0e6808f171c91a7ce52f8fa3aefcf96ebf/langsmith-0.3.24.tar.gz", hash = "sha256:ee353dae8e59ec91eee8d3b601bc48e9d0e96722d1af14269b314ecb71e22088", size = 338075 }
wheels = [
    { url = "https://files.pythonhosted.org/packages/d0/b7/83bdddd466c04f9c5914e5941f2c8180bc2b65c4f78b79f2d9530620a3e7/langsmith-0.3.24-py3-none-any.whl", hash = "sha256:24930d34970281950338f6e2724d04a69804ccb3e89dba9314e6086653dc8bc9", size = 352776 },
]

[[package]]
name = "litellm"
version = "1.65.4.post1"
source = { registry = "https://pypi.org/simple" }
dependencies = [
    { name = "aiohttp" },
    { name = "click" },
    { name = "httpx" },
    { name = "importlib-metadata" },
    { name = "jinja2" },
    { name = "jsonschema" },
    { name = "openai" },
    { name = "pydantic" },
    { name = "python-dotenv" },
    { name = "tiktoken" },
    { name = "tokenizers" },
]
sdist = { url = "https://files.pythonhosted.org/packages/3e/d4/6a572f1b800bef68e1200879b653595791b198f1a39236b5ff6c331d1477/litellm-1.65.4.post1.tar.gz", hash = "sha256:c8c4f9388521f0edbb5693fefcbb7eb0a9227a49c5bcfd3404769dd4c476c8a3", size = 6705855 }

[[package]]
name = "loguru"
version = "0.7.3"
source = { registry = "https://pypi.org/simple" }
dependencies = [
    { name = "colorama", marker = "sys_platform == 'win32'" },
    { name = "win32-setctime", marker = "sys_platform == 'win32'" },
]
sdist = { url = "https://files.pythonhosted.org/packages/3a/05/a1dae3dffd1116099471c643b8924f5aa6524411dc6c63fdae648c4f1aca/loguru-0.7.3.tar.gz", hash = "sha256:19480589e77d47b8d85b2c827ad95d49bf31b0dcde16593892eb51dd18706eb6", size = 63559 }
wheels = [
    { url = "https://files.pythonhosted.org/packages/0c/29/0348de65b8cc732daa3e33e67806420b2ae89bdce2b04af740289c5c6c8c/loguru-0.7.3-py3-none-any.whl", hash = "sha256:31a33c10c8e1e10422bfd431aeb5d351c7cf7fa671e3c4df004162264b28220c", size = 61595 },
]

[[package]]
name = "lxml"
version = "5.3.2"
source = { registry = "https://pypi.org/simple" }
sdist = { url = "https://files.pythonhosted.org/packages/80/61/d3dc048cd6c7be6fe45b80cedcbdd4326ba4d550375f266d9f4246d0f4bc/lxml-5.3.2.tar.gz", hash = "sha256:773947d0ed809ddad824b7b14467e1a481b8976e87278ac4a730c2f7c7fcddc1", size = 3679948 }
wheels = [
    { url = "https://files.pythonhosted.org/packages/84/b8/2b727f5a90902f7cc5548349f563b60911ca05f3b92e35dfa751349f265f/lxml-5.3.2-cp311-cp311-macosx_10_9_universal2.whl", hash = "sha256:9d61a7d0d208ace43986a92b111e035881c4ed45b1f5b7a270070acae8b0bfb4", size = 8163457 },
    { url = "https://files.pythonhosted.org/packages/91/84/23135b2dc72b3440d68c8f39ace2bb00fe78e3a2255f7c74f7e76f22498e/lxml-5.3.2-cp311-cp311-macosx_10_9_x86_64.whl", hash = "sha256:856dfd7eda0b75c29ac80a31a6411ca12209183e866c33faf46e77ace3ce8a79", size = 4433445 },
    { url = "https://files.pythonhosted.org/packages/c9/1c/6900ade2294488f80598af7b3229669562166384bb10bf4c915342a2f288/lxml-5.3.2-cp311-cp311-manylinux_2_12_i686.manylinux2010_i686.manylinux_2_17_i686.manylinux2014_i686.whl", hash = "sha256:7a01679e4aad0727bedd4c9407d4d65978e920f0200107ceeffd4b019bd48529", size = 5029603 },
    { url = "https://files.pythonhosted.org/packages/2f/e9/31dbe5deaccf0d33ec279cf400306ad4b32dfd1a0fee1fca40c5e90678fe/lxml-5.3.2-cp311-cp311-manylinux_2_17_aarch64.manylinux2014_aarch64.whl", hash = "sha256:b6b37b4c3acb8472d191816d4582379f64d81cecbdce1a668601745c963ca5cc", size = 4771236 },
    { url = "https://files.pythonhosted.org/packages/68/41/c3412392884130af3415af2e89a2007e00b2a782be6fb848a95b598a114c/lxml-5.3.2-cp311-cp311-manylinux_2_17_ppc64le.manylinux2014_ppc64le.whl", hash = "sha256:3df5a54e7b7c31755383f126d3a84e12a4e0333db4679462ef1165d702517477", size = 5369815 },
    { url = "https://files.pythonhosted.org/packages/34/0a/ba0309fd5f990ea0cc05aba2bea225ef1bcb07ecbf6c323c6b119fc46e7f/lxml-5.3.2-cp311-cp311-manylinux_2_17_s390x.manylinux2014_s390x.whl", hash = "sha256:c09a40f28dcded933dc16217d6a092be0cc49ae25811d3b8e937c8060647c353", size = 4843663 },
    { url = "https://files.pythonhosted.org/packages/b6/c6/663b5d87d51d00d4386a2d52742a62daa486c5dc6872a443409d9aeafece/lxml-5.3.2-cp311-cp311-manylinux_2_17_x86_64.manylinux2014_x86_64.whl", hash = "sha256:a1ef20f1851ccfbe6c5a04c67ec1ce49da16ba993fdbabdce87a92926e505412", size = 4918028 },
    { url = "https://files.pythonhosted.org/packages/75/5f/f6a72ccbe05cf83341d4b6ad162ed9e1f1ffbd12f1c4b8bc8ae413392282/lxml-5.3.2-cp311-cp311-manylinux_2_28_aarch64.whl", hash = "sha256:f79a63289dbaba964eb29ed3c103b7911f2dce28c36fe87c36a114e6bd21d7ad", size = 4792005 },
    { url = "https://files.pythonhosted.org/packages/37/7b/8abd5b332252239ffd28df5842ee4e5bf56e1c613c323586c21ccf5af634/lxml-5.3.2-cp311-cp311-manylinux_2_28_ppc64le.whl", hash = "sha256:75a72697d95f27ae00e75086aed629f117e816387b74a2f2da6ef382b460b710", size = 5405363 },
    { url = "https://files.pythonhosted.org/packages/5a/79/549b7ec92b8d9feb13869c1b385a0749d7ccfe5590d1e60f11add9cdd580/lxml-5.3.2-cp311-cp311-manylinux_2_28_s390x.whl", hash = "sha256:b9b00c9ee1cc3a76f1f16e94a23c344e0b6e5c10bec7f94cf2d820ce303b8c01", size = 4932915 },
    { url = "https://files.pythonhosted.org/packages/57/eb/4fa626d0bac8b4f2aa1d0e6a86232db030fd0f462386daf339e4a0ee352b/lxml-5.3.2-cp311-cp311-manylinux_2_28_x86_64.whl", hash = "sha256:77cbcab50cbe8c857c6ba5f37f9a3976499c60eada1bf6d38f88311373d7b4bc", size = 4983473 },
    { url = "https://files.pythonhosted.org/packages/1b/c8/79d61d13cbb361c2c45fbe7c8bd00ea6a23b3e64bc506264d2856c60d702/lxml-5.3.2-cp311-cp311-musllinux_1_2_aarch64.whl", hash = "sha256:29424058f072a24622a0a15357bca63d796954758248a72da6d512f9bd9a4493", size = 4855284 },
    { url = "https://files.pythonhosted.org/packages/80/16/9f84e1ef03a13136ab4f9482c9adaaad425c68b47556b9d3192a782e5d37/lxml-5.3.2-cp311-cp311-musllinux_1_2_ppc64le.whl", hash = "sha256:7d82737a8afe69a7c80ef31d7626075cc7d6e2267f16bf68af2c764b45ed68ab", size = 5458355 },
    { url = "https://files.pythonhosted.org/packages/aa/6d/f62860451bb4683e87636e49effb76d499773337928e53356c1712ccec24/lxml-5.3.2-cp311-cp311-musllinux_1_2_s390x.whl", hash = "sha256:95473d1d50a5d9fcdb9321fdc0ca6e1edc164dce4c7da13616247d27f3d21e31", size = 5300051 },
    { url = "https://files.pythonhosted.org/packages/3f/5f/3b6c4acec17f9a57ea8bb89a658a70621db3fb86ea588e7703b6819d9b03/lxml-5.3.2-cp311-cp311-musllinux_1_2_x86_64.whl", hash = "sha256:2162068f6da83613f8b2a32ca105e37a564afd0d7009b0b25834d47693ce3538", size = 5033481 },
    { url = "https://files.pythonhosted.org/packages/79/bd/3c4dd7d903bb9981f4876c61ef2ff5d5473e409ef61dc7337ac207b91920/lxml-5.3.2-cp311-cp311-win32.whl", hash = "sha256:f8695752cf5d639b4e981afe6c99e060621362c416058effd5c704bede9cb5d1", size = 3474266 },
    { url = "https://files.pythonhosted.org/packages/1f/ea/9311fa1ef75b7d601c89600fc612838ee77ad3d426184941cba9cf62641f/lxml-5.3.2-cp311-cp311-win_amd64.whl", hash = "sha256:d1a94cbb4ee64af3ab386c2d63d6d9e9cf2e256ac0fd30f33ef0a3c88f575174", size = 3815230 },
    { url = "https://files.pythonhosted.org/packages/0d/7e/c749257a7fabc712c4df57927b0f703507f316e9f2c7e3219f8f76d36145/lxml-5.3.2-cp312-cp312-macosx_10_9_universal2.whl", hash = "sha256:16b3897691ec0316a1aa3c6585f61c8b7978475587c5b16fc1d2c28d283dc1b0", size = 8193212 },
    { url = "https://files.pythonhosted.org/packages/a8/50/17e985ba162c9f1ca119f4445004b58f9e5ef559ded599b16755e9bfa260/lxml-5.3.2-cp312-cp312-macosx_10_9_x86_64.whl", hash = "sha256:a8d4b34a0eeaf6e73169dcfd653c8d47f25f09d806c010daf074fba2db5e2d3f", size = 4451439 },
    { url = "https://files.pythonhosted.org/packages/c2/b5/4960ba0fcca6ce394ed4a2f89ee13083e7fcbe9641a91166e8e9792fedb1/lxml-5.3.2-cp312-cp312-manylinux_2_12_i686.manylinux2010_i686.manylinux_2_17_i686.manylinux2014_i686.whl", hash = "sha256:9cd7a959396da425022e1e4214895b5cfe7de7035a043bcc2d11303792b67554", size = 5052146 },
    { url = "https://files.pythonhosted.org/packages/5f/d1/184b04481a5d1f5758916de087430752a7b229bddbd6c1d23405078c72bd/lxml-5.3.2-cp312-cp312-manylinux_2_17_aarch64.manylinux2014_aarch64.whl", hash = "sha256:cac5eaeec3549c5df7f8f97a5a6db6963b91639389cdd735d5a806370847732b", size = 4789082 },
    { url = "https://files.pythonhosted.org/packages/7d/75/1a19749d373e9a3d08861addccdf50c92b628c67074b22b8f3c61997cf5a/lxml-5.3.2-cp312-cp312-manylinux_2_17_ppc64le.manylinux2014_ppc64le.whl", hash = "sha256:29b5f7d77334877c2146e7bb8b94e4df980325fab0a8af4d524e5d43cd6f789d", size = 5312300 },
    { url = "https://files.pythonhosted.org/packages/fb/00/9d165d4060d3f347e63b219fcea5c6a3f9193e9e2868c6801e18e5379725/lxml-5.3.2-cp312-cp312-manylinux_2_17_s390x.manylinux2014_s390x.whl", hash = "sha256:13f3495cfec24e3d63fffd342cc8141355d1d26ee766ad388775f5c8c5ec3932", size = 4836655 },
    { url = "https://files.pythonhosted.org/packages/b8/e9/06720a33cc155966448a19677f079100517b6629a872382d22ebd25e48aa/lxml-5.3.2-cp312-cp312-manylinux_2_17_x86_64.manylinux2014_x86_64.whl", hash = "sha256:e70ad4c9658beeff99856926fd3ee5fde8b519b92c693f856007177c36eb2e30", size = 4961795 },
    { url = "https://files.pythonhosted.org/packages/2d/57/4540efab2673de2904746b37ef7f74385329afd4643ed92abcc9ec6e00ca/lxml-5.3.2-cp312-cp312-manylinux_2_28_aarch64.whl", hash = "sha256:507085365783abd7879fa0a6fa55eddf4bdd06591b17a2418403bb3aff8a267d", size = 4779791 },
    { url = "https://files.pythonhosted.org/packages/99/ad/6056edf6c9f4fa1d41e6fbdae52c733a4a257fd0d7feccfa26ae051bb46f/lxml-5.3.2-cp312-cp312-manylinux_2_28_ppc64le.whl", hash = "sha256:5bb304f67cbf5dfa07edad904732782cbf693286b9cd85af27059c5779131050", size = 5346807 },
    { url = "https://files.pythonhosted.org/packages/a1/fa/5be91fc91a18f3f705ea5533bc2210b25d738c6b615bf1c91e71a9b2f26b/lxml-5.3.2-cp312-cp312-manylinux_2_28_s390x.whl", hash = "sha256:3d84f5c093645c21c29a4e972b84cb7cf682f707f8706484a5a0c7ff13d7a988", size = 4909213 },
    { url = "https://files.pythonhosted.org/packages/f3/74/71bb96a3b5ae36b74e0402f4fa319df5559a8538577f8c57c50f1b57dc15/lxml-5.3.2-cp312-cp312-manylinux_2_28_x86_64.whl", hash = "sha256:bdc13911db524bd63f37b0103af014b7161427ada41f1b0b3c9b5b5a9c1ca927", size = 4987694 },
    { url = "https://files.pythonhosted.org/packages/08/c2/3953a68b0861b2f97234b1838769269478ccf872d8ea7a26e911238220ad/lxml-5.3.2-cp312-cp312-musllinux_1_2_aarch64.whl", hash = "sha256:1ec944539543f66ebc060ae180d47e86aca0188bda9cbfadff47d86b0dc057dc", size = 4862865 },
    { url = "https://files.pythonhosted.org/packages/e0/9a/52e48f7cfd5a5e61f44a77e679880580dfb4f077af52d6ed5dd97e3356fe/lxml-5.3.2-cp312-cp312-musllinux_1_2_ppc64le.whl", hash = "sha256:59d437cc8a7f838282df5a199cf26f97ef08f1c0fbec6e84bd6f5cc2b7913f6e", size = 5423383 },
    { url = "https://files.pythonhosted.org/packages/17/67/42fe1d489e4dcc0b264bef361aef0b929fbb2b5378702471a3043bc6982c/lxml-5.3.2-cp312-cp312-musllinux_1_2_s390x.whl", hash = "sha256:0e275961adbd32e15672e14e0cc976a982075208224ce06d149c92cb43db5b93", size = 5286864 },
    { url = "https://files.pythonhosted.org/packages/29/e4/03b1d040ee3aaf2bd4e1c2061de2eae1178fe9a460d3efc1ea7ef66f6011/lxml-5.3.2-cp312-cp312-musllinux_1_2_x86_64.whl", hash = "sha256:038aeb6937aa404480c2966b7f26f1440a14005cb0702078c173c028eca72c31", size = 5056819 },
    { url = "https://files.pythonhosted.org/packages/83/b3/e2ec8a6378e4d87da3af9de7c862bcea7ca624fc1a74b794180c82e30123/lxml-5.3.2-cp312-cp312-win32.whl", hash = "sha256:3c2c8d0fa3277147bff180e3590be67597e17d365ce94beb2efa3138a2131f71", size = 3486177 },
    { url = "https://files.pythonhosted.org/packages/d5/8a/6a08254b0bab2da9573735725caab8302a2a1c9b3818533b41568ca489be/lxml-5.3.2-cp312-cp312-win_amd64.whl", hash = "sha256:77809fcd97dfda3f399102db1794f7280737b69830cd5c961ac87b3c5c05662d", size = 3817134 },
    { url = "https://files.pythonhosted.org/packages/19/fe/904fd1b0ba4f42ed5a144fcfff7b8913181892a6aa7aeb361ee783d441f8/lxml-5.3.2-cp313-cp313-macosx_10_13_universal2.whl", hash = "sha256:77626571fb5270ceb36134765f25b665b896243529eefe840974269b083e090d", size = 8173598 },
    { url = "https://files.pythonhosted.org/packages/97/e8/5e332877b3ce4e2840507b35d6dbe1cc33b17678ece945ba48d2962f8c06/lxml-5.3.2-cp313-cp313-macosx_10_13_x86_64.whl", hash = "sha256:78a533375dc7aa16d0da44af3cf6e96035e484c8c6b2b2445541a5d4d3d289ee", size = 4441586 },
    { url = "https://files.pythonhosted.org/packages/de/f4/8fe2e6d8721803182fbce2325712e98f22dbc478126070e62731ec6d54a0/lxml-5.3.2-cp313-cp313-manylinux_2_12_i686.manylinux2010_i686.manylinux_2_17_i686.manylinux2014_i686.whl", hash = "sha256:a6f62b2404b3f3f0744bbcabb0381c5fe186fa2a9a67ecca3603480f4846c585", size = 5038447 },
    { url = "https://files.pythonhosted.org/packages/a6/ac/fa63f86a1a4b1ba8b03599ad9e2f5212fa813223ac60bfe1155390d1cc0c/lxml-5.3.2-cp313-cp313-manylinux_2_17_aarch64.manylinux2014_aarch64.whl", hash = "sha256:2ea918da00091194526d40c30c4996971f09dacab032607581f8d8872db34fbf", size = 4783583 },
    { url = "https://files.pythonhosted.org/packages/1a/7a/08898541296a02c868d4acc11f31a5839d80f5b21d4a96f11d4c0fbed15e/lxml-5.3.2-cp313-cp313-manylinux_2_17_ppc64le.manylinux2014_ppc64le.whl", hash = "sha256:c35326f94702a7264aa0eea826a79547d3396a41ae87a70511b9f6e9667ad31c", size = 5305684 },
    { url = "https://files.pythonhosted.org/packages/0b/be/9a6d80b467771b90be762b968985d3de09e0d5886092238da65dac9c1f75/lxml-5.3.2-cp313-cp313-manylinux_2_17_s390x.manylinux2014_s390x.whl", hash = "sha256:e3bef90af21d31c4544bc917f51e04f94ae11b43156356aff243cdd84802cbf2", size = 4830797 },
    { url = "https://files.pythonhosted.org/packages/8d/1c/493632959f83519802637f7db3be0113b6e8a4e501b31411fbf410735a75/lxml-5.3.2-cp313-cp313-manylinux_2_17_x86_64.manylinux2014_x86_64.whl", hash = "sha256:52fa7ba11a495b7cbce51573c73f638f1dcff7b3ee23697467dc063f75352a69", size = 4950302 },
    { url = "https://files.pythonhosted.org/packages/c7/13/01aa3b92a6b93253b90c061c7527261b792f5ae7724b420cded733bfd5d6/lxml-5.3.2-cp313-cp313-manylinux_2_28_aarch64.whl", hash = "sha256:ad131e2c4d2c3803e736bb69063382334e03648de2a6b8f56a878d700d4b557d", size = 4775247 },
    { url = "https://files.pythonhosted.org/packages/60/4a/baeb09fbf5c84809e119c9cf8e2e94acec326a9b45563bf5ae45a234973b/lxml-5.3.2-cp313-cp313-manylinux_2_28_ppc64le.whl", hash = "sha256:00a4463ca409ceacd20490a893a7e08deec7870840eff33dc3093067b559ce3e", size = 5338824 },
    { url = "https://files.pythonhosted.org/packages/69/c7/a05850f169ad783ed09740ac895e158b06d25fce4b13887a8ac92a84d61c/lxml-5.3.2-cp313-cp313-manylinux_2_28_s390x.whl", hash = "sha256:87e8d78205331cace2b73ac8249294c24ae3cba98220687b5b8ec5971a2267f1", size = 4899079 },
    { url = "https://files.pythonhosted.org/packages/de/48/18ca583aba5235582db0e933ed1af6540226ee9ca16c2ee2d6f504fcc34a/lxml-5.3.2-cp313-cp313-manylinux_2_28_x86_64.whl", hash = "sha256:bf6389133bb255e530a4f2f553f41c4dd795b1fbb6f797aea1eff308f1e11606", size = 4978041 },
    { url = "https://files.pythonhosted.org/packages/b6/55/6968ddc88554209d1dba0dca196360c629b3dfe083bc32a3370f9523a0c4/lxml-5.3.2-cp313-cp313-musllinux_1_2_aarch64.whl", hash = "sha256:b3709fc752b42fb6b6ffa2ba0a5b9871646d97d011d8f08f4d5b3ee61c7f3b2b", size = 4859761 },
    { url = "https://files.pythonhosted.org/packages/2e/52/d2d3baa1e0b7d04a729613160f1562f466fb1a0e45085a33acb0d6981a2b/lxml-5.3.2-cp313-cp313-musllinux_1_2_ppc64le.whl", hash = "sha256:abc795703d0de5d83943a4badd770fbe3d1ca16ee4ff3783d7caffc252f309ae", size = 5418209 },
    { url = "https://files.pythonhosted.org/packages/d3/50/6005b297ba5f858a113d6e81ccdb3a558b95a615772e7412d1f1cbdf22d7/lxml-5.3.2-cp313-cp313-musllinux_1_2_s390x.whl", hash = "sha256:98050830bb6510159f65d9ad1b8aca27f07c01bb3884ba95f17319ccedc4bcf9", size = 5274231 },
    { url = "https://files.pythonhosted.org/packages/fb/33/6f40c09a5f7d7e7fcb85ef75072e53eba3fbadbf23e4991ca069ab2b1abb/lxml-5.3.2-cp313-cp313-musllinux_1_2_x86_64.whl", hash = "sha256:6ba465a91acc419c5682f8b06bcc84a424a7aa5c91c220241c6fd31de2a72bc6", size = 5051899 },
    { url = "https://files.pythonhosted.org/packages/8b/3a/673bc5c0d5fb6596ee2963dd016fdaefaed2c57ede82c7634c08cbda86c1/lxml-5.3.2-cp313-cp313-win32.whl", hash = "sha256:56a1d56d60ea1ec940f949d7a309e0bff05243f9bd337f585721605670abb1c1", size = 3485315 },
    { url = "https://files.pythonhosted.org/packages/8c/be/cab8dd33b0dbe3af5b5d4d24137218f79ea75d540f74eb7d8581195639e0/lxml-5.3.2-cp313-cp313-win_amd64.whl", hash = "sha256:1a580dc232c33d2ad87d02c8a3069d47abbcdce974b9c9cc82a79ff603065dbe", size = 3814639 },
]

[[package]]
name = "magika"
version = "0.6.1"
source = { registry = "https://pypi.org/simple" }
dependencies = [
    { name = "click" },
    { name = "numpy" },
    { name = "onnxruntime" },
    { name = "python-dotenv" },
]
sdist = { url = "https://files.pythonhosted.org/packages/6d/18/ea70f6abd36f455037340f12c8125918c726d08cd6e01f0b76b6884e0c38/magika-0.6.1.tar.gz", hash = "sha256:e3dd22c73936630b1cd79d0f412d6d9a53dc99ba5e3709b1ac53f56bc998e635", size = 3030234 }
wheels = [
    { url = "https://files.pythonhosted.org/packages/1f/be/c9f7bb9ee94abe8d344b660672001313e459c67b867b24abe32d5c80a9ce/magika-0.6.1-py3-none-any.whl", hash = "sha256:15838d2469f1394d8e9598bc7fceea1ede7f35aebe9675c6b45c6b5c48315931", size = 2968516 },
    { url = "https://files.pythonhosted.org/packages/3c/b9/016b174520e81faef5edb31b6c7a73966dc84ee33acd23a2e7b775df7ba4/magika-0.6.1-py3-none-macosx_11_0_arm64.whl", hash = "sha256:dadd036296a2e4840fd48fa0712848fe122da438e8f607dc8f19ca4663c359dc", size = 12408519 },
    { url = "https://files.pythonhosted.org/packages/02/b7/e7dfeb235823a82d676c68a748541c24db0249b854f945f6e3cec11c1b7e/magika-0.6.1-py3-none-manylinux_2_28_x86_64.whl", hash = "sha256:133c0e1a844361de86ca2dd7c530e38b324e86177d30c52e36fd82101c190b5c", size = 15089294 },
    { url = "https://files.pythonhosted.org/packages/64/f0/bec5bff0125d08c1bc3baef88beeb910121085249f67b5994ea961615b55/magika-0.6.1-py3-none-win_amd64.whl", hash = "sha256:0342b6230ea9aea7ab4b8fa92e1b46f1cc62e724d452ee8d6821a37f56738d22", size = 12378455 },
]

[[package]]
name = "mammoth"
version = "1.9.0"
source = { registry = "https://pypi.org/simple" }
dependencies = [
    { name = "cobble" },
]
sdist = { url = "https://files.pythonhosted.org/packages/d6/a6/27a13ba068cf3ff764d631b8dd71dee1b33040aa8c143f66ce902b7d1da0/mammoth-1.9.0.tar.gz", hash = "sha256:74f5dae10ca240fd9b7a0e1a6deaebe0aad23bc590633ef6f5e868aa9b7042a6", size = 50906 }
wheels = [
    { url = "https://files.pythonhosted.org/packages/d0/ab/f8e63fcabc127c6efd68b03633c189ee799a5304fa96c036a325a2894bcb/mammoth-1.9.0-py2.py3-none-any.whl", hash = "sha256:0eea277316586f0ca65d86834aec4de5a0572c83ec54b4991f9bb520a891150f", size = 52901 },
]

[[package]]
name = "markdown-it-py"
version = "3.0.0"
source = { registry = "https://pypi.org/simple" }
dependencies = [
    { name = "mdurl" },
]
sdist = { url = "https://files.pythonhosted.org/packages/38/71/3b932df36c1a044d397a1f92d1cf91ee0a503d91e470cbd670aa66b07ed0/markdown-it-py-3.0.0.tar.gz", hash = "sha256:e3f60a94fa066dc52ec76661e37c851cb232d92f9886b15cb560aaada2df8feb", size = 74596 }
wheels = [
    { url = "https://files.pythonhosted.org/packages/42/d7/1ec15b46af6af88f19b8e5ffea08fa375d433c998b8a7639e76935c14f1f/markdown_it_py-3.0.0-py3-none-any.whl", hash = "sha256:355216845c60bd96232cd8d8c40e8f9765cc86f46880e43a8fd22dc1a1a8cab1", size = 87528 },
]

[[package]]
name = "markdownify"
version = "1.1.0"
source = { registry = "https://pypi.org/simple" }
dependencies = [
    { name = "beautifulsoup4" },
    { name = "six" },
]
sdist = { url = "https://files.pythonhosted.org/packages/2f/78/c48fed23c7aebc2c16049062e72de1da3220c274de59d28c942acdc9ffb2/markdownify-1.1.0.tar.gz", hash = "sha256:449c0bbbf1401c5112379619524f33b63490a8fa479456d41de9dc9e37560ebd", size = 17127 }
wheels = [
    { url = "https://files.pythonhosted.org/packages/64/11/b751af7ad41b254a802cf52f7bc1fca7cabe2388132f2ce60a1a6b9b9622/markdownify-1.1.0-py3-none-any.whl", hash = "sha256:32a5a08e9af02c8a6528942224c91b933b4bd2c7d078f9012943776fc313eeef", size = 13901 },
]

[[package]]
name = "markitdown"
version = "0.1.1"
source = { registry = "https://pypi.org/simple" }
dependencies = [
    { name = "beautifulsoup4" },
    { name = "charset-normalizer" },
    { name = "magika" },
    { name = "markdownify" },
    { name = "requests" },
]
sdist = { url = "https://files.pythonhosted.org/packages/cb/e8/83669ba97718bbbccd4c432b763d22783df4c8218e770717151acf01e85b/markitdown-0.1.1.tar.gz", hash = "sha256:da97a55a45a3d775ea758e88a344d5cac94ee97115fb0293f99027d32c2fc3f6", size = 31475 }
wheels = [
    { url = "https://files.pythonhosted.org/packages/0b/8a/c1f85ee609de5d45f80d0213bebf6664f76ab406e9d57709e684a4a436ba/markitdown-0.1.1-py3-none-any.whl", hash = "sha256:98ea8c009fe174b37ef933e00f4364214e8fed35691178b8521b13604d0c4a58", size = 48230 },
]

[package.optional-dependencies]
all = [
    { name = "azure-ai-documentintelligence" },
    { name = "azure-identity" },
    { name = "mammoth" },
    { name = "olefile" },
    { name = "openpyxl" },
    { name = "pandas" },
    { name = "pdfminer-six" },
    { name = "pydub" },
    { name = "python-pptx" },
    { name = "speechrecognition" },
    { name = "xlrd" },
    { name = "youtube-transcript-api" },
]

[[package]]
name = "markupsafe"
version = "3.0.2"
source = { registry = "https://pypi.org/simple" }
sdist = { url = "https://files.pythonhosted.org/packages/b2/97/5d42485e71dfc078108a86d6de8fa46db44a1a9295e89c5d6d4a06e23a62/markupsafe-3.0.2.tar.gz", hash = "sha256:ee55d3edf80167e48ea11a923c7386f4669df67d7994554387f84e7d8b0a2bf0", size = 20537 }
wheels = [
    { url = "https://files.pythonhosted.org/packages/6b/28/bbf83e3f76936960b850435576dd5e67034e200469571be53f69174a2dfd/MarkupSafe-3.0.2-cp311-cp311-macosx_10_9_universal2.whl", hash = "sha256:9025b4018f3a1314059769c7bf15441064b2207cb3f065e6ea1e7359cb46db9d", size = 14353 },
    { url = "https://files.pythonhosted.org/packages/6c/30/316d194b093cde57d448a4c3209f22e3046c5bb2fb0820b118292b334be7/MarkupSafe-3.0.2-cp311-cp311-macosx_11_0_arm64.whl", hash = "sha256:93335ca3812df2f366e80509ae119189886b0f3c2b81325d39efdb84a1e2ae93", size = 12392 },
    { url = "https://files.pythonhosted.org/packages/f2/96/9cdafba8445d3a53cae530aaf83c38ec64c4d5427d975c974084af5bc5d2/MarkupSafe-3.0.2-cp311-cp311-manylinux_2_17_aarch64.manylinux2014_aarch64.whl", hash = "sha256:2cb8438c3cbb25e220c2ab33bb226559e7afb3baec11c4f218ffa7308603c832", size = 23984 },
    { url = "https://files.pythonhosted.org/packages/f1/a4/aefb044a2cd8d7334c8a47d3fb2c9f328ac48cb349468cc31c20b539305f/MarkupSafe-3.0.2-cp311-cp311-manylinux_2_17_x86_64.manylinux2014_x86_64.whl", hash = "sha256:a123e330ef0853c6e822384873bef7507557d8e4a082961e1defa947aa59ba84", size = 23120 },
    { url = "https://files.pythonhosted.org/packages/8d/21/5e4851379f88f3fad1de30361db501300d4f07bcad047d3cb0449fc51f8c/MarkupSafe-3.0.2-cp311-cp311-manylinux_2_5_i686.manylinux1_i686.manylinux_2_17_i686.manylinux2014_i686.whl", hash = "sha256:1e084f686b92e5b83186b07e8a17fc09e38fff551f3602b249881fec658d3eca", size = 23032 },
    { url = "https://files.pythonhosted.org/packages/00/7b/e92c64e079b2d0d7ddf69899c98842f3f9a60a1ae72657c89ce2655c999d/MarkupSafe-3.0.2-cp311-cp311-musllinux_1_2_aarch64.whl", hash = "sha256:d8213e09c917a951de9d09ecee036d5c7d36cb6cb7dbaece4c71a60d79fb9798", size = 24057 },
    { url = "https://files.pythonhosted.org/packages/f9/ac/46f960ca323037caa0a10662ef97d0a4728e890334fc156b9f9e52bcc4ca/MarkupSafe-3.0.2-cp311-cp311-musllinux_1_2_i686.whl", hash = "sha256:5b02fb34468b6aaa40dfc198d813a641e3a63b98c2b05a16b9f80b7ec314185e", size = 23359 },
    { url = "https://files.pythonhosted.org/packages/69/84/83439e16197337b8b14b6a5b9c2105fff81d42c2a7c5b58ac7b62ee2c3b1/MarkupSafe-3.0.2-cp311-cp311-musllinux_1_2_x86_64.whl", hash = "sha256:0bff5e0ae4ef2e1ae4fdf2dfd5b76c75e5c2fa4132d05fc1b0dabcd20c7e28c4", size = 23306 },
    { url = "https://files.pythonhosted.org/packages/9a/34/a15aa69f01e2181ed8d2b685c0d2f6655d5cca2c4db0ddea775e631918cd/MarkupSafe-3.0.2-cp311-cp311-win32.whl", hash = "sha256:6c89876f41da747c8d3677a2b540fb32ef5715f97b66eeb0c6b66f5e3ef6f59d", size = 15094 },
    { url = "https://files.pythonhosted.org/packages/da/b8/3a3bd761922d416f3dc5d00bfbed11f66b1ab89a0c2b6e887240a30b0f6b/MarkupSafe-3.0.2-cp311-cp311-win_amd64.whl", hash = "sha256:70a87b411535ccad5ef2f1df5136506a10775d267e197e4cf531ced10537bd6b", size = 15521 },
    { url = "https://files.pythonhosted.org/packages/22/09/d1f21434c97fc42f09d290cbb6350d44eb12f09cc62c9476effdb33a18aa/MarkupSafe-3.0.2-cp312-cp312-macosx_10_13_universal2.whl", hash = "sha256:9778bd8ab0a994ebf6f84c2b949e65736d5575320a17ae8984a77fab08db94cf", size = 14274 },
    { url = "https://files.pythonhosted.org/packages/6b/b0/18f76bba336fa5aecf79d45dcd6c806c280ec44538b3c13671d49099fdd0/MarkupSafe-3.0.2-cp312-cp312-macosx_11_0_arm64.whl", hash = "sha256:846ade7b71e3536c4e56b386c2a47adf5741d2d8b94ec9dc3e92e5e1ee1e2225", size = 12348 },
    { url = "https://files.pythonhosted.org/packages/e0/25/dd5c0f6ac1311e9b40f4af06c78efde0f3b5cbf02502f8ef9501294c425b/MarkupSafe-3.0.2-cp312-cp312-manylinux_2_17_aarch64.manylinux2014_aarch64.whl", hash = "sha256:1c99d261bd2d5f6b59325c92c73df481e05e57f19837bdca8413b9eac4bd8028", size = 24149 },
    { url = "https://files.pythonhosted.org/packages/f3/f0/89e7aadfb3749d0f52234a0c8c7867877876e0a20b60e2188e9850794c17/MarkupSafe-3.0.2-cp312-cp312-manylinux_2_17_x86_64.manylinux2014_x86_64.whl", hash = "sha256:e17c96c14e19278594aa4841ec148115f9c7615a47382ecb6b82bd8fea3ab0c8", size = 23118 },
    { url = "https://files.pythonhosted.org/packages/d5/da/f2eeb64c723f5e3777bc081da884b414671982008c47dcc1873d81f625b6/MarkupSafe-3.0.2-cp312-cp312-manylinux_2_5_i686.manylinux1_i686.manylinux_2_17_i686.manylinux2014_i686.whl", hash = "sha256:88416bd1e65dcea10bc7569faacb2c20ce071dd1f87539ca2ab364bf6231393c", size = 22993 },
    { url = "https://files.pythonhosted.org/packages/da/0e/1f32af846df486dce7c227fe0f2398dc7e2e51d4a370508281f3c1c5cddc/MarkupSafe-3.0.2-cp312-cp312-musllinux_1_2_aarch64.whl", hash = "sha256:2181e67807fc2fa785d0592dc2d6206c019b9502410671cc905d132a92866557", size = 24178 },
    { url = "https://files.pythonhosted.org/packages/c4/f6/bb3ca0532de8086cbff5f06d137064c8410d10779c4c127e0e47d17c0b71/MarkupSafe-3.0.2-cp312-cp312-musllinux_1_2_i686.whl", hash = "sha256:52305740fe773d09cffb16f8ed0427942901f00adedac82ec8b67752f58a1b22", size = 23319 },
    { url = "https://files.pythonhosted.org/packages/a2/82/8be4c96ffee03c5b4a034e60a31294daf481e12c7c43ab8e34a1453ee48b/MarkupSafe-3.0.2-cp312-cp312-musllinux_1_2_x86_64.whl", hash = "sha256:ad10d3ded218f1039f11a75f8091880239651b52e9bb592ca27de44eed242a48", size = 23352 },
    { url = "https://files.pythonhosted.org/packages/51/ae/97827349d3fcffee7e184bdf7f41cd6b88d9919c80f0263ba7acd1bbcb18/MarkupSafe-3.0.2-cp312-cp312-win32.whl", hash = "sha256:0f4ca02bea9a23221c0182836703cbf8930c5e9454bacce27e767509fa286a30", size = 15097 },
    { url = "https://files.pythonhosted.org/packages/c1/80/a61f99dc3a936413c3ee4e1eecac96c0da5ed07ad56fd975f1a9da5bc630/MarkupSafe-3.0.2-cp312-cp312-win_amd64.whl", hash = "sha256:8e06879fc22a25ca47312fbe7c8264eb0b662f6db27cb2d3bbbc74b1df4b9b87", size = 15601 },
    { url = "https://files.pythonhosted.org/packages/83/0e/67eb10a7ecc77a0c2bbe2b0235765b98d164d81600746914bebada795e97/MarkupSafe-3.0.2-cp313-cp313-macosx_10_13_universal2.whl", hash = "sha256:ba9527cdd4c926ed0760bc301f6728ef34d841f405abf9d4f959c478421e4efd", size = 14274 },
    { url = "https://files.pythonhosted.org/packages/2b/6d/9409f3684d3335375d04e5f05744dfe7e9f120062c9857df4ab490a1031a/MarkupSafe-3.0.2-cp313-cp313-macosx_11_0_arm64.whl", hash = "sha256:f8b3d067f2e40fe93e1ccdd6b2e1d16c43140e76f02fb1319a05cf2b79d99430", size = 12352 },
    { url = "https://files.pythonhosted.org/packages/d2/f5/6eadfcd3885ea85fe2a7c128315cc1bb7241e1987443d78c8fe712d03091/MarkupSafe-3.0.2-cp313-cp313-manylinux_2_17_aarch64.manylinux2014_aarch64.whl", hash = "sha256:569511d3b58c8791ab4c2e1285575265991e6d8f8700c7be0e88f86cb0672094", size = 24122 },
    { url = "https://files.pythonhosted.org/packages/0c/91/96cf928db8236f1bfab6ce15ad070dfdd02ed88261c2afafd4b43575e9e9/MarkupSafe-3.0.2-cp313-cp313-manylinux_2_17_x86_64.manylinux2014_x86_64.whl", hash = "sha256:15ab75ef81add55874e7ab7055e9c397312385bd9ced94920f2802310c930396", size = 23085 },
    { url = "https://files.pythonhosted.org/packages/c2/cf/c9d56af24d56ea04daae7ac0940232d31d5a8354f2b457c6d856b2057d69/MarkupSafe-3.0.2-cp313-cp313-manylinux_2_5_i686.manylinux1_i686.manylinux_2_17_i686.manylinux2014_i686.whl", hash = "sha256:f3818cb119498c0678015754eba762e0d61e5b52d34c8b13d770f0719f7b1d79", size = 22978 },
    { url = "https://files.pythonhosted.org/packages/2a/9f/8619835cd6a711d6272d62abb78c033bda638fdc54c4e7f4272cf1c0962b/MarkupSafe-3.0.2-cp313-cp313-musllinux_1_2_aarch64.whl", hash = "sha256:cdb82a876c47801bb54a690c5ae105a46b392ac6099881cdfb9f6e95e4014c6a", size = 24208 },
    { url = "https://files.pythonhosted.org/packages/f9/bf/176950a1792b2cd2102b8ffeb5133e1ed984547b75db47c25a67d3359f77/MarkupSafe-3.0.2-cp313-cp313-musllinux_1_2_i686.whl", hash = "sha256:cabc348d87e913db6ab4aa100f01b08f481097838bdddf7c7a84b7575b7309ca", size = 23357 },
    { url = "https://files.pythonhosted.org/packages/ce/4f/9a02c1d335caabe5c4efb90e1b6e8ee944aa245c1aaaab8e8a618987d816/MarkupSafe-3.0.2-cp313-cp313-musllinux_1_2_x86_64.whl", hash = "sha256:444dcda765c8a838eaae23112db52f1efaf750daddb2d9ca300bcae1039adc5c", size = 23344 },
    { url = "https://files.pythonhosted.org/packages/ee/55/c271b57db36f748f0e04a759ace9f8f759ccf22b4960c270c78a394f58be/MarkupSafe-3.0.2-cp313-cp313-win32.whl", hash = "sha256:bcf3e58998965654fdaff38e58584d8937aa3096ab5354d493c77d1fdd66d7a1", size = 15101 },
    { url = "https://files.pythonhosted.org/packages/29/88/07df22d2dd4df40aba9f3e402e6dc1b8ee86297dddbad4872bd5e7b0094f/MarkupSafe-3.0.2-cp313-cp313-win_amd64.whl", hash = "sha256:e6a2a455bd412959b57a172ce6328d2dd1f01cb2135efda2e4576e8a23fa3b0f", size = 15603 },
    { url = "https://files.pythonhosted.org/packages/62/6a/8b89d24db2d32d433dffcd6a8779159da109842434f1dd2f6e71f32f738c/MarkupSafe-3.0.2-cp313-cp313t-macosx_10_13_universal2.whl", hash = "sha256:b5a6b3ada725cea8a5e634536b1b01c30bcdcd7f9c6fff4151548d5bf6b3a36c", size = 14510 },
    { url = "https://files.pythonhosted.org/packages/7a/06/a10f955f70a2e5a9bf78d11a161029d278eeacbd35ef806c3fd17b13060d/MarkupSafe-3.0.2-cp313-cp313t-macosx_11_0_arm64.whl", hash = "sha256:a904af0a6162c73e3edcb969eeeb53a63ceeb5d8cf642fade7d39e7963a22ddb", size = 12486 },
    { url = "https://files.pythonhosted.org/packages/34/cf/65d4a571869a1a9078198ca28f39fba5fbb910f952f9dbc5220afff9f5e6/MarkupSafe-3.0.2-cp313-cp313t-manylinux_2_17_aarch64.manylinux2014_aarch64.whl", hash = "sha256:4aa4e5faecf353ed117801a068ebab7b7e09ffb6e1d5e412dc852e0da018126c", size = 25480 },
    { url = "https://files.pythonhosted.org/packages/0c/e3/90e9651924c430b885468b56b3d597cabf6d72be4b24a0acd1fa0e12af67/MarkupSafe-3.0.2-cp313-cp313t-manylinux_2_17_x86_64.manylinux2014_x86_64.whl", hash = "sha256:c0ef13eaeee5b615fb07c9a7dadb38eac06a0608b41570d8ade51c56539e509d", size = 23914 },
    { url = "https://files.pythonhosted.org/packages/66/8c/6c7cf61f95d63bb866db39085150df1f2a5bd3335298f14a66b48e92659c/MarkupSafe-3.0.2-cp313-cp313t-manylinux_2_5_i686.manylinux1_i686.manylinux_2_17_i686.manylinux2014_i686.whl", hash = "sha256:d16a81a06776313e817c951135cf7340a3e91e8c1ff2fac444cfd75fffa04afe", size = 23796 },
    { url = "https://files.pythonhosted.org/packages/bb/35/cbe9238ec3f47ac9a7c8b3df7a808e7cb50fe149dc7039f5f454b3fba218/MarkupSafe-3.0.2-cp313-cp313t-musllinux_1_2_aarch64.whl", hash = "sha256:6381026f158fdb7c72a168278597a5e3a5222e83ea18f543112b2662a9b699c5", size = 25473 },
    { url = "https://files.pythonhosted.org/packages/e6/32/7621a4382488aa283cc05e8984a9c219abad3bca087be9ec77e89939ded9/MarkupSafe-3.0.2-cp313-cp313t-musllinux_1_2_i686.whl", hash = "sha256:3d79d162e7be8f996986c064d1c7c817f6df3a77fe3d6859f6f9e7be4b8c213a", size = 24114 },
    { url = "https://files.pythonhosted.org/packages/0d/80/0985960e4b89922cb5a0bac0ed39c5b96cbc1a536a99f30e8c220a996ed9/MarkupSafe-3.0.2-cp313-cp313t-musllinux_1_2_x86_64.whl", hash = "sha256:131a3c7689c85f5ad20f9f6fb1b866f402c445b220c19fe4308c0b147ccd2ad9", size = 24098 },
    { url = "https://files.pythonhosted.org/packages/82/78/fedb03c7d5380df2427038ec8d973587e90561b2d90cd472ce9254cf348b/MarkupSafe-3.0.2-cp313-cp313t-win32.whl", hash = "sha256:ba8062ed2cf21c07a9e295d5b8a2a5ce678b913b45fdf68c32d95d6c1291e0b6", size = 15208 },
    { url = "https://files.pythonhosted.org/packages/4f/65/6079a46068dfceaeabb5dcad6d674f5f5c61a6fa5673746f42a9f4c233b3/MarkupSafe-3.0.2-cp313-cp313t-win_amd64.whl", hash = "sha256:e444a31f8db13eb18ada366ab3cf45fd4b31e4db1236a4448f68778c1d1a5a2f", size = 15739 },
]

[[package]]
name = "mcp"
version = "1.6.0"
source = { registry = "https://pypi.org/simple" }
dependencies = [
    { name = "anyio" },
    { name = "httpx" },
    { name = "httpx-sse" },
    { name = "pydantic" },
    { name = "pydantic-settings" },
    { name = "sse-starlette" },
    { name = "starlette" },
    { name = "uvicorn" },
]
sdist = { url = "https://files.pythonhosted.org/packages/95/d2/f587cb965a56e992634bebc8611c5b579af912b74e04eb9164bd49527d21/mcp-1.6.0.tar.gz", hash = "sha256:d9324876de2c5637369f43161cd71eebfd803df5a95e46225cab8d280e366723", size = 200031 }
wheels = [
    { url = "https://files.pythonhosted.org/packages/10/30/20a7f33b0b884a9d14dd3aa94ff1ac9da1479fe2ad66dd9e2736075d2506/mcp-1.6.0-py3-none-any.whl", hash = "sha256:7bd24c6ea042dbec44c754f100984d186620d8b841ec30f1b19eda9b93a634d0", size = 76077 },
]

[[package]]
name = "mdurl"
version = "0.1.2"
source = { registry = "https://pypi.org/simple" }
sdist = { url = "https://files.pythonhosted.org/packages/d6/54/cfe61301667036ec958cb99bd3efefba235e65cdeb9c84d24a8293ba1d90/mdurl-0.1.2.tar.gz", hash = "sha256:bb413d29f5eea38f31dd4754dd7377d4465116fb207585f97bf925588687c1ba", size = 8729 }
wheels = [
    { url = "https://files.pythonhosted.org/packages/b3/38/89ba8ad64ae25be8de66a6d463314cf1eb366222074cfda9ee839c56a4b4/mdurl-0.1.2-py3-none-any.whl", hash = "sha256:84008a41e51615a49fc9966191ff91509e3c40b939176e643fd50a5c2196b8f8", size = 9979 },
]

[[package]]
name = "more-itertools"
version = "10.6.0"
source = { registry = "https://pypi.org/simple" }
sdist = { url = "https://files.pythonhosted.org/packages/88/3b/7fa1fe835e2e93fd6d7b52b2f95ae810cf5ba133e1845f726f5a992d62c2/more-itertools-10.6.0.tar.gz", hash = "sha256:2cd7fad1009c31cc9fb6a035108509e6547547a7a738374f10bd49a09eb3ee3b", size = 125009 }
wheels = [
    { url = "https://files.pythonhosted.org/packages/23/62/0fe302c6d1be1c777cab0616e6302478251dfbf9055ad426f5d0def75c89/more_itertools-10.6.0-py3-none-any.whl", hash = "sha256:6eb054cb4b6db1473f6e15fcc676a08e4732548acd47c708f0e179c2c7c01e89", size = 63038 },
]

[[package]]
name = "mpmath"
version = "1.3.0"
source = { registry = "https://pypi.org/simple" }
sdist = { url = "https://files.pythonhosted.org/packages/e0/47/dd32fa426cc72114383ac549964eecb20ecfd886d1e5ccf5340b55b02f57/mpmath-1.3.0.tar.gz", hash = "sha256:7a28eb2a9774d00c7bc92411c19a89209d5da7c4c9a9e227be8330a23a25b91f", size = 508106 }
wheels = [
    { url = "https://files.pythonhosted.org/packages/43/e3/7d92a15f894aa0c9c4b49b8ee9ac9850d6e63b03c9c32c0367a13ae62209/mpmath-1.3.0-py3-none-any.whl", hash = "sha256:a0b2b9fe80bbcd81a6647ff13108738cfb482d481d826cc0e02f5b35e5c88d2c", size = 536198 },
]

[[package]]
name = "msal"
version = "1.32.0"
source = { registry = "https://pypi.org/simple" }
dependencies = [
    { name = "cryptography" },
    { name = "pyjwt", extra = ["crypto"] },
    { name = "requests" },
]
sdist = { url = "https://files.pythonhosted.org/packages/aa/5f/ef42ef25fba682e83a8ee326a1a788e60c25affb58d014495349e37bce50/msal-1.32.0.tar.gz", hash = "sha256:5445fe3af1da6be484991a7ab32eaa82461dc2347de105b76af92c610c3335c2", size = 149817 }
wheels = [
    { url = "https://files.pythonhosted.org/packages/93/5a/2e663ef56a5d89eba962941b267ebe5be8c5ea340a9929d286e2f5fac505/msal-1.32.0-py3-none-any.whl", hash = "sha256:9dbac5384a10bbbf4dae5c7ea0d707d14e087b92c5aa4954b3feaa2d1aa0bcb7", size = 114655 },
]

[[package]]
name = "msal-extensions"
version = "1.3.1"
source = { registry = "https://pypi.org/simple" }
dependencies = [
    { name = "msal" },
]
sdist = { url = "https://files.pythonhosted.org/packages/01/99/5d239b6156eddf761a636bded1118414d161bd6b7b37a9335549ed159396/msal_extensions-1.3.1.tar.gz", hash = "sha256:c5b0fd10f65ef62b5f1d62f4251d51cbcaf003fcedae8c91b040a488614be1a4", size = 23315 }
wheels = [
    { url = "https://files.pythonhosted.org/packages/5e/75/bd9b7bb966668920f06b200e84454c8f3566b102183bc55c5473d96cb2b9/msal_extensions-1.3.1-py3-none-any.whl", hash = "sha256:96d3de4d034504e969ac5e85bae8106c8373b5c6568e4c8fa7af2eca9dbe6bca", size = 20583 },
]

[[package]]
name = "multidict"
version = "6.3.2"
source = { registry = "https://pypi.org/simple" }
sdist = { url = "https://files.pythonhosted.org/packages/fa/2d/6e0d6771cadd5ad14d13193cc8326dc0b341cc1659c306cbfce7a5058fff/multidict-6.3.2.tar.gz", hash = "sha256:c1035eea471f759fa853dd6e76aaa1e389f93b3e1403093fa0fd3ab4db490678", size = 88060 }
wheels = [
    { url = "https://files.pythonhosted.org/packages/b1/e3/443e682e42eaddad0b217b7a59627927fa42b6cd7ba7174f0a01eb3fe6b8/multidict-6.3.2-cp311-cp311-macosx_10_9_universal2.whl", hash = "sha256:45a034f41fcd16968c0470d8912d293d7b0d0822fc25739c5c2ff7835b85bc56", size = 62734 },
    { url = "https://files.pythonhosted.org/packages/b1/4f/2126e9bc37f5be2fdfa36cc192e7ef10b3e9c58eec75a4468706aca96891/multidict-6.3.2-cp311-cp311-macosx_10_9_x86_64.whl", hash = "sha256:352585cec45f5d83d886fc522955492bb436fca032b11d487b12d31c5a81b9e3", size = 37115 },
    { url = "https://files.pythonhosted.org/packages/6a/af/5aae0c05a66fdf8bf015ee6903d3a250a7d9c6cc75c9478d04995e6ff1e2/multidict-6.3.2-cp311-cp311-macosx_11_0_arm64.whl", hash = "sha256:da9d89d293511fd0a83a90559dc131f8b3292b6975eb80feff19e5f4663647e2", size = 36371 },
    { url = "https://files.pythonhosted.org/packages/94/27/42390b75c20ff63f43fce44f36f9f66be466cd9ee05326051e4caacdb75b/multidict-6.3.2-cp311-cp311-manylinux_2_17_aarch64.manylinux2014_aarch64.whl", hash = "sha256:79fa716592224aa652b9347a586cfe018635229074565663894eb4eb21f8307f", size = 243444 },
    { url = "https://files.pythonhosted.org/packages/21/55/77077af851d7678fe0845c4050a537321d82fb12a04d4f6db334a1cc6ff7/multidict-6.3.2-cp311-cp311-manylinux_2_17_ppc64le.manylinux2014_ppc64le.whl", hash = "sha256:0326278a44c56e94792475268e5cd3d47fbc0bd41ee56928c3bbb103ba7f58fe", size = 256750 },
    { url = "https://files.pythonhosted.org/packages/f1/09/4c5bfeb2fc8a1e14002239bd6a4d9ba2963fb148889d444b05a20db32a41/multidict-6.3.2-cp311-cp311-manylinux_2_17_s390x.manylinux2014_s390x.whl", hash = "sha256:bb1ea87f7fe45e5079f6315e95d64d4ca8b43ef656d98bed63a02e3756853a22", size = 251630 },
    { url = "https://files.pythonhosted.org/packages/24/a9/286756a1afb8648772de851f8f39d2dd4076506f0c0fc2b751259fcbf0dd/multidict-6.3.2-cp311-cp311-manylinux_2_17_x86_64.manylinux2014_x86_64.whl", hash = "sha256:7cff3c5a98d037024a9065aafc621a8599fad7b423393685dc83cf7a32f8b691", size = 238522 },
    { url = "https://files.pythonhosted.org/packages/c2/03/4bb17df70742aae786fcbc27e89e2e49c322134698cd0739aec93e91c669/multidict-6.3.2-cp311-cp311-manylinux_2_5_i686.manylinux1_i686.manylinux_2_17_i686.manylinux2014_i686.whl", hash = "sha256:ed99834b053c655d980fb98029003cb24281e47a796052faad4543aa9e01b8e8", size = 230230 },
    { url = "https://files.pythonhosted.org/packages/53/cc/30df95ba07a9f233ae48d0605b3f72457364836b61a8a8e3d333fdcd32c0/multidict-6.3.2-cp311-cp311-musllinux_1_2_aarch64.whl", hash = "sha256:7048440e505d2b4741e5d0b32bd2f427c901f38c7760fc245918be2cf69b3b85", size = 239676 },
    { url = "https://files.pythonhosted.org/packages/25/37/2d9fe2944c2df5b71ba90cf657b90ad65f1542989cdabe4d1bdbf8c51530/multidict-6.3.2-cp311-cp311-musllinux_1_2_i686.whl", hash = "sha256:27248c27b563f5889556da8a96e18e98a56ff807ac1a7d56cf4453c2c9e4cd91", size = 238143 },
    { url = "https://files.pythonhosted.org/packages/ce/13/8f833f9f992eae49f4cb1a1ad05b8fbe183721a154d51c2136b177a41bdb/multidict-6.3.2-cp311-cp311-musllinux_1_2_ppc64le.whl", hash = "sha256:6323b4ba0e018bd266f776c35f3f0943fc4ee77e481593c9f93bd49888f24e94", size = 248817 },
    { url = "https://files.pythonhosted.org/packages/15/d4/4f49c41af6c4cab962ad51436e6c5acfbdab4fa54f5e98faa56f66f89b03/multidict-6.3.2-cp311-cp311-musllinux_1_2_s390x.whl", hash = "sha256:81f7ce5ec7c27d0b45c10449c8f0fed192b93251e2e98cb0b21fec779ef1dc4d", size = 241268 },
    { url = "https://files.pythonhosted.org/packages/af/60/e723a00f7bb44366eab8d02fe6f076ecfad58331e10f6f0ce94cb989819c/multidict-6.3.2-cp311-cp311-musllinux_1_2_x86_64.whl", hash = "sha256:03bfcf2825b3bed0ba08a9d854acd18b938cab0d2dba3372b51c78e496bac811", size = 238267 },
    { url = "https://files.pythonhosted.org/packages/62/a6/f6b63fc51c8a4e228e6d2105061be3048b02d490d47e67f7ec2de575f1d0/multidict-6.3.2-cp311-cp311-win32.whl", hash = "sha256:f32c2790512cae6ca886920e58cdc8c784bdc4bb2a5ec74127c71980369d18dc", size = 34986 },
    { url = "https://files.pythonhosted.org/packages/85/56/ea976a5e3ebe0e871e004d9cacfe4c803f8ade353eaf4a247580e9dd7b9d/multidict-6.3.2-cp311-cp311-win_amd64.whl", hash = "sha256:0b0c15e58e038a2cd75ef7cf7e072bc39b5e0488b165902efb27978984bbad70", size = 38427 },
    { url = "https://files.pythonhosted.org/packages/83/ae/bd7518193b4374484c04ba0f6522d0572dc17fcd53d238deb3cb3643c858/multidict-6.3.2-cp312-cp312-macosx_10_13_universal2.whl", hash = "sha256:d1e0ba1ce1b8cc79117196642d95f4365e118eaf5fb85f57cdbcc5a25640b2a4", size = 62680 },
    { url = "https://files.pythonhosted.org/packages/59/e0/a0a9247c32f385ac4c1afefe9c3f2271fb8e235aad72332d42384c41b9cb/multidict-6.3.2-cp312-cp312-macosx_10_13_x86_64.whl", hash = "sha256:029bbd7d782251a78975214b78ee632672310f9233d49531fc93e8e99154af25", size = 37366 },
    { url = "https://files.pythonhosted.org/packages/c3/fa/8c23cdd4492d59bea0e762662285f2163766e69e5ea715fe6a03a8670660/multidict-6.3.2-cp312-cp312-macosx_11_0_arm64.whl", hash = "sha256:d7db41e3b56817d9175264e5fe00192fbcb8e1265307a59f53dede86161b150e", size = 36103 },
    { url = "https://files.pythonhosted.org/packages/87/35/3bcc3616cb54d3a327b1d26dbec284c3eb7b179e8a78a6075852dbb51dac/multidict-6.3.2-cp312-cp312-manylinux_2_17_aarch64.manylinux2014_aarch64.whl", hash = "sha256:1fcab18e65cc555ac29981a581518c23311f2b1e72d8f658f9891590465383be", size = 248231 },
    { url = "https://files.pythonhosted.org/packages/b8/c3/17ddbfd6fc3eed9ab7326a43651e1a97da73f7acc69b78a7bb04b59c073d/multidict-6.3.2-cp312-cp312-manylinux_2_17_ppc64le.manylinux2014_ppc64le.whl", hash = "sha256:0d50eff89aa4d145a5486b171a2177042d08ea5105f813027eb1050abe91839f", size = 259423 },
    { url = "https://files.pythonhosted.org/packages/1f/67/64b18180e8f559cc93efaaaac2fe0746b9c978560866b6fdd626d3237129/multidict-6.3.2-cp312-cp312-manylinux_2_17_s390x.manylinux2014_s390x.whl", hash = "sha256:643e57b403d3e240045a3681f9e6a04d35a33eddc501b4cbbbdbc9c70122e7bc", size = 256204 },
    { url = "https://files.pythonhosted.org/packages/21/f6/e81a8e4817c2d32787b33ae58c72dc3fe08e0ba8e56e660a225df3cb8619/multidict-6.3.2-cp312-cp312-manylinux_2_17_x86_64.manylinux2014_x86_64.whl", hash = "sha256:9d17b37b9715b30605b5bab1460569742d0c309e5c20079263b440f5d7746e7e", size = 249663 },
    { url = "https://files.pythonhosted.org/packages/3e/e8/44ca66758df031a8119483cf5385e2ff3b09b9c6df8f3396d626c325b553/multidict-6.3.2-cp312-cp312-manylinux_2_5_i686.manylinux1_i686.manylinux_2_17_i686.manylinux2014_i686.whl", hash = "sha256:68acd51fa94e63312b8ddf84bfc9c3d3442fe1f9988bbe1b6c703043af8867fe", size = 232236 },
    { url = "https://files.pythonhosted.org/packages/93/76/d2faabbac582dc100a4d7ecf7d0ab8dd2aadf7f10d5d5a19e9932cf63a2e/multidict-6.3.2-cp312-cp312-musllinux_1_2_aarch64.whl", hash = "sha256:347eea2852ab7f697cc5ed9b1aae96b08f8529cca0c6468f747f0781b1842898", size = 252638 },
    { url = "https://files.pythonhosted.org/packages/63/37/f5a6ea10dab96491b7300be940f86a5490dc474d18473c438f2550b78da3/multidict-6.3.2-cp312-cp312-musllinux_1_2_i686.whl", hash = "sha256:e4d3f8e57027dcda84a1aa181501c15c45eab9566eb6fcc274cbd1e7561224f8", size = 247917 },
    { url = "https://files.pythonhosted.org/packages/d4/b1/2c32b684763b69becbaaa61b7af8a45a6f757fc82d9b4b123ca90cb69f75/multidict-6.3.2-cp312-cp312-musllinux_1_2_ppc64le.whl", hash = "sha256:9ca57a841ffcf712e47875d026aa49d6e67f9560624d54b51628603700d5d287", size = 261754 },
    { url = "https://files.pythonhosted.org/packages/cd/f2/badedad94e1731debe56d076c9e61a1658c5e9d65dfa9c1ee74d1e3d31d7/multidict-6.3.2-cp312-cp312-musllinux_1_2_s390x.whl", hash = "sha256:7cafdafb44c4e646118410368307693e49d19167e5f119cbe3a88697d2d1a636", size = 256389 },
    { url = "https://files.pythonhosted.org/packages/c6/3a/0a3488be2e5a6499f512e748d31e8fb90b753eb35793ecf390b9d8548e66/multidict-6.3.2-cp312-cp312-musllinux_1_2_x86_64.whl", hash = "sha256:430120c6ce3715a9c6075cabcee557daccbcca8ba25a9fedf05c7bf564532f2d", size = 251902 },
    { url = "https://files.pythonhosted.org/packages/fe/44/62f76d0a5d836b96168f39a402a75dd3114d0df3cbb5669e0310034b71be/multidict-6.3.2-cp312-cp312-win32.whl", hash = "sha256:13bec31375235a68457ab887ce1bbf4f59d5810d838ae5d7e5b416242e1f3ed4", size = 35101 },
    { url = "https://files.pythonhosted.org/packages/8f/a4/7aaf2313e1766710010c35f9d738fd6309fb71a758f8c0e81853b90afb3d/multidict-6.3.2-cp312-cp312-win_amd64.whl", hash = "sha256:c3b6d7620e6e90c6d97eaf3a63bf7fbd2ba253aab89120a4a9c660bf2d675391", size = 38479 },
    { url = "https://files.pythonhosted.org/packages/b1/b2/15db2b1bec1fe8ab5e7c210e3cd247ed902ef86b58b9f39b0a75476d0e8d/multidict-6.3.2-cp313-cp313-macosx_10_13_universal2.whl", hash = "sha256:b9ca24700322816ae0d426aa33671cf68242f8cc85cee0d0e936465ddaee90b5", size = 62345 },
    { url = "https://files.pythonhosted.org/packages/5f/91/22ea27da2c3ffb8266a92f91f17a84dec2cbdd0f91aa7e5f7d514534dd92/multidict-6.3.2-cp313-cp313-macosx_10_13_x86_64.whl", hash = "sha256:d9fbbe23667d596ff4f9f74d44b06e40ebb0ab6b262cf14a284f859a66f86457", size = 37205 },
    { url = "https://files.pythonhosted.org/packages/23/cb/563a7481ae677531da84aad86c2de7ebc23446d856d2f6d9794ad4fff375/multidict-6.3.2-cp313-cp313-macosx_11_0_arm64.whl", hash = "sha256:9cb602c5bea0589570ad3a4a6f2649c4f13cc7a1e97b4c616e5e9ff8dc490987", size = 35931 },
    { url = "https://files.pythonhosted.org/packages/7c/b7/98fe4f4cd7a0b77a4a48fd3f619848b9e8af4e692eb681f9df9f58d86456/multidict-6.3.2-cp313-cp313-manylinux_2_17_aarch64.manylinux2014_aarch64.whl", hash = "sha256:93ca81dd4d1542e20000ed90f4cc84b7713776f620d04c2b75b8efbe61106c99", size = 246946 },
    { url = "https://files.pythonhosted.org/packages/7e/a3/22dcbd0b58d253719acaf0257a2f35bf609bfd6b73690fcc9e7bdbd3b392/multidict-6.3.2-cp313-cp313-manylinux_2_17_ppc64le.manylinux2014_ppc64le.whl", hash = "sha256:18b6310b5454c62242577a128c87df8897f39dd913311cf2e1298e47dfc089eb", size = 260559 },
    { url = "https://files.pythonhosted.org/packages/1c/d4/25eb076f0c2c28d73e7959f3fcc8371e7a029815b5d06e79ea3a265500d2/multidict-6.3.2-cp313-cp313-manylinux_2_17_s390x.manylinux2014_s390x.whl", hash = "sha256:7a6dda57de1fc9aedfdb600a8640c99385cdab59a5716cb714b52b6005797f77", size = 257122 },
    { url = "https://files.pythonhosted.org/packages/28/f8/18c81f5c5b7453dd8d15dc61ceca23d03c55e69f1937842039be2d8c4428/multidict-6.3.2-cp313-cp313-manylinux_2_17_x86_64.manylinux2014_x86_64.whl", hash = "sha256:5d8ec42d03cc6b29845552a68151f9e623c541f1708328353220af571e24a247", size = 248535 },
    { url = "https://files.pythonhosted.org/packages/9b/17/c175fab75ecfe1c2dd4f28382dd7e80da6d6f0d73c68036f64b6dce9aeeb/multidict-6.3.2-cp313-cp313-manylinux_2_5_i686.manylinux1_i686.manylinux_2_17_i686.manylinux2014_i686.whl", hash = "sha256:80681969cee2fa84dafeb53615d51d24246849984e3e87fbe4fe39956f2e23bf", size = 234013 },
    { url = "https://files.pythonhosted.org/packages/2f/03/1611ecf91d7d6249633cb1dd3fb26d456e0dc0dc80cecccfeb89931a126b/multidict-6.3.2-cp313-cp313-musllinux_1_2_aarch64.whl", hash = "sha256:01489b0c3592bb9d238e5690e9566db7f77a5380f054b57077d2c4deeaade0eb", size = 249222 },
    { url = "https://files.pythonhosted.org/packages/66/04/0035b77bbffb55f276f00b427e45870194002f9f42e1e3de785d45880372/multidict-6.3.2-cp313-cp313-musllinux_1_2_i686.whl", hash = "sha256:522d9f1fd995d04dfedc0a40bca7e2591bc577d920079df50b56245a4a252c1c", size = 245594 },
    { url = "https://files.pythonhosted.org/packages/fe/4c/b52ebcd8ff13a3c833b07cfffa0f50f736b061954a151ee5fe6669bb1bd8/multidict-6.3.2-cp313-cp313-musllinux_1_2_ppc64le.whl", hash = "sha256:2014e9cf0b4e9c75bbad49c1758e5a9bf967a56184fc5fcc51527425baf5abba", size = 258709 },
    { url = "https://files.pythonhosted.org/packages/fd/78/9c4433517e8f09035a14aba469617c9cf41a214ca987d9127b84b3de4848/multidict-6.3.2-cp313-cp313-musllinux_1_2_s390x.whl", hash = "sha256:78ced9fcbee79e446ff4bb3018ac7ba1670703de7873d9c1f6f9883db53c71bc", size = 254015 },
    { url = "https://files.pythonhosted.org/packages/6d/76/8464b4d2e9980bd754aa1850919caef9854453f0400c60f84c79947b799d/multidict-6.3.2-cp313-cp313-musllinux_1_2_x86_64.whl", hash = "sha256:1faf01af972bd01216a107c195f5294f9f393531bc3e4faddc9b333581255d4d", size = 249475 },
    { url = "https://files.pythonhosted.org/packages/c4/e2/2b35b7ce226a2ca8c38125f702090faa8d0a35050461fb111fbaa2e023c4/multidict-6.3.2-cp313-cp313-win32.whl", hash = "sha256:7a699ab13d8d8e1f885de1535b4f477fb93836c87168318244c2685da7b7f655", size = 35204 },
    { url = "https://files.pythonhosted.org/packages/c6/c7/09b85dc11cfa83c9a1e3f8367402d56157624e31a05eecd40d5feed1eed1/multidict-6.3.2-cp313-cp313-win_amd64.whl", hash = "sha256:8666bb0d883310c83be01676e302587834dfd185b52758caeab32ef0eb387bc6", size = 38436 },
    { url = "https://files.pythonhosted.org/packages/63/d6/b27f9db9a8dcca95b50911436c9f187047911be0d78ade3352a6bcabb87a/multidict-6.3.2-cp313-cp313t-macosx_10_13_universal2.whl", hash = "sha256:d82c95aabee29612b1c4f48b98be98181686eb7d6c0152301f72715705cc787b", size = 67526 },
    { url = "https://files.pythonhosted.org/packages/2d/23/bbf220b0fa6378526890f37fd9a63d4e2ea990a4a344b221618adc3fb8b0/multidict-6.3.2-cp313-cp313t-macosx_10_13_x86_64.whl", hash = "sha256:f47709173ea9e87a7fd05cd7e5cf1e5d4158924ff988a9a8e0fbd853705f0e68", size = 39390 },
    { url = "https://files.pythonhosted.org/packages/0d/a9/4d1b795b50e6b54609fd7a63db8df30fa0480405b9a46cf8e336f5f28560/multidict-6.3.2-cp313-cp313t-macosx_11_0_arm64.whl", hash = "sha256:0c7f9d0276ceaab41b8ae78534ff28ea33d5de85db551cbf80c44371f2b55d13", size = 38869 },
    { url = "https://files.pythonhosted.org/packages/e4/8c/854ee8ad8921335d0b4e740f373390d85d23f6b3956387562de5891ac503/multidict-6.3.2-cp313-cp313t-manylinux_2_17_aarch64.manylinux2014_aarch64.whl", hash = "sha256:a6eab22df44a25acab2e738f882f5ec551282ab45b2bbda5301e6d2cfb323036", size = 246911 },
    { url = "https://files.pythonhosted.org/packages/40/65/d6ae9fecb61d1c2fa86a2889f8b58dbfb91fa6a6d7754597e472c8523f6c/multidict-6.3.2-cp313-cp313t-manylinux_2_17_ppc64le.manylinux2014_ppc64le.whl", hash = "sha256:a947cb7c657f57874021b9b70c7aac049c877fb576955a40afa8df71d01a1390", size = 251680 },
    { url = "https://files.pythonhosted.org/packages/a3/6c/098304889a699f5fbad8e74b723847a38d22547743baacdfcc8a17777b5b/multidict-6.3.2-cp313-cp313t-manylinux_2_17_s390x.manylinux2014_s390x.whl", hash = "sha256:5faa346e8e1c371187cf345ab1e02a75889f9f510c9cbc575c31b779f7df084d", size = 246706 },
    { url = "https://files.pythonhosted.org/packages/da/9f/a58a04ac1d18f0a2431c48763a8948d0ce65f5911000cc425f8778eb6611/multidict-6.3.2-cp313-cp313t-manylinux_2_17_x86_64.manylinux2014_x86_64.whl", hash = "sha256:dc6e08d977aebf1718540533b4ba5b351ccec2db093370958a653b1f7f9219cc", size = 242359 },
    { url = "https://files.pythonhosted.org/packages/40/fd/3a76265f2748f718cc05f313c44440658ecd1939fa2b5e66087a5edd605f/multidict-6.3.2-cp313-cp313t-manylinux_2_5_i686.manylinux1_i686.manylinux_2_17_i686.manylinux2014_i686.whl", hash = "sha256:98eab7acf55275b5bf09834125fa3a80b143a9f241cdcdd3f1295ffdc3c6d097", size = 229881 },
    { url = "https://files.pythonhosted.org/packages/22/a9/5780f71e34adf93443ec0660591d877367991badadab9cc6ac02d7a64760/multidict-6.3.2-cp313-cp313t-musllinux_1_2_aarch64.whl", hash = "sha256:36863655630becc224375c0b99364978a0f95aebfb27fb6dd500f7fb5fb36e79", size = 248520 },
    { url = "https://files.pythonhosted.org/packages/f3/72/10988db397e1e819b669213c76a41fde670ba60ecec2c05d5ecdea05526c/multidict-6.3.2-cp313-cp313t-musllinux_1_2_i686.whl", hash = "sha256:d9c0979c096c0d46a963331b0e400d3a9e560e41219df4b35f0d7a2f28f39710", size = 237649 },
    { url = "https://files.pythonhosted.org/packages/29/75/52a7d3d1c0ffb2e8367f72845f309850113ea9201a50e4d4cdf8ac9f7d72/multidict-6.3.2-cp313-cp313t-musllinux_1_2_ppc64le.whl", hash = "sha256:0efc04f70f05e70e5945890767e8874da5953a196f5b07c552d305afae0f3bf6", size = 251467 },
    { url = "https://files.pythonhosted.org/packages/82/24/e42400008eff60d4af53a2ff313abf0b2715fdd3a71b845d85025844f198/multidict-6.3.2-cp313-cp313t-musllinux_1_2_s390x.whl", hash = "sha256:2c519b3b82c34539fae3e22e4ea965869ac6b628794b1eb487780dde37637ab7", size = 245310 },
    { url = "https://files.pythonhosted.org/packages/91/32/8b2e247539d4fdcc6cee36aa71c8898e0acd70e5d0e8a2ce9796a60790e5/multidict-6.3.2-cp313-cp313t-musllinux_1_2_x86_64.whl", hash = "sha256:329160e301f2afd7b43725d3dda8a7ef8ee41d4ceac2083fc0d8c1cc8a4bd56b", size = 243574 },
    { url = "https://files.pythonhosted.org/packages/d2/86/cc42cfa9b85b7d174948a17f828ebcacb0247e727fbedf06506ba93387ef/multidict-6.3.2-cp313-cp313t-win32.whl", hash = "sha256:420e5144a5f598dad8db3128f1695cd42a38a0026c2991091dab91697832f8cc", size = 41908 },
    { url = "https://files.pythonhosted.org/packages/2a/36/5c015523a7650fb5c55380d1c779b938379bd091968ee822d719e4264ab7/multidict-6.3.2-cp313-cp313t-win_amd64.whl", hash = "sha256:875faded2861c7af2682c67088e6313fec35ede811e071c96d36b081873cea14", size = 45635 },
    { url = "https://files.pythonhosted.org/packages/aa/c1/7832c95a50641148b567b5366dd3354489950dcfd01c8fc28472bec63b9a/multidict-6.3.2-py3-none-any.whl", hash = "sha256:71409d4579f716217f23be2f5e7afca5ca926aaeb398aa11b72d793bff637a1f", size = 10347 },
]

[[package]]
name = "narwhals"
version = "1.34.0"
source = { registry = "https://pypi.org/simple" }
sdist = { url = "https://files.pythonhosted.org/packages/ec/1d/a21496389436e96394a6e3fb1a644d5bc382250baff76e867f0368a94068/narwhals-1.34.0.tar.gz", hash = "sha256:bdd3fa60bea1f1e8b698e483be18dd43af13290da12dba69ea16dc1f3edbb8f7", size = 265432 }
wheels = [
    { url = "https://files.pythonhosted.org/packages/1e/6d/875d5a7f8e14fc044ede74b94e739d7312c3c8d1a3878f649601b15fdd68/narwhals-1.34.0-py3-none-any.whl", hash = "sha256:9502b9aa5dfe125c090a3a0bbca95becfa1fac2cd67f8b80d12b1dc2ed751865", size = 325346 },
]

[[package]]
name = "nest-asyncio"
version = "1.6.0"
source = { registry = "https://pypi.org/simple" }
sdist = { url = "https://files.pythonhosted.org/packages/83/f8/51569ac65d696c8ecbee95938f89d4abf00f47d58d48f6fbabfe8f0baefe/nest_asyncio-1.6.0.tar.gz", hash = "sha256:6f172d5449aca15afd6c646851f4e31e02c598d553a667e38cafa997cfec55fe", size = 7418 }
wheels = [
    { url = "https://files.pythonhosted.org/packages/a0/c4/c2971a3ba4c6103a3d10c4b0f24f461ddc027f0f09763220cf35ca1401b3/nest_asyncio-1.6.0-py3-none-any.whl", hash = "sha256:87af6efd6b5e897c81050477ef65c62e2b2f35d51703cae01aff2905b1852e1c", size = 5195 },
]

[[package]]
name = "nodeenv"
version = "1.9.1"
source = { registry = "https://pypi.org/simple" }
sdist = { url = "https://files.pythonhosted.org/packages/43/16/fc88b08840de0e0a72a2f9d8c6bae36be573e475a6326ae854bcc549fc45/nodeenv-1.9.1.tar.gz", hash = "sha256:6ec12890a2dab7946721edbfbcd91f3319c6ccc9aec47be7c7e6b7011ee6645f", size = 47437 }
wheels = [
    { url = "https://files.pythonhosted.org/packages/d2/1d/1b658dbd2b9fa9c4c9f32accbfc0205d532c8c6194dc0f2a4c0428e7128a/nodeenv-1.9.1-py2.py3-none-any.whl", hash = "sha256:ba11c9782d29c27c70ffbdda2d7415098754709be8a7056d79a737cd901155c9", size = 22314 },
]

[[package]]
name = "numpy"
version = "2.2.4"
source = { registry = "https://pypi.org/simple" }
sdist = { url = "https://files.pythonhosted.org/packages/e1/78/31103410a57bc2c2b93a3597340a8119588571f6a4539067546cb9a0bfac/numpy-2.2.4.tar.gz", hash = "sha256:9ba03692a45d3eef66559efe1d1096c4b9b75c0986b5dff5530c378fb8331d4f", size = 20270701 }
wheels = [
    { url = "https://files.pythonhosted.org/packages/16/fb/09e778ee3a8ea0d4dc8329cca0a9c9e65fed847d08e37eba74cb7ed4b252/numpy-2.2.4-cp311-cp311-macosx_10_9_x86_64.whl", hash = "sha256:e9e0a277bb2eb5d8a7407e14688b85fd8ad628ee4e0c7930415687b6564207a4", size = 21254989 },
    { url = "https://files.pythonhosted.org/packages/a2/0a/1212befdbecab5d80eca3cde47d304cad986ad4eec7d85a42e0b6d2cc2ef/numpy-2.2.4-cp311-cp311-macosx_11_0_arm64.whl", hash = "sha256:9eeea959168ea555e556b8188da5fa7831e21d91ce031e95ce23747b7609f8a4", size = 14425910 },
    { url = "https://files.pythonhosted.org/packages/2b/3e/e7247c1d4f15086bb106c8d43c925b0b2ea20270224f5186fa48d4fb5cbd/numpy-2.2.4-cp311-cp311-macosx_14_0_arm64.whl", hash = "sha256:bd3ad3b0a40e713fc68f99ecfd07124195333f1e689387c180813f0e94309d6f", size = 5426490 },
    { url = "https://files.pythonhosted.org/packages/5d/fa/aa7cd6be51419b894c5787a8a93c3302a1ed4f82d35beb0613ec15bdd0e2/numpy-2.2.4-cp311-cp311-macosx_14_0_x86_64.whl", hash = "sha256:cf28633d64294969c019c6df4ff37f5698e8326db68cc2b66576a51fad634880", size = 6967754 },
    { url = "https://files.pythonhosted.org/packages/d5/ee/96457c943265de9fadeb3d2ffdbab003f7fba13d971084a9876affcda095/numpy-2.2.4-cp311-cp311-manylinux_2_17_aarch64.manylinux2014_aarch64.whl", hash = "sha256:2fa8fa7697ad1646b5c93de1719965844e004fcad23c91228aca1cf0800044a1", size = 14373079 },
    { url = "https://files.pythonhosted.org/packages/c5/5c/ceefca458559f0ccc7a982319f37ed07b0d7b526964ae6cc61f8ad1b6119/numpy-2.2.4-cp311-cp311-manylinux_2_17_x86_64.manylinux2014_x86_64.whl", hash = "sha256:f4162988a360a29af158aeb4a2f4f09ffed6a969c9776f8f3bdee9b06a8ab7e5", size = 16428819 },
    { url = "https://files.pythonhosted.org/packages/22/31/9b2ac8eee99e001eb6add9fa27514ef5e9faf176169057a12860af52704c/numpy-2.2.4-cp311-cp311-musllinux_1_2_aarch64.whl", hash = "sha256:892c10d6a73e0f14935c31229e03325a7b3093fafd6ce0af704be7f894d95687", size = 15881470 },
    { url = "https://files.pythonhosted.org/packages/f0/dc/8569b5f25ff30484b555ad8a3f537e0225d091abec386c9420cf5f7a2976/numpy-2.2.4-cp311-cp311-musllinux_1_2_x86_64.whl", hash = "sha256:db1f1c22173ac1c58db249ae48aa7ead29f534b9a948bc56828337aa84a32ed6", size = 18218144 },
    { url = "https://files.pythonhosted.org/packages/5e/05/463c023a39bdeb9bb43a99e7dee2c664cb68d5bb87d14f92482b9f6011cc/numpy-2.2.4-cp311-cp311-win32.whl", hash = "sha256:ea2bb7e2ae9e37d96835b3576a4fa4b3a97592fbea8ef7c3587078b0068b8f09", size = 6606368 },
    { url = "https://files.pythonhosted.org/packages/8b/72/10c1d2d82101c468a28adc35de6c77b308f288cfd0b88e1070f15b98e00c/numpy-2.2.4-cp311-cp311-win_amd64.whl", hash = "sha256:f7de08cbe5551911886d1ab60de58448c6df0f67d9feb7d1fb21e9875ef95e91", size = 12947526 },
    { url = "https://files.pythonhosted.org/packages/a2/30/182db21d4f2a95904cec1a6f779479ea1ac07c0647f064dea454ec650c42/numpy-2.2.4-cp312-cp312-macosx_10_13_x86_64.whl", hash = "sha256:a7b9084668aa0f64e64bd00d27ba5146ef1c3a8835f3bd912e7a9e01326804c4", size = 20947156 },
    { url = "https://files.pythonhosted.org/packages/24/6d/9483566acfbda6c62c6bc74b6e981c777229d2af93c8eb2469b26ac1b7bc/numpy-2.2.4-cp312-cp312-macosx_11_0_arm64.whl", hash = "sha256:dbe512c511956b893d2dacd007d955a3f03d555ae05cfa3ff1c1ff6df8851854", size = 14133092 },
    { url = "https://files.pythonhosted.org/packages/27/f6/dba8a258acbf9d2bed2525cdcbb9493ef9bae5199d7a9cb92ee7e9b2aea6/numpy-2.2.4-cp312-cp312-macosx_14_0_arm64.whl", hash = "sha256:bb649f8b207ab07caebba230d851b579a3c8711a851d29efe15008e31bb4de24", size = 5163515 },
    { url = "https://files.pythonhosted.org/packages/62/30/82116199d1c249446723c68f2c9da40d7f062551036f50b8c4caa42ae252/numpy-2.2.4-cp312-cp312-macosx_14_0_x86_64.whl", hash = "sha256:f34dc300df798742b3d06515aa2a0aee20941c13579d7a2f2e10af01ae4901ee", size = 6696558 },
    { url = "https://files.pythonhosted.org/packages/0e/b2/54122b3c6df5df3e87582b2e9430f1bdb63af4023c739ba300164c9ae503/numpy-2.2.4-cp312-cp312-manylinux_2_17_aarch64.manylinux2014_aarch64.whl", hash = "sha256:c3f7ac96b16955634e223b579a3e5798df59007ca43e8d451a0e6a50f6bfdfba", size = 14084742 },
    { url = "https://files.pythonhosted.org/packages/02/e2/e2cbb8d634151aab9528ef7b8bab52ee4ab10e076509285602c2a3a686e0/numpy-2.2.4-cp312-cp312-manylinux_2_17_x86_64.manylinux2014_x86_64.whl", hash = "sha256:4f92084defa704deadd4e0a5ab1dc52d8ac9e8a8ef617f3fbb853e79b0ea3592", size = 16134051 },
    { url = "https://files.pythonhosted.org/packages/8e/21/efd47800e4affc993e8be50c1b768de038363dd88865920439ef7b422c60/numpy-2.2.4-cp312-cp312-musllinux_1_2_aarch64.whl", hash = "sha256:7a4e84a6283b36632e2a5b56e121961f6542ab886bc9e12f8f9818b3c266bfbb", size = 15578972 },
    { url = "https://files.pythonhosted.org/packages/04/1e/f8bb88f6157045dd5d9b27ccf433d016981032690969aa5c19e332b138c0/numpy-2.2.4-cp312-cp312-musllinux_1_2_x86_64.whl", hash = "sha256:11c43995255eb4127115956495f43e9343736edb7fcdb0d973defd9de14cd84f", size = 17898106 },
    { url = "https://files.pythonhosted.org/packages/2b/93/df59a5a3897c1f036ae8ff845e45f4081bb06943039ae28a3c1c7c780f22/numpy-2.2.4-cp312-cp312-win32.whl", hash = "sha256:65ef3468b53269eb5fdb3a5c09508c032b793da03251d5f8722b1194f1790c00", size = 6311190 },
    { url = "https://files.pythonhosted.org/packages/46/69/8c4f928741c2a8efa255fdc7e9097527c6dc4e4df147e3cadc5d9357ce85/numpy-2.2.4-cp312-cp312-win_amd64.whl", hash = "sha256:2aad3c17ed2ff455b8eaafe06bcdae0062a1db77cb99f4b9cbb5f4ecb13c5146", size = 12644305 },
    { url = "https://files.pythonhosted.org/packages/2a/d0/bd5ad792e78017f5decfb2ecc947422a3669a34f775679a76317af671ffc/numpy-2.2.4-cp313-cp313-macosx_10_13_x86_64.whl", hash = "sha256:1cf4e5c6a278d620dee9ddeb487dc6a860f9b199eadeecc567f777daace1e9e7", size = 20933623 },
    { url = "https://files.pythonhosted.org/packages/c3/bc/2b3545766337b95409868f8e62053135bdc7fa2ce630aba983a2aa60b559/numpy-2.2.4-cp313-cp313-macosx_11_0_arm64.whl", hash = "sha256:1974afec0b479e50438fc3648974268f972e2d908ddb6d7fb634598cdb8260a0", size = 14148681 },
    { url = "https://files.pythonhosted.org/packages/6a/70/67b24d68a56551d43a6ec9fe8c5f91b526d4c1a46a6387b956bf2d64744e/numpy-2.2.4-cp313-cp313-macosx_14_0_arm64.whl", hash = "sha256:79bd5f0a02aa16808fcbc79a9a376a147cc1045f7dfe44c6e7d53fa8b8a79392", size = 5148759 },
    { url = "https://files.pythonhosted.org/packages/1c/8b/e2fc8a75fcb7be12d90b31477c9356c0cbb44abce7ffb36be39a0017afad/numpy-2.2.4-cp313-cp313-macosx_14_0_x86_64.whl", hash = "sha256:3387dd7232804b341165cedcb90694565a6015433ee076c6754775e85d86f1fc", size = 6683092 },
    { url = "https://files.pythonhosted.org/packages/13/73/41b7b27f169ecf368b52533edb72e56a133f9e86256e809e169362553b49/numpy-2.2.4-cp313-cp313-manylinux_2_17_aarch64.manylinux2014_aarch64.whl", hash = "sha256:6f527d8fdb0286fd2fd97a2a96c6be17ba4232da346931d967a0630050dfd298", size = 14081422 },
    { url = "https://files.pythonhosted.org/packages/4b/04/e208ff3ae3ddfbafc05910f89546382f15a3f10186b1f56bd99f159689c2/numpy-2.2.4-cp313-cp313-manylinux_2_17_x86_64.manylinux2014_x86_64.whl", hash = "sha256:bce43e386c16898b91e162e5baaad90c4b06f9dcbe36282490032cec98dc8ae7", size = 16132202 },
    { url = "https://files.pythonhosted.org/packages/fe/bc/2218160574d862d5e55f803d88ddcad88beff94791f9c5f86d67bd8fbf1c/numpy-2.2.4-cp313-cp313-musllinux_1_2_aarch64.whl", hash = "sha256:31504f970f563d99f71a3512d0c01a645b692b12a63630d6aafa0939e52361e6", size = 15573131 },
    { url = "https://files.pythonhosted.org/packages/a5/78/97c775bc4f05abc8a8426436b7cb1be806a02a2994b195945600855e3a25/numpy-2.2.4-cp313-cp313-musllinux_1_2_x86_64.whl", hash = "sha256:81413336ef121a6ba746892fad881a83351ee3e1e4011f52e97fba79233611fd", size = 17894270 },
    { url = "https://files.pythonhosted.org/packages/b9/eb/38c06217a5f6de27dcb41524ca95a44e395e6a1decdc0c99fec0832ce6ae/numpy-2.2.4-cp313-cp313-win32.whl", hash = "sha256:f486038e44caa08dbd97275a9a35a283a8f1d2f0ee60ac260a1790e76660833c", size = 6308141 },
    { url = "https://files.pythonhosted.org/packages/52/17/d0dd10ab6d125c6d11ffb6dfa3423c3571befab8358d4f85cd4471964fcd/numpy-2.2.4-cp313-cp313-win_amd64.whl", hash = "sha256:207a2b8441cc8b6a2a78c9ddc64d00d20c303d79fba08c577752f080c4007ee3", size = 12636885 },
    { url = "https://files.pythonhosted.org/packages/fa/e2/793288ede17a0fdc921172916efb40f3cbc2aa97e76c5c84aba6dc7e8747/numpy-2.2.4-cp313-cp313t-macosx_10_13_x86_64.whl", hash = "sha256:8120575cb4882318c791f839a4fd66161a6fa46f3f0a5e613071aae35b5dd8f8", size = 20961829 },
    { url = "https://files.pythonhosted.org/packages/3a/75/bb4573f6c462afd1ea5cbedcc362fe3e9bdbcc57aefd37c681be1155fbaa/numpy-2.2.4-cp313-cp313t-macosx_11_0_arm64.whl", hash = "sha256:a761ba0fa886a7bb33c6c8f6f20213735cb19642c580a931c625ee377ee8bd39", size = 14161419 },
    { url = "https://files.pythonhosted.org/packages/03/68/07b4cd01090ca46c7a336958b413cdbe75002286295f2addea767b7f16c9/numpy-2.2.4-cp313-cp313t-macosx_14_0_arm64.whl", hash = "sha256:ac0280f1ba4a4bfff363a99a6aceed4f8e123f8a9b234c89140f5e894e452ecd", size = 5196414 },
    { url = "https://files.pythonhosted.org/packages/a5/fd/d4a29478d622fedff5c4b4b4cedfc37a00691079623c0575978d2446db9e/numpy-2.2.4-cp313-cp313t-macosx_14_0_x86_64.whl", hash = "sha256:879cf3a9a2b53a4672a168c21375166171bc3932b7e21f622201811c43cdd3b0", size = 6709379 },
    { url = "https://files.pythonhosted.org/packages/41/78/96dddb75bb9be730b87c72f30ffdd62611aba234e4e460576a068c98eff6/numpy-2.2.4-cp313-cp313t-manylinux_2_17_aarch64.manylinux2014_aarch64.whl", hash = "sha256:f05d4198c1bacc9124018109c5fba2f3201dbe7ab6e92ff100494f236209c960", size = 14051725 },
    { url = "https://files.pythonhosted.org/packages/00/06/5306b8199bffac2a29d9119c11f457f6c7d41115a335b78d3f86fad4dbe8/numpy-2.2.4-cp313-cp313t-manylinux_2_17_x86_64.manylinux2014_x86_64.whl", hash = "sha256:e2f085ce2e813a50dfd0e01fbfc0c12bbe5d2063d99f8b29da30e544fb6483b8", size = 16101638 },
    { url = "https://files.pythonhosted.org/packages/fa/03/74c5b631ee1ded596945c12027649e6344614144369fd3ec1aaced782882/numpy-2.2.4-cp313-cp313t-musllinux_1_2_aarch64.whl", hash = "sha256:92bda934a791c01d6d9d8e038363c50918ef7c40601552a58ac84c9613a665bc", size = 15571717 },
    { url = "https://files.pythonhosted.org/packages/cb/dc/4fc7c0283abe0981e3b89f9b332a134e237dd476b0c018e1e21083310c31/numpy-2.2.4-cp313-cp313t-musllinux_1_2_x86_64.whl", hash = "sha256:ee4d528022f4c5ff67332469e10efe06a267e32f4067dc76bb7e2cddf3cd25ff", size = 17879998 },
    { url = "https://files.pythonhosted.org/packages/e5/2b/878576190c5cfa29ed896b518cc516aecc7c98a919e20706c12480465f43/numpy-2.2.4-cp313-cp313t-win32.whl", hash = "sha256:05c076d531e9998e7e694c36e8b349969c56eadd2cdcd07242958489d79a7286", size = 6366896 },
    { url = "https://files.pythonhosted.org/packages/3e/05/eb7eec66b95cf697f08c754ef26c3549d03ebd682819f794cb039574a0a6/numpy-2.2.4-cp313-cp313t-win_amd64.whl", hash = "sha256:188dcbca89834cc2e14eb2f106c96d6d46f200fe0200310fc29089657379c58d", size = 12739119 },
]

[[package]]
name = "olefile"
version = "0.47"
source = { registry = "https://pypi.org/simple" }
sdist = { url = "https://files.pythonhosted.org/packages/69/1b/077b508e3e500e1629d366249c3ccb32f95e50258b231705c09e3c7a4366/olefile-0.47.zip", hash = "sha256:599383381a0bf3dfbd932ca0ca6515acd174ed48870cbf7fee123d698c192c1c", size = 112240 }
wheels = [
    { url = "https://files.pythonhosted.org/packages/17/d3/b64c356a907242d719fc668b71befd73324e47ab46c8ebbbede252c154b2/olefile-0.47-py2.py3-none-any.whl", hash = "sha256:543c7da2a7adadf21214938bb79c83ea12b473a4b6ee4ad4bf854e7715e13d1f", size = 114565 },
]

[[package]]
name = "onnxruntime"
version = "1.21.0"
source = { registry = "https://pypi.org/simple" }
dependencies = [
    { name = "coloredlogs" },
    { name = "flatbuffers" },
    { name = "numpy" },
    { name = "packaging" },
    { name = "protobuf" },
    { name = "sympy" },
]
wheels = [
    { url = "https://files.pythonhosted.org/packages/df/34/fd780c62b3ec9268224ada4205a5256618553b8cc26d7205d3cf8aafde47/onnxruntime-1.21.0-cp311-cp311-macosx_13_0_universal2.whl", hash = "sha256:8e16f8a79df03919810852fb46ffcc916dc87a9e9c6540a58f20c914c575678c", size = 33644022 },
    { url = "https://files.pythonhosted.org/packages/7b/df/622594b43d1a8644ac4d947f52e34a0e813b3d76a62af34667e343c34e98/onnxruntime-1.21.0-cp311-cp311-manylinux_2_27_aarch64.manylinux_2_28_aarch64.whl", hash = "sha256:7f9156cf6f8ee133d07a751e6518cf6f84ed37fbf8243156bd4a2c4ee6e073c8", size = 14159570 },
    { url = "https://files.pythonhosted.org/packages/f9/49/1e916e8d1d957a1432c1662ef2e94f3e4afab31f6f1888fb80d4da374a5d/onnxruntime-1.21.0-cp311-cp311-manylinux_2_27_x86_64.manylinux_2_28_x86_64.whl", hash = "sha256:8a5d09815a9e209fa0cb20c2985b34ab4daeba7aea94d0f96b8751eb10403201", size = 16001965 },
    { url = "https://files.pythonhosted.org/packages/09/05/15ec0933f8543f85743571da9b3bf4397f71792c9d375f01f61c6019f130/onnxruntime-1.21.0-cp311-cp311-win_amd64.whl", hash = "sha256:1d970dff1e2fa4d9c53f2787b3b7d0005596866e6a31997b41169017d1362dd0", size = 11759373 },
    { url = "https://files.pythonhosted.org/packages/ff/21/593c9bc56002a6d1ea7c2236f4a648e081ec37c8d51db2383a9e83a63325/onnxruntime-1.21.0-cp312-cp312-macosx_13_0_universal2.whl", hash = "sha256:893d67c68ca9e7a58202fa8d96061ed86a5815b0925b5a97aef27b8ba246a20b", size = 33658780 },
    { url = "https://files.pythonhosted.org/packages/4a/b4/33ec675a8ac150478091262824413e5d4acc359e029af87f9152e7c1c092/onnxruntime-1.21.0-cp312-cp312-manylinux_2_27_aarch64.manylinux_2_28_aarch64.whl", hash = "sha256:37b7445c920a96271a8dfa16855e258dc5599235b41c7bbde0d262d55bcc105f", size = 14159975 },
    { url = "https://files.pythonhosted.org/packages/8b/08/eead6895ed83b56711ca6c0d31d82f109401b9937558b425509e497d6fb4/onnxruntime-1.21.0-cp312-cp312-manylinux_2_27_x86_64.manylinux_2_28_x86_64.whl", hash = "sha256:9a04aafb802c1e5573ba4552f8babcb5021b041eb4cfa802c9b7644ca3510eca", size = 16019285 },
    { url = "https://files.pythonhosted.org/packages/77/39/e83d56e3c215713b5263cb4d4f0c69e3964bba11634233d8ae04fc7e6bf3/onnxruntime-1.21.0-cp312-cp312-win_amd64.whl", hash = "sha256:7f801318476cd7003d636a5b392f7a37c08b6c8d2f829773f3c3887029e03f32", size = 11760975 },
    { url = "https://files.pythonhosted.org/packages/f2/25/93f65617b06c741a58eeac9e373c99df443b02a774f4cb6511889757c0da/onnxruntime-1.21.0-cp313-cp313-macosx_13_0_universal2.whl", hash = "sha256:85718cbde1c2912d3a03e3b3dc181b1480258a229c32378408cace7c450f7f23", size = 33659581 },
    { url = "https://files.pythonhosted.org/packages/f9/03/6b6829ee8344490ab5197f39a6824499ed097d1fc8c85b1f91c0e6767819/onnxruntime-1.21.0-cp313-cp313-manylinux_2_27_aarch64.manylinux_2_28_aarch64.whl", hash = "sha256:94dff3a61538f3b7b0ea9a06bc99e1410e90509c76e3a746f039e417802a12ae", size = 14160534 },
    { url = "https://files.pythonhosted.org/packages/a6/81/e280ddf05f83ad5e0d066ef08e31515b17bd50bb52ef2ea713d9e455e67a/onnxruntime-1.21.0-cp313-cp313-manylinux_2_27_x86_64.manylinux_2_28_x86_64.whl", hash = "sha256:c1e704b0eda5f2bbbe84182437315eaec89a450b08854b5a7762c85d04a28a0a", size = 16018947 },
    { url = "https://files.pythonhosted.org/packages/d3/ea/011dfc2536e46e2ea984d2c0256dc585ebb1352366dffdd98764f1f44ee4/onnxruntime-1.21.0-cp313-cp313-win_amd64.whl", hash = "sha256:19b630c6a8956ef97fb7c94948b17691167aa1aaf07b5f214fa66c3e4136c108", size = 11760731 },
    { url = "https://files.pythonhosted.org/packages/47/6b/a00f31322e91c610c7825377ef0cad884483c30d1370b896d57e7032e912/onnxruntime-1.21.0-cp313-cp313t-manylinux_2_27_aarch64.manylinux_2_28_aarch64.whl", hash = "sha256:3995c4a2d81719623c58697b9510f8de9fa42a1da6b4474052797b0d712324fe", size = 14172215 },
    { url = "https://files.pythonhosted.org/packages/58/4b/98214f13ac1cd675dfc2713ba47b5722f55ce4fba526d2b2826f2682a42e/onnxruntime-1.21.0-cp313-cp313t-manylinux_2_27_x86_64.manylinux_2_28_x86_64.whl", hash = "sha256:36b18b8f39c0f84e783902112a0dd3c102466897f96d73bb83f6a6bff283a423", size = 15990612 },
]

[[package]]
name = "openai"
version = "1.70.0"
source = { registry = "https://pypi.org/simple" }
dependencies = [
    { name = "anyio" },
    { name = "distro" },
    { name = "httpx" },
    { name = "jiter" },
    { name = "pydantic" },
    { name = "sniffio" },
    { name = "tqdm" },
    { name = "typing-extensions" },
]
sdist = { url = "https://files.pythonhosted.org/packages/87/f5/ae0f3cd226c2993b4ac1cc4b5f6ca099764689f403c14922c9356accec66/openai-1.70.0.tar.gz", hash = "sha256:e52a8d54c3efeb08cf58539b5b21a5abef25368b5432965e4de88cdf4e091b2b", size = 409640 }
wheels = [
    { url = "https://files.pythonhosted.org/packages/e2/39/c4b38317d2c702c4bc763957735aaeaf30dfc43b5b824121c49a4ba7ba0f/openai-1.70.0-py3-none-any.whl", hash = "sha256:f6438d053fd8b2e05fd6bef70871e832d9bbdf55e119d0ac5b92726f1ae6f614", size = 599070 },
]

[[package]]
name = "openpyxl"
version = "3.1.5"
source = { registry = "https://pypi.org/simple" }
dependencies = [
    { name = "et-xmlfile" },
]
sdist = { url = "https://files.pythonhosted.org/packages/3d/f9/88d94a75de065ea32619465d2f77b29a0469500e99012523b91cc4141cd1/openpyxl-3.1.5.tar.gz", hash = "sha256:cf0e3cf56142039133628b5acffe8ef0c12bc902d2aadd3e0fe5878dc08d1050", size = 186464 }
wheels = [
    { url = "https://files.pythonhosted.org/packages/c0/da/977ded879c29cbd04de313843e76868e6e13408a94ed6b987245dc7c8506/openpyxl-3.1.5-py2.py3-none-any.whl", hash = "sha256:5282c12b107bffeef825f4617dc029afaf41d0ea60823bbb665ef3079dc79de2", size = 250910 },
]

[[package]]
name = "orjson"
version = "3.10.16"
source = { registry = "https://pypi.org/simple" }
sdist = { url = "https://files.pythonhosted.org/packages/98/c7/03913cc4332174071950acf5b0735463e3f63760c80585ef369270c2b372/orjson-3.10.16.tar.gz", hash = "sha256:d2aaa5c495e11d17b9b93205f5fa196737ee3202f000aaebf028dc9a73750f10", size = 5410415 }
wheels = [
    { url = "https://files.pythonhosted.org/packages/97/29/43f91a5512b5d2535594438eb41c5357865fd5e64dec745d90a588820c75/orjson-3.10.16-cp311-cp311-macosx_10_15_x86_64.macosx_11_0_arm64.macosx_10_15_universal2.whl", hash = "sha256:44fcbe1a1884f8bc9e2e863168b0f84230c3d634afe41c678637d2728ea8e739", size = 249180 },
    { url = "https://files.pythonhosted.org/packages/0c/36/2a72d55e266473c19a86d97b7363bb8bf558ab450f75205689a287d5ce61/orjson-3.10.16-cp311-cp311-manylinux_2_17_aarch64.manylinux2014_aarch64.whl", hash = "sha256:78177bf0a9d0192e0b34c3d78bcff7fe21d1b5d84aeb5ebdfe0dbe637b885225", size = 138510 },
    { url = "https://files.pythonhosted.org/packages/bb/ad/f86d6f55c1a68b57ff6ea7966bce5f4e5163f2e526ddb7db9fc3c2c8d1c4/orjson-3.10.16-cp311-cp311-manylinux_2_17_armv7l.manylinux2014_armv7l.whl", hash = "sha256:12824073a010a754bb27330cad21d6e9b98374f497f391b8707752b96f72e741", size = 132373 },
    { url = "https://files.pythonhosted.org/packages/5e/8b/d18f2711493a809f3082a88fda89342bc8e16767743b909cd3c34989fba3/orjson-3.10.16-cp311-cp311-manylinux_2_17_i686.manylinux2014_i686.whl", hash = "sha256:ddd41007e56284e9867864aa2f29f3136bb1dd19a49ca43c0b4eda22a579cf53", size = 136773 },
    { url = "https://files.pythonhosted.org/packages/a1/dc/ce025f002f8e0749e3f057c4d773a4d4de32b7b4c1fc5a50b429e7532586/orjson-3.10.16-cp311-cp311-manylinux_2_17_ppc64le.manylinux2014_ppc64le.whl", hash = "sha256:0877c4d35de639645de83666458ca1f12560d9fa7aa9b25d8bb8f52f61627d14", size = 138029 },
    { url = "https://files.pythonhosted.org/packages/0e/1b/cf9df85852b91160029d9f26014230366a2b4deb8cc51fabe68e250a8c1a/orjson-3.10.16-cp311-cp311-manylinux_2_17_s390x.manylinux2014_s390x.whl", hash = "sha256:9a09a539e9cc3beead3e7107093b4ac176d015bec64f811afb5965fce077a03c", size = 142677 },
    { url = "https://files.pythonhosted.org/packages/92/18/5b1e1e995bffad49dc4311a0bdfd874bc6f135fd20f0e1f671adc2c9910e/orjson-3.10.16-cp311-cp311-manylinux_2_17_x86_64.manylinux2014_x86_64.whl", hash = "sha256:31b98bc9b40610fec971d9a4d67bb2ed02eec0a8ae35f8ccd2086320c28526ca", size = 132800 },
    { url = "https://files.pythonhosted.org/packages/d6/eb/467f25b580e942fcca1344adef40633b7f05ac44a65a63fc913f9a805d58/orjson-3.10.16-cp311-cp311-musllinux_1_2_aarch64.whl", hash = "sha256:0ce243f5a8739f3a18830bc62dc2e05b69a7545bafd3e3249f86668b2bcd8e50", size = 135451 },
    { url = "https://files.pythonhosted.org/packages/8d/4b/9d10888038975cb375982e9339d9495bac382d5c976c500b8d6f2c8e2e4e/orjson-3.10.16-cp311-cp311-musllinux_1_2_armv7l.whl", hash = "sha256:64792c0025bae049b3074c6abe0cf06f23c8e9f5a445f4bab31dc5ca23dbf9e1", size = 412358 },
    { url = "https://files.pythonhosted.org/packages/3b/e2/cfbcfcc4fbe619e0ca9bdbbfccb2d62b540bbfe41e0ee77d44a628594f59/orjson-3.10.16-cp311-cp311-musllinux_1_2_i686.whl", hash = "sha256:ea53f7e68eec718b8e17e942f7ca56c6bd43562eb19db3f22d90d75e13f0431d", size = 152772 },
    { url = "https://files.pythonhosted.org/packages/b9/d6/627a1b00569be46173007c11dde3da4618c9bfe18409325b0e3e2a82fe29/orjson-3.10.16-cp311-cp311-musllinux_1_2_x86_64.whl", hash = "sha256:a741ba1a9488c92227711bde8c8c2b63d7d3816883268c808fbeada00400c164", size = 137225 },
    { url = "https://files.pythonhosted.org/packages/0a/7b/a73c67b505021af845b9f05c7c848793258ea141fa2058b52dd9b067c2b4/orjson-3.10.16-cp311-cp311-win32.whl", hash = "sha256:c7ed2c61bb8226384c3fdf1fb01c51b47b03e3f4536c985078cccc2fd19f1619", size = 141733 },
    { url = "https://files.pythonhosted.org/packages/f4/22/5e8217c48d68c0adbfb181e749d6a733761074e598b083c69a1383d18147/orjson-3.10.16-cp311-cp311-win_amd64.whl", hash = "sha256:cd67d8b3e0e56222a2e7b7f7da9031e30ecd1fe251c023340b9f12caca85ab60", size = 133784 },
    { url = "https://files.pythonhosted.org/packages/5d/15/67ce9d4c959c83f112542222ea3b9209c1d424231d71d74c4890ea0acd2b/orjson-3.10.16-cp312-cp312-macosx_10_15_x86_64.macosx_11_0_arm64.macosx_10_15_universal2.whl", hash = "sha256:6d3444abbfa71ba21bb042caa4b062535b122248259fdb9deea567969140abca", size = 249325 },
    { url = "https://files.pythonhosted.org/packages/da/2c/1426b06f30a1b9ada74b6f512c1ddf9d2760f53f61cdb59efeb9ad342133/orjson-3.10.16-cp312-cp312-macosx_15_0_arm64.whl", hash = "sha256:30245c08d818fdcaa48b7d5b81499b8cae09acabb216fe61ca619876b128e184", size = 133621 },
    { url = "https://files.pythonhosted.org/packages/9e/88/18d26130954bc73bee3be10f95371ea1dfb8679e0e2c46b0f6d8c6289402/orjson-3.10.16-cp312-cp312-manylinux_2_17_aarch64.manylinux2014_aarch64.whl", hash = "sha256:a0ba1d0baa71bf7579a4ccdcf503e6f3098ef9542106a0eca82395898c8a500a", size = 138270 },
    { url = "https://files.pythonhosted.org/packages/4f/f9/6d8b64fcd58fae072e80ee7981be8ba0d7c26ace954e5cd1d027fc80518f/orjson-3.10.16-cp312-cp312-manylinux_2_17_armv7l.manylinux2014_armv7l.whl", hash = "sha256:eb0beefa5ef3af8845f3a69ff2a4aa62529b5acec1cfe5f8a6b4141033fd46ef", size = 132346 },
    { url = "https://files.pythonhosted.org/packages/16/3f/2513fd5bc786f40cd12af569c23cae6381aeddbefeed2a98f0a666eb5d0d/orjson-3.10.16-cp312-cp312-manylinux_2_17_i686.manylinux2014_i686.whl", hash = "sha256:6daa0e1c9bf2e030e93c98394de94506f2a4d12e1e9dadd7c53d5e44d0f9628e", size = 136845 },
    { url = "https://files.pythonhosted.org/packages/6d/42/b0e7b36720f5ab722b48e8ccf06514d4f769358dd73c51abd8728ef58d0b/orjson-3.10.16-cp312-cp312-manylinux_2_17_ppc64le.manylinux2014_ppc64le.whl", hash = "sha256:9da9019afb21e02410ef600e56666652b73eb3e4d213a0ec919ff391a7dd52aa", size = 138078 },
    { url = "https://files.pythonhosted.org/packages/a3/a8/d220afb8a439604be74fc755dbc740bded5ed14745ca536b304ed32eb18a/orjson-3.10.16-cp312-cp312-manylinux_2_17_s390x.manylinux2014_s390x.whl", hash = "sha256:daeb3a1ee17b69981d3aae30c3b4e786b0f8c9e6c71f2b48f1aef934f63f38f4", size = 142712 },
    { url = "https://files.pythonhosted.org/packages/8c/88/7e41e9883c00f84f92fe357a8371edae816d9d7ef39c67b5106960c20389/orjson-3.10.16-cp312-cp312-manylinux_2_17_x86_64.manylinux2014_x86_64.whl", hash = "sha256:80fed80eaf0e20a31942ae5d0728849862446512769692474be5e6b73123a23b", size = 133136 },
    { url = "https://files.pythonhosted.org/packages/e9/ca/61116095307ad0be828ea26093febaf59e38596d84a9c8d765c3c5e4934f/orjson-3.10.16-cp312-cp312-musllinux_1_2_aarch64.whl", hash = "sha256:73390ed838f03764540a7bdc4071fe0123914c2cc02fb6abf35182d5fd1b7a42", size = 135258 },
    { url = "https://files.pythonhosted.org/packages/dc/1b/09493cf7d801505f094c9295f79c98c1e0af2ac01c7ed8d25b30fcb19ada/orjson-3.10.16-cp312-cp312-musllinux_1_2_armv7l.whl", hash = "sha256:a22bba012a0c94ec02a7768953020ab0d3e2b884760f859176343a36c01adf87", size = 412326 },
    { url = "https://files.pythonhosted.org/packages/ea/02/125d7bbd7f7a500190ddc8ae5d2d3c39d87ed3ed28f5b37cfe76962c678d/orjson-3.10.16-cp312-cp312-musllinux_1_2_i686.whl", hash = "sha256:5385bbfdbc90ff5b2635b7e6bebf259652db00a92b5e3c45b616df75b9058e88", size = 152800 },
    { url = "https://files.pythonhosted.org/packages/f9/09/7658a9e3e793d5b3b00598023e0fb6935d0e7bbb8ff72311c5415a8ce677/orjson-3.10.16-cp312-cp312-musllinux_1_2_x86_64.whl", hash = "sha256:02c6279016346e774dd92625d46c6c40db687b8a0d685aadb91e26e46cc33e1e", size = 137516 },
    { url = "https://files.pythonhosted.org/packages/29/87/32b7a4831e909d347278101a48d4cf9f3f25901b2295e7709df1651f65a1/orjson-3.10.16-cp312-cp312-win32.whl", hash = "sha256:7ca55097a11426db80f79378e873a8c51f4dde9ffc22de44850f9696b7eb0e8c", size = 141759 },
    { url = "https://files.pythonhosted.org/packages/35/ce/81a27e7b439b807bd393585271364cdddf50dc281fc57c4feef7ccb186a6/orjson-3.10.16-cp312-cp312-win_amd64.whl", hash = "sha256:86d127efdd3f9bf5f04809b70faca1e6836556ea3cc46e662b44dab3fe71f3d6", size = 133944 },
    { url = "https://files.pythonhosted.org/packages/87/b9/ff6aa28b8c86af9526160905593a2fe8d004ac7a5e592ee0b0ff71017511/orjson-3.10.16-cp313-cp313-macosx_10_15_x86_64.macosx_11_0_arm64.macosx_10_15_universal2.whl", hash = "sha256:148a97f7de811ba14bc6dbc4a433e0341ffd2cc285065199fb5f6a98013744bd", size = 249289 },
    { url = "https://files.pythonhosted.org/packages/6c/81/6d92a586149b52684ab8fd70f3623c91d0e6a692f30fd8c728916ab2263c/orjson-3.10.16-cp313-cp313-macosx_15_0_arm64.whl", hash = "sha256:1d960c1bf0e734ea36d0adc880076de3846aaec45ffad29b78c7f1b7962516b8", size = 133640 },
    { url = "https://files.pythonhosted.org/packages/c2/88/b72443f4793d2e16039ab85d0026677932b15ab968595fb7149750d74134/orjson-3.10.16-cp313-cp313-manylinux_2_17_aarch64.manylinux2014_aarch64.whl", hash = "sha256:a318cd184d1269f68634464b12871386808dc8b7c27de8565234d25975a7a137", size = 138286 },
    { url = "https://files.pythonhosted.org/packages/c3/3c/72a22d4b28c076c4016d5a52bd644a8e4d849d3bb0373d9e377f9e3b2250/orjson-3.10.16-cp313-cp313-manylinux_2_17_armv7l.manylinux2014_armv7l.whl", hash = "sha256:df23f8df3ef9223d1d6748bea63fca55aae7da30a875700809c500a05975522b", size = 132307 },
    { url = "https://files.pythonhosted.org/packages/8a/a2/f1259561bdb6ad7061ff1b95dab082fe32758c4bc143ba8d3d70831f0a06/orjson-3.10.16-cp313-cp313-manylinux_2_17_i686.manylinux2014_i686.whl", hash = "sha256:b94dda8dd6d1378f1037d7f3f6b21db769ef911c4567cbaa962bb6dc5021cf90", size = 136739 },
    { url = "https://files.pythonhosted.org/packages/3d/af/c7583c4b34f33d8b8b90cfaab010ff18dd64e7074cc1e117a5f1eff20dcf/orjson-3.10.16-cp313-cp313-manylinux_2_17_ppc64le.manylinux2014_ppc64le.whl", hash = "sha256:f12970a26666a8775346003fd94347d03ccb98ab8aa063036818381acf5f523e", size = 138076 },
    { url = "https://files.pythonhosted.org/packages/d7/59/d7fc7fbdd3d4a64c2eae4fc7341a5aa39cf9549bd5e2d7f6d3c07f8b715b/orjson-3.10.16-cp313-cp313-manylinux_2_17_s390x.manylinux2014_s390x.whl", hash = "sha256:15a1431a245d856bd56e4d29ea0023eb4d2c8f71efe914beb3dee8ab3f0cd7fb", size = 142643 },
    { url = "https://files.pythonhosted.org/packages/92/0e/3bd8f2197d27601f16b4464ae948826da2bcf128af31230a9dbbad7ceb57/orjson-3.10.16-cp313-cp313-manylinux_2_17_x86_64.manylinux2014_x86_64.whl", hash = "sha256:c83655cfc247f399a222567d146524674a7b217af7ef8289c0ff53cfe8db09f0", size = 133168 },
    { url = "https://files.pythonhosted.org/packages/af/a8/351fd87b664b02f899f9144d2c3dc848b33ac04a5df05234cbfb9e2a7540/orjson-3.10.16-cp313-cp313-musllinux_1_2_aarch64.whl", hash = "sha256:fa59ae64cb6ddde8f09bdbf7baf933c4cd05734ad84dcf4e43b887eb24e37652", size = 135271 },
    { url = "https://files.pythonhosted.org/packages/ba/b0/a6d42a7d412d867c60c0337d95123517dd5a9370deea705ea1be0f89389e/orjson-3.10.16-cp313-cp313-musllinux_1_2_armv7l.whl", hash = "sha256:ca5426e5aacc2e9507d341bc169d8af9c3cbe88f4cd4c1cf2f87e8564730eb56", size = 412444 },
    { url = "https://files.pythonhosted.org/packages/79/ec/7572cd4e20863f60996f3f10bc0a6da64a6fd9c35954189a914cec0b7377/orjson-3.10.16-cp313-cp313-musllinux_1_2_i686.whl", hash = "sha256:6fd5da4edf98a400946cd3a195680de56f1e7575109b9acb9493331047157430", size = 152737 },
    { url = "https://files.pythonhosted.org/packages/a9/19/ceb9e8fed5403b2e76a8ac15f581b9d25780a3be3c9b3aa54b7777a210d5/orjson-3.10.16-cp313-cp313-musllinux_1_2_x86_64.whl", hash = "sha256:980ecc7a53e567169282a5e0ff078393bac78320d44238da4e246d71a4e0e8f5", size = 137482 },
    { url = "https://files.pythonhosted.org/packages/1b/78/a78bb810f3786579dbbbd94768284cbe8f2fd65167cd7020260679665c17/orjson-3.10.16-cp313-cp313-win32.whl", hash = "sha256:28f79944dd006ac540a6465ebd5f8f45dfdf0948ff998eac7a908275b4c1add6", size = 141714 },
    { url = "https://files.pythonhosted.org/packages/81/9c/b66ce9245ff319df2c3278acd351a3f6145ef34b4a2d7f4b0f739368370f/orjson-3.10.16-cp313-cp313-win_amd64.whl", hash = "sha256:fe0a145e96d51971407cb8ba947e63ead2aa915db59d6631a355f5f2150b56b7", size = 133954 },
]

[[package]]
name = "ormsgpack"
version = "1.9.1"
source = { registry = "https://pypi.org/simple" }
sdist = { url = "https://files.pythonhosted.org/packages/25/a7/462cf8ff5e29241868b82d3a5ec124d690eb6a6a5c6fa5bb1367b839e027/ormsgpack-1.9.1.tar.gz", hash = "sha256:3da6e63d82565e590b98178545e64f0f8506137b92bd31a2d04fd7c82baf5794", size = 56887 }
wheels = [
    { url = "https://files.pythonhosted.org/packages/d8/3b/388e7915a28db6ab3daedfd4937bd7b063c50dd1543068daa31c0a3b70ed/ormsgpack-1.9.1-cp311-cp311-macosx_10_12_x86_64.macosx_11_0_arm64.macosx_10_12_universal2.whl", hash = "sha256:16eaf32c33ab4249e242181d59e2509b8e0330d6f65c1d8bf08c3dea38fd7c02", size = 382794 },
    { url = "https://files.pythonhosted.org/packages/0f/b4/3f4afba058822bf69b274e0defe507056be0340e65363c3ebcd312b01b84/ormsgpack-1.9.1-cp311-cp311-manylinux_2_17_aarch64.manylinux2014_aarch64.whl", hash = "sha256:c70f2e5b2f9975536e8f7936a9721601dc54febe363d2d82f74c9b31d4fe1c65", size = 213974 },
    { url = "https://files.pythonhosted.org/packages/bf/be/f0e21366d51b6e28fc3a55425be6a125545370d3479bf25be081e83ee236/ormsgpack-1.9.1-cp311-cp311-manylinux_2_17_armv7l.manylinux2014_armv7l.whl", hash = "sha256:17c9e18b07d69e3db2e0f8af4731040175e11bdfde78ad8e28126e9e66ec5167", size = 217200 },
    { url = "https://files.pythonhosted.org/packages/cc/90/67a23c1c880a6e5552acb45f9555b642528f89c8bcf75283a2ea64ef7175/ormsgpack-1.9.1-cp311-cp311-manylinux_2_17_x86_64.manylinux2014_x86_64.whl", hash = "sha256:73538d749096bb6470328601a2be8f7bdec28849ec6fd19595c232a5848d7124", size = 223649 },
    { url = "https://files.pythonhosted.org/packages/80/ad/116c1f970b5b4453e4faa52645517a2e5eaf1ab385ba09a5c54253d07d0e/ormsgpack-1.9.1-cp311-cp311-musllinux_1_2_aarch64.whl", hash = "sha256:827ff71de228cfd6d07b9d6b47911aa61b1e8dc995dec3caf8fdcdf4f874bcd0", size = 394200 },
    { url = "https://files.pythonhosted.org/packages/c5/a2/b224a5ef193628a15205e473179276b87e8290d321693e4934a05cbd6ccf/ormsgpack-1.9.1-cp311-cp311-musllinux_1_2_armv7l.whl", hash = "sha256:7307f808b3df282c8e8ed92c6ebceeb3eea3d8eeec808438f3f212226b25e217", size = 480551 },
    { url = "https://files.pythonhosted.org/packages/b5/f4/a0f528196af6ab46e6c3f3051cf7403016bdc7b7d3e673ea5b04b145be98/ormsgpack-1.9.1-cp311-cp311-musllinux_1_2_x86_64.whl", hash = "sha256:f30aad7fb083bed1c540a3c163c6a9f63a94e3c538860bf8f13386c29b560ad5", size = 396959 },
    { url = "https://files.pythonhosted.org/packages/bc/6b/60c6f4787e3e93f5eb34fccb163753a8771465983a579e3405152f2422fd/ormsgpack-1.9.1-cp311-cp311-win_amd64.whl", hash = "sha256:829a1b4c5bc3c38ece0c55cf91ebc09c3b987fceb24d3f680c2bcd03fd3789a4", size = 125100 },
    { url = "https://files.pythonhosted.org/packages/dd/f1/155a598cc8030526ccaaf91ba4d61530f87900645559487edba58b0a90a2/ormsgpack-1.9.1-cp312-cp312-macosx_10_12_x86_64.macosx_11_0_arm64.macosx_10_12_universal2.whl", hash = "sha256:1ede445fc3fdba219bb0e0d1f289df26a9c7602016b7daac6fafe8fe4e91548f", size = 383225 },
    { url = "https://files.pythonhosted.org/packages/23/1c/ef3097ba550fad55c79525f461febdd4e0d9cc18d065248044536f09488e/ormsgpack-1.9.1-cp312-cp312-manylinux_2_17_aarch64.manylinux2014_aarch64.whl", hash = "sha256:db50b9f918e25b289114312ed775794d0978b469831b992bdc65bfe20b91fe30", size = 214056 },
    { url = "https://files.pythonhosted.org/packages/27/77/64d0da25896b2cbb99505ca518c109d7dd1964d7fde14c10943731738b60/ormsgpack-1.9.1-cp312-cp312-manylinux_2_17_armv7l.manylinux2014_armv7l.whl", hash = "sha256:8c7d8fc58e4333308f58ec720b1ee6b12b2b3fe2d2d8f0766ab751cb351e8757", size = 217339 },
    { url = "https://files.pythonhosted.org/packages/6c/10/c3a7fd0a0068b0bb52cccbfeb5656db895d69e895a3abbc210c4b3f98ff8/ormsgpack-1.9.1-cp312-cp312-manylinux_2_17_x86_64.manylinux2014_x86_64.whl", hash = "sha256:aeee6d08c040db265cb8563444aba343ecb32cbdbe2414a489dcead9f70c6765", size = 223816 },
    { url = "https://files.pythonhosted.org/packages/43/e7/aee1238dba652f2116c2523d36fd1c5f9775436032be5c233108fd2a1415/ormsgpack-1.9.1-cp312-cp312-musllinux_1_2_aarch64.whl", hash = "sha256:2fbb8181c198bdc413a4e889e5200f010724eea4b6d5a9a7eee2df039ac04aca", size = 394287 },
    { url = "https://files.pythonhosted.org/packages/c7/09/1b452a92376f29d7a2da7c18fb01cf09978197a8eccbb8b204e72fd5a970/ormsgpack-1.9.1-cp312-cp312-musllinux_1_2_armv7l.whl", hash = "sha256:16488f094ac0e2250cceea6caf72962614aa432ee11dd57ef45e1ad25ece3eff", size = 480709 },
    { url = "https://files.pythonhosted.org/packages/de/13/7fa9fee5a73af8a73a42bf8c2e69489605714f65f5a41454400a05e84a3b/ormsgpack-1.9.1-cp312-cp312-musllinux_1_2_x86_64.whl", hash = "sha256:422d960bfd6ad88be20794f50ec7953d8f7a0f2df60e19d0e8feb994e2ed64ee", size = 397247 },
    { url = "https://files.pythonhosted.org/packages/a1/2d/2e87cb28110db0d3bb750edd4d8719b5068852a2eef5e96b0bf376bb8a81/ormsgpack-1.9.1-cp312-cp312-win_amd64.whl", hash = "sha256:e6e2f9eab527cf43fb4a4293e493370276b1c8716cf305689202d646c6a782ef", size = 125368 },
    { url = "https://files.pythonhosted.org/packages/b8/54/0390d5d092831e4df29dbafe32402891fc14b3e6ffe5a644b16cbbc9d9bc/ormsgpack-1.9.1-cp313-cp313-macosx_10_12_x86_64.macosx_11_0_arm64.macosx_10_12_universal2.whl", hash = "sha256:ac61c18d9dd085e8519b949f7e655f7fb07909fd09c53b4338dd33309012e289", size = 383226 },
    { url = "https://files.pythonhosted.org/packages/47/64/8b15d262d1caefead8fb22ec144f5ff7d9505fc31c22bc34598053d46fbe/ormsgpack-1.9.1-cp313-cp313-manylinux_2_17_aarch64.manylinux2014_aarch64.whl", hash = "sha256:134840b8c6615da2c24ce77bd12a46098015c808197a9995c7a2d991e1904eec", size = 214057 },
    { url = "https://files.pythonhosted.org/packages/57/00/65823609266bad4d5ed29ea753d24a3bdb01c7edaf923da80967fc31f9c5/ormsgpack-1.9.1-cp313-cp313-manylinux_2_17_armv7l.manylinux2014_armv7l.whl", hash = "sha256:38fd42618f626394b2c7713c5d4bcbc917254e9753d5d4cde460658b51b11a74", size = 217340 },
    { url = "https://files.pythonhosted.org/packages/a0/51/e535c50f7f87b49110233647f55300d7975139ef5e51f1adb4c55f58c124/ormsgpack-1.9.1-cp313-cp313-manylinux_2_17_x86_64.manylinux2014_x86_64.whl", hash = "sha256:9d36397333ad07b9eba4c2e271fa78951bd81afc059c85a6e9f6c0eb2de07cda", size = 223815 },
    { url = "https://files.pythonhosted.org/packages/0c/ee/393e4a6de2a62124bf589602648f295a9fb3907a0e2fe80061b88899d072/ormsgpack-1.9.1-cp313-cp313-musllinux_1_2_aarch64.whl", hash = "sha256:603063089597917d04e4c1b1d53988a34f7dc2ff1a03adcfd1cf4ae966d5fba6", size = 394287 },
    { url = "https://files.pythonhosted.org/packages/c6/d8/e56d7c3cb73a0e533e3e2a21ae5838b2aa36a9dac1ca9c861af6bae5a369/ormsgpack-1.9.1-cp313-cp313-musllinux_1_2_armv7l.whl", hash = "sha256:94bbf2b185e0cb721ceaba20e64b7158e6caf0cecd140ca29b9f05a8d5e91e2f", size = 480707 },
    { url = "https://files.pythonhosted.org/packages/e6/e0/6a3c6a6dc98583a721c54b02f5195bde8f801aebdeda9b601fa2ab30ad39/ormsgpack-1.9.1-cp313-cp313-musllinux_1_2_x86_64.whl", hash = "sha256:c38f380b1e8c96a712eb302b9349347385161a8e29046868ae2bfdfcb23e2692", size = 397246 },
    { url = "https://files.pythonhosted.org/packages/b0/60/0ee5d790f13507e1f75ac21fc82dc1ef29afe1f520bd0f249d65b2f4839b/ormsgpack-1.9.1-cp313-cp313-win_amd64.whl", hash = "sha256:a4bc63fb30db94075611cedbbc3d261dd17cf2aa8ff75a0fd684cd45ca29cb1b", size = 125371 },
]

[[package]]
name = "packaging"
version = "24.2"
source = { registry = "https://pypi.org/simple" }
sdist = { url = "https://files.pythonhosted.org/packages/d0/63/68dbb6eb2de9cb10ee4c9c14a0148804425e13c4fb20d61cce69f53106da/packaging-24.2.tar.gz", hash = "sha256:c228a6dc5e932d346bc5739379109d49e8853dd8223571c7c5b55260edc0b97f", size = 163950 }
wheels = [
    { url = "https://files.pythonhosted.org/packages/88/ef/eb23f262cca3c0c4eb7ab1933c3b1f03d021f2c48f54763065b6f0e321be/packaging-24.2-py3-none-any.whl", hash = "sha256:09abb1bccd265c01f4a3aa3f7a7db064b36514d2cba19a2f694fe6150451a759", size = 65451 },
]

[[package]]
name = "pandas"
version = "2.2.3"
source = { registry = "https://pypi.org/simple" }
dependencies = [
    { name = "numpy" },
    { name = "python-dateutil" },
    { name = "pytz" },
    { name = "tzdata" },
]
sdist = { url = "https://files.pythonhosted.org/packages/9c/d6/9f8431bacc2e19dca897724cd097b1bb224a6ad5433784a44b587c7c13af/pandas-2.2.3.tar.gz", hash = "sha256:4f18ba62b61d7e192368b84517265a99b4d7ee8912f8708660fb4a366cc82667", size = 4399213 }
wheels = [
    { url = "https://files.pythonhosted.org/packages/a8/44/d9502bf0ed197ba9bf1103c9867d5904ddcaf869e52329787fc54ed70cc8/pandas-2.2.3-cp311-cp311-macosx_10_9_x86_64.whl", hash = "sha256:66108071e1b935240e74525006034333f98bcdb87ea116de573a6a0dccb6c039", size = 12602222 },
    { url = "https://files.pythonhosted.org/packages/52/11/9eac327a38834f162b8250aab32a6781339c69afe7574368fffe46387edf/pandas-2.2.3-cp311-cp311-macosx_11_0_arm64.whl", hash = "sha256:7c2875855b0ff77b2a64a0365e24455d9990730d6431b9e0ee18ad8acee13dbd", size = 11321274 },
    { url = "https://files.pythonhosted.org/packages/45/fb/c4beeb084718598ba19aa9f5abbc8aed8b42f90930da861fcb1acdb54c3a/pandas-2.2.3-cp311-cp311-manylinux2014_aarch64.manylinux_2_17_aarch64.whl", hash = "sha256:cd8d0c3be0515c12fed0bdbae072551c8b54b7192c7b1fda0ba56059a0179698", size = 15579836 },
    { url = "https://files.pythonhosted.org/packages/cd/5f/4dba1d39bb9c38d574a9a22548c540177f78ea47b32f99c0ff2ec499fac5/pandas-2.2.3-cp311-cp311-manylinux_2_17_x86_64.manylinux2014_x86_64.whl", hash = "sha256:c124333816c3a9b03fbeef3a9f230ba9a737e9e5bb4060aa2107a86cc0a497fc", size = 13058505 },
    { url = "https://files.pythonhosted.org/packages/b9/57/708135b90391995361636634df1f1130d03ba456e95bcf576fada459115a/pandas-2.2.3-cp311-cp311-musllinux_1_2_aarch64.whl", hash = "sha256:63cc132e40a2e084cf01adf0775b15ac515ba905d7dcca47e9a251819c575ef3", size = 16744420 },
    { url = "https://files.pythonhosted.org/packages/86/4a/03ed6b7ee323cf30404265c284cee9c65c56a212e0a08d9ee06984ba2240/pandas-2.2.3-cp311-cp311-musllinux_1_2_x86_64.whl", hash = "sha256:29401dbfa9ad77319367d36940cd8a0b3a11aba16063e39632d98b0e931ddf32", size = 14440457 },
    { url = "https://files.pythonhosted.org/packages/ed/8c/87ddf1fcb55d11f9f847e3c69bb1c6f8e46e2f40ab1a2d2abadb2401b007/pandas-2.2.3-cp311-cp311-win_amd64.whl", hash = "sha256:3fc6873a41186404dad67245896a6e440baacc92f5b716ccd1bc9ed2995ab2c5", size = 11617166 },
    { url = "https://files.pythonhosted.org/packages/17/a3/fb2734118db0af37ea7433f57f722c0a56687e14b14690edff0cdb4b7e58/pandas-2.2.3-cp312-cp312-macosx_10_9_x86_64.whl", hash = "sha256:b1d432e8d08679a40e2a6d8b2f9770a5c21793a6f9f47fdd52c5ce1948a5a8a9", size = 12529893 },
    { url = "https://files.pythonhosted.org/packages/e1/0c/ad295fd74bfac85358fd579e271cded3ac969de81f62dd0142c426b9da91/pandas-2.2.3-cp312-cp312-macosx_11_0_arm64.whl", hash = "sha256:a5a1595fe639f5988ba6a8e5bc9649af3baf26df3998a0abe56c02609392e0a4", size = 11363475 },
    { url = "https://files.pythonhosted.org/packages/c6/2a/4bba3f03f7d07207481fed47f5b35f556c7441acddc368ec43d6643c5777/pandas-2.2.3-cp312-cp312-manylinux2014_aarch64.manylinux_2_17_aarch64.whl", hash = "sha256:5de54125a92bb4d1c051c0659e6fcb75256bf799a732a87184e5ea503965bce3", size = 15188645 },
    { url = "https://files.pythonhosted.org/packages/38/f8/d8fddee9ed0d0c0f4a2132c1dfcf0e3e53265055da8df952a53e7eaf178c/pandas-2.2.3-cp312-cp312-manylinux_2_17_x86_64.manylinux2014_x86_64.whl", hash = "sha256:fffb8ae78d8af97f849404f21411c95062db1496aeb3e56f146f0355c9989319", size = 12739445 },
    { url = "https://files.pythonhosted.org/packages/20/e8/45a05d9c39d2cea61ab175dbe6a2de1d05b679e8de2011da4ee190d7e748/pandas-2.2.3-cp312-cp312-musllinux_1_2_aarch64.whl", hash = "sha256:6dfcb5ee8d4d50c06a51c2fffa6cff6272098ad6540aed1a76d15fb9318194d8", size = 16359235 },
    { url = "https://files.pythonhosted.org/packages/1d/99/617d07a6a5e429ff90c90da64d428516605a1ec7d7bea494235e1c3882de/pandas-2.2.3-cp312-cp312-musllinux_1_2_x86_64.whl", hash = "sha256:062309c1b9ea12a50e8ce661145c6aab431b1e99530d3cd60640e255778bd43a", size = 14056756 },
    { url = "https://files.pythonhosted.org/packages/29/d4/1244ab8edf173a10fd601f7e13b9566c1b525c4f365d6bee918e68381889/pandas-2.2.3-cp312-cp312-win_amd64.whl", hash = "sha256:59ef3764d0fe818125a5097d2ae867ca3fa64df032331b7e0917cf5d7bf66b13", size = 11504248 },
    { url = "https://files.pythonhosted.org/packages/64/22/3b8f4e0ed70644e85cfdcd57454686b9057c6c38d2f74fe4b8bc2527214a/pandas-2.2.3-cp313-cp313-macosx_10_13_x86_64.whl", hash = "sha256:f00d1345d84d8c86a63e476bb4955e46458b304b9575dcf71102b5c705320015", size = 12477643 },
    { url = "https://files.pythonhosted.org/packages/e4/93/b3f5d1838500e22c8d793625da672f3eec046b1a99257666c94446969282/pandas-2.2.3-cp313-cp313-macosx_11_0_arm64.whl", hash = "sha256:3508d914817e153ad359d7e069d752cdd736a247c322d932eb89e6bc84217f28", size = 11281573 },
    { url = "https://files.pythonhosted.org/packages/f5/94/6c79b07f0e5aab1dcfa35a75f4817f5c4f677931d4234afcd75f0e6a66ca/pandas-2.2.3-cp313-cp313-manylinux2014_aarch64.manylinux_2_17_aarch64.whl", hash = "sha256:22a9d949bfc9a502d320aa04e5d02feab689d61da4e7764b62c30b991c42c5f0", size = 15196085 },
    { url = "https://files.pythonhosted.org/packages/e8/31/aa8da88ca0eadbabd0a639788a6da13bb2ff6edbbb9f29aa786450a30a91/pandas-2.2.3-cp313-cp313-manylinux_2_17_x86_64.manylinux2014_x86_64.whl", hash = "sha256:f3a255b2c19987fbbe62a9dfd6cff7ff2aa9ccab3fc75218fd4b7530f01efa24", size = 12711809 },
    { url = "https://files.pythonhosted.org/packages/ee/7c/c6dbdb0cb2a4344cacfb8de1c5808ca885b2e4dcfde8008266608f9372af/pandas-2.2.3-cp313-cp313-musllinux_1_2_aarch64.whl", hash = "sha256:800250ecdadb6d9c78eae4990da62743b857b470883fa27f652db8bdde7f6659", size = 16356316 },
    { url = "https://files.pythonhosted.org/packages/57/b7/8b757e7d92023b832869fa8881a992696a0bfe2e26f72c9ae9f255988d42/pandas-2.2.3-cp313-cp313-musllinux_1_2_x86_64.whl", hash = "sha256:6374c452ff3ec675a8f46fd9ab25c4ad0ba590b71cf0656f8b6daa5202bca3fb", size = 14022055 },
    { url = "https://files.pythonhosted.org/packages/3b/bc/4b18e2b8c002572c5a441a64826252ce5da2aa738855747247a971988043/pandas-2.2.3-cp313-cp313-win_amd64.whl", hash = "sha256:61c5ad4043f791b61dd4752191d9f07f0ae412515d59ba8f005832a532f8736d", size = 11481175 },
    { url = "https://files.pythonhosted.org/packages/76/a3/a5d88146815e972d40d19247b2c162e88213ef51c7c25993942c39dbf41d/pandas-2.2.3-cp313-cp313t-macosx_10_13_x86_64.whl", hash = "sha256:3b71f27954685ee685317063bf13c7709a7ba74fc996b84fc6821c59b0f06468", size = 12615650 },
    { url = "https://files.pythonhosted.org/packages/9c/8c/f0fd18f6140ddafc0c24122c8a964e48294acc579d47def376fef12bcb4a/pandas-2.2.3-cp313-cp313t-macosx_11_0_arm64.whl", hash = "sha256:38cf8125c40dae9d5acc10fa66af8ea6fdf760b2714ee482ca691fc66e6fcb18", size = 11290177 },
    { url = "https://files.pythonhosted.org/packages/ed/f9/e995754eab9c0f14c6777401f7eece0943840b7a9fc932221c19d1abee9f/pandas-2.2.3-cp313-cp313t-manylinux2014_aarch64.manylinux_2_17_aarch64.whl", hash = "sha256:ba96630bc17c875161df3818780af30e43be9b166ce51c9a18c1feae342906c2", size = 14651526 },
    { url = "https://files.pythonhosted.org/packages/25/b0/98d6ae2e1abac4f35230aa756005e8654649d305df9a28b16b9ae4353bff/pandas-2.2.3-cp313-cp313t-manylinux_2_17_x86_64.manylinux2014_x86_64.whl", hash = "sha256:1db71525a1538b30142094edb9adc10be3f3e176748cd7acc2240c2f2e5aa3a4", size = 11871013 },
    { url = "https://files.pythonhosted.org/packages/cc/57/0f72a10f9db6a4628744c8e8f0df4e6e21de01212c7c981d31e50ffc8328/pandas-2.2.3-cp313-cp313t-musllinux_1_2_aarch64.whl", hash = "sha256:15c0e1e02e93116177d29ff83e8b1619c93ddc9c49083f237d4312337a61165d", size = 15711620 },
    { url = "https://files.pythonhosted.org/packages/ab/5f/b38085618b950b79d2d9164a711c52b10aefc0ae6833b96f626b7021b2ed/pandas-2.2.3-cp313-cp313t-musllinux_1_2_x86_64.whl", hash = "sha256:ad5b65698ab28ed8d7f18790a0dc58005c7629f227be9ecc1072aa74c0c1d43a", size = 13098436 },
]

[[package]]
name = "pdfminer-six"
version = "20250327"
source = { registry = "https://pypi.org/simple" }
dependencies = [
    { name = "charset-normalizer" },
    { name = "cryptography" },
]
sdist = { url = "https://files.pythonhosted.org/packages/08/e9/4688ff2dd985f21380b9c8cd2fa8004bc0f2691f2c301082d767caea7136/pdfminer_six-20250327.tar.gz", hash = "sha256:57f6c34c2702df04cfa3191622a3db0a922ced686d35283232b00094f8914aa1", size = 7381506 }
wheels = [
    { url = "https://files.pythonhosted.org/packages/29/2f/409e174b5a0195aa6a814c7359a1285f1c887a4c84aff17ed03f607c06ba/pdfminer_six-20250327-py3-none-any.whl", hash = "sha256:5af494c85b1ecb7c28df5e3a26bb5234a8226a307503d9a09f4958bc154b16a9", size = 5617445 },
]

[[package]]
name = "pillow"
version = "11.1.0"
source = { registry = "https://pypi.org/simple" }
sdist = { url = "https://files.pythonhosted.org/packages/f3/af/c097e544e7bd278333db77933e535098c259609c4eb3b85381109602fb5b/pillow-11.1.0.tar.gz", hash = "sha256:368da70808b36d73b4b390a8ffac11069f8a5c85f29eff1f1b01bcf3ef5b2a20", size = 46742715 }
wheels = [
    { url = "https://files.pythonhosted.org/packages/dd/d6/2000bfd8d5414fb70cbbe52c8332f2283ff30ed66a9cde42716c8ecbe22c/pillow-11.1.0-cp311-cp311-macosx_10_10_x86_64.whl", hash = "sha256:e06695e0326d05b06833b40b7ef477e475d0b1ba3a6d27da1bb48c23209bf457", size = 3229968 },
    { url = "https://files.pythonhosted.org/packages/d9/45/3fe487010dd9ce0a06adf9b8ff4f273cc0a44536e234b0fad3532a42c15b/pillow-11.1.0-cp311-cp311-macosx_11_0_arm64.whl", hash = "sha256:96f82000e12f23e4f29346e42702b6ed9a2f2fea34a740dd5ffffcc8c539eb35", size = 3101806 },
    { url = "https://files.pythonhosted.org/packages/e3/72/776b3629c47d9d5f1c160113158a7a7ad177688d3a1159cd3b62ded5a33a/pillow-11.1.0-cp311-cp311-manylinux_2_17_aarch64.manylinux2014_aarch64.whl", hash = "sha256:a3cd561ded2cf2bbae44d4605837221b987c216cff94f49dfeed63488bb228d2", size = 4322283 },
    { url = "https://files.pythonhosted.org/packages/e4/c2/e25199e7e4e71d64eeb869f5b72c7ddec70e0a87926398785ab944d92375/pillow-11.1.0-cp311-cp311-manylinux_2_17_x86_64.manylinux2014_x86_64.whl", hash = "sha256:f189805c8be5ca5add39e6f899e6ce2ed824e65fb45f3c28cb2841911da19070", size = 4402945 },
    { url = "https://files.pythonhosted.org/packages/c1/ed/51d6136c9d5911f78632b1b86c45241c712c5a80ed7fa7f9120a5dff1eba/pillow-11.1.0-cp311-cp311-manylinux_2_28_aarch64.whl", hash = "sha256:dd0052e9db3474df30433f83a71b9b23bd9e4ef1de13d92df21a52c0303b8ab6", size = 4361228 },
    { url = "https://files.pythonhosted.org/packages/48/a4/fbfe9d5581d7b111b28f1d8c2762dee92e9821bb209af9fa83c940e507a0/pillow-11.1.0-cp311-cp311-manylinux_2_28_x86_64.whl", hash = "sha256:837060a8599b8f5d402e97197d4924f05a2e0d68756998345c829c33186217b1", size = 4484021 },
    { url = "https://files.pythonhosted.org/packages/39/db/0b3c1a5018117f3c1d4df671fb8e47d08937f27519e8614bbe86153b65a5/pillow-11.1.0-cp311-cp311-musllinux_1_2_aarch64.whl", hash = "sha256:aa8dd43daa836b9a8128dbe7d923423e5ad86f50a7a14dc688194b7be5c0dea2", size = 4287449 },
    { url = "https://files.pythonhosted.org/packages/d9/58/bc128da7fea8c89fc85e09f773c4901e95b5936000e6f303222490c052f3/pillow-11.1.0-cp311-cp311-musllinux_1_2_x86_64.whl", hash = "sha256:0a2f91f8a8b367e7a57c6e91cd25af510168091fb89ec5146003e424e1558a96", size = 4419972 },
    { url = "https://files.pythonhosted.org/packages/5f/bb/58f34379bde9fe197f51841c5bbe8830c28bbb6d3801f16a83b8f2ad37df/pillow-11.1.0-cp311-cp311-win32.whl", hash = "sha256:c12fc111ef090845de2bb15009372175d76ac99969bdf31e2ce9b42e4b8cd88f", size = 2291201 },
    { url = "https://files.pythonhosted.org/packages/3a/c6/fce9255272bcf0c39e15abd2f8fd8429a954cf344469eaceb9d0d1366913/pillow-11.1.0-cp311-cp311-win_amd64.whl", hash = "sha256:fbd43429d0d7ed6533b25fc993861b8fd512c42d04514a0dd6337fb3ccf22761", size = 2625686 },
    { url = "https://files.pythonhosted.org/packages/c8/52/8ba066d569d932365509054859f74f2a9abee273edcef5cd75e4bc3e831e/pillow-11.1.0-cp311-cp311-win_arm64.whl", hash = "sha256:f7955ecf5609dee9442cbface754f2c6e541d9e6eda87fad7f7a989b0bdb9d71", size = 2375194 },
    { url = "https://files.pythonhosted.org/packages/95/20/9ce6ed62c91c073fcaa23d216e68289e19d95fb8188b9fb7a63d36771db8/pillow-11.1.0-cp312-cp312-macosx_10_13_x86_64.whl", hash = "sha256:2062ffb1d36544d42fcaa277b069c88b01bb7298f4efa06731a7fd6cc290b81a", size = 3226818 },
    { url = "https://files.pythonhosted.org/packages/b9/d8/f6004d98579a2596c098d1e30d10b248798cceff82d2b77aa914875bfea1/pillow-11.1.0-cp312-cp312-macosx_11_0_arm64.whl", hash = "sha256:a85b653980faad27e88b141348707ceeef8a1186f75ecc600c395dcac19f385b", size = 3101662 },
    { url = "https://files.pythonhosted.org/packages/08/d9/892e705f90051c7a2574d9f24579c9e100c828700d78a63239676f960b74/pillow-11.1.0-cp312-cp312-manylinux_2_17_aarch64.manylinux2014_aarch64.whl", hash = "sha256:9409c080586d1f683df3f184f20e36fb647f2e0bc3988094d4fd8c9f4eb1b3b3", size = 4329317 },
    { url = "https://files.pythonhosted.org/packages/8c/aa/7f29711f26680eab0bcd3ecdd6d23ed6bce180d82e3f6380fb7ae35fcf3b/pillow-11.1.0-cp312-cp312-manylinux_2_17_x86_64.manylinux2014_x86_64.whl", hash = "sha256:7fdadc077553621911f27ce206ffcbec7d3f8d7b50e0da39f10997e8e2bb7f6a", size = 4412999 },
    { url = "https://files.pythonhosted.org/packages/c8/c4/8f0fe3b9e0f7196f6d0bbb151f9fba323d72a41da068610c4c960b16632a/pillow-11.1.0-cp312-cp312-manylinux_2_28_aarch64.whl", hash = "sha256:93a18841d09bcdd774dcdc308e4537e1f867b3dec059c131fde0327899734aa1", size = 4368819 },
    { url = "https://files.pythonhosted.org/packages/38/0d/84200ed6a871ce386ddc82904bfadc0c6b28b0c0ec78176871a4679e40b3/pillow-11.1.0-cp312-cp312-manylinux_2_28_x86_64.whl", hash = "sha256:9aa9aeddeed452b2f616ff5507459e7bab436916ccb10961c4a382cd3e03f47f", size = 4496081 },
    { url = "https://files.pythonhosted.org/packages/84/9c/9bcd66f714d7e25b64118e3952d52841a4babc6d97b6d28e2261c52045d4/pillow-11.1.0-cp312-cp312-musllinux_1_2_aarch64.whl", hash = "sha256:3cdcdb0b896e981678eee140d882b70092dac83ac1cdf6b3a60e2216a73f2b91", size = 4296513 },
    { url = "https://files.pythonhosted.org/packages/db/61/ada2a226e22da011b45f7104c95ebda1b63dcbb0c378ad0f7c2a710f8fd2/pillow-11.1.0-cp312-cp312-musllinux_1_2_x86_64.whl", hash = "sha256:36ba10b9cb413e7c7dfa3e189aba252deee0602c86c309799da5a74009ac7a1c", size = 4431298 },
    { url = "https://files.pythonhosted.org/packages/e7/c4/fc6e86750523f367923522014b821c11ebc5ad402e659d8c9d09b3c9d70c/pillow-11.1.0-cp312-cp312-win32.whl", hash = "sha256:cfd5cd998c2e36a862d0e27b2df63237e67273f2fc78f47445b14e73a810e7e6", size = 2291630 },
    { url = "https://files.pythonhosted.org/packages/08/5c/2104299949b9d504baf3f4d35f73dbd14ef31bbd1ddc2c1b66a5b7dfda44/pillow-11.1.0-cp312-cp312-win_amd64.whl", hash = "sha256:a697cd8ba0383bba3d2d3ada02b34ed268cb548b369943cd349007730c92bddf", size = 2626369 },
    { url = "https://files.pythonhosted.org/packages/37/f3/9b18362206b244167c958984b57c7f70a0289bfb59a530dd8af5f699b910/pillow-11.1.0-cp312-cp312-win_arm64.whl", hash = "sha256:4dd43a78897793f60766563969442020e90eb7847463eca901e41ba186a7d4a5", size = 2375240 },
    { url = "https://files.pythonhosted.org/packages/b3/31/9ca79cafdce364fd5c980cd3416c20ce1bebd235b470d262f9d24d810184/pillow-11.1.0-cp313-cp313-macosx_10_13_x86_64.whl", hash = "sha256:ae98e14432d458fc3de11a77ccb3ae65ddce70f730e7c76140653048c71bfcbc", size = 3226640 },
    { url = "https://files.pythonhosted.org/packages/ac/0f/ff07ad45a1f172a497aa393b13a9d81a32e1477ef0e869d030e3c1532521/pillow-11.1.0-cp313-cp313-macosx_11_0_arm64.whl", hash = "sha256:cc1331b6d5a6e144aeb5e626f4375f5b7ae9934ba620c0ac6b3e43d5e683a0f0", size = 3101437 },
    { url = "https://files.pythonhosted.org/packages/08/2f/9906fca87a68d29ec4530be1f893149e0cb64a86d1f9f70a7cfcdfe8ae44/pillow-11.1.0-cp313-cp313-manylinux_2_17_aarch64.manylinux2014_aarch64.whl", hash = "sha256:758e9d4ef15d3560214cddbc97b8ef3ef86ce04d62ddac17ad39ba87e89bd3b1", size = 4326605 },
    { url = "https://files.pythonhosted.org/packages/b0/0f/f3547ee15b145bc5c8b336401b2d4c9d9da67da9dcb572d7c0d4103d2c69/pillow-11.1.0-cp313-cp313-manylinux_2_17_x86_64.manylinux2014_x86_64.whl", hash = "sha256:b523466b1a31d0dcef7c5be1f20b942919b62fd6e9a9be199d035509cbefc0ec", size = 4411173 },
    { url = "https://files.pythonhosted.org/packages/b1/df/bf8176aa5db515c5de584c5e00df9bab0713548fd780c82a86cba2c2fedb/pillow-11.1.0-cp313-cp313-manylinux_2_28_aarch64.whl", hash = "sha256:9044b5e4f7083f209c4e35aa5dd54b1dd5b112b108648f5c902ad586d4f945c5", size = 4369145 },
    { url = "https://files.pythonhosted.org/packages/de/7c/7433122d1cfadc740f577cb55526fdc39129a648ac65ce64db2eb7209277/pillow-11.1.0-cp313-cp313-manylinux_2_28_x86_64.whl", hash = "sha256:3764d53e09cdedd91bee65c2527815d315c6b90d7b8b79759cc48d7bf5d4f114", size = 4496340 },
    { url = "https://files.pythonhosted.org/packages/25/46/dd94b93ca6bd555588835f2504bd90c00d5438fe131cf01cfa0c5131a19d/pillow-11.1.0-cp313-cp313-musllinux_1_2_aarch64.whl", hash = "sha256:31eba6bbdd27dde97b0174ddf0297d7a9c3a507a8a1480e1e60ef914fe23d352", size = 4296906 },
    { url = "https://files.pythonhosted.org/packages/a8/28/2f9d32014dfc7753e586db9add35b8a41b7a3b46540e965cb6d6bc607bd2/pillow-11.1.0-cp313-cp313-musllinux_1_2_x86_64.whl", hash = "sha256:b5d658fbd9f0d6eea113aea286b21d3cd4d3fd978157cbf2447a6035916506d3", size = 4431759 },
    { url = "https://files.pythonhosted.org/packages/33/48/19c2cbe7403870fbe8b7737d19eb013f46299cdfe4501573367f6396c775/pillow-11.1.0-cp313-cp313-win32.whl", hash = "sha256:f86d3a7a9af5d826744fabf4afd15b9dfef44fe69a98541f666f66fbb8d3fef9", size = 2291657 },
    { url = "https://files.pythonhosted.org/packages/3b/ad/285c556747d34c399f332ba7c1a595ba245796ef3e22eae190f5364bb62b/pillow-11.1.0-cp313-cp313-win_amd64.whl", hash = "sha256:593c5fd6be85da83656b93ffcccc2312d2d149d251e98588b14fbc288fd8909c", size = 2626304 },
    { url = "https://files.pythonhosted.org/packages/e5/7b/ef35a71163bf36db06e9c8729608f78dedf032fc8313d19bd4be5c2588f3/pillow-11.1.0-cp313-cp313-win_arm64.whl", hash = "sha256:11633d58b6ee5733bde153a8dafd25e505ea3d32e261accd388827ee987baf65", size = 2375117 },
    { url = "https://files.pythonhosted.org/packages/79/30/77f54228401e84d6791354888549b45824ab0ffde659bafa67956303a09f/pillow-11.1.0-cp313-cp313t-macosx_10_13_x86_64.whl", hash = "sha256:70ca5ef3b3b1c4a0812b5c63c57c23b63e53bc38e758b37a951e5bc466449861", size = 3230060 },
    { url = "https://files.pythonhosted.org/packages/ce/b1/56723b74b07dd64c1010fee011951ea9c35a43d8020acd03111f14298225/pillow-11.1.0-cp313-cp313t-macosx_11_0_arm64.whl", hash = "sha256:8000376f139d4d38d6851eb149b321a52bb8893a88dae8ee7d95840431977081", size = 3106192 },
    { url = "https://files.pythonhosted.org/packages/e1/cd/7bf7180e08f80a4dcc6b4c3a0aa9e0b0ae57168562726a05dc8aa8fa66b0/pillow-11.1.0-cp313-cp313t-manylinux_2_17_x86_64.manylinux2014_x86_64.whl", hash = "sha256:9ee85f0696a17dd28fbcfceb59f9510aa71934b483d1f5601d1030c3c8304f3c", size = 4446805 },
    { url = "https://files.pythonhosted.org/packages/97/42/87c856ea30c8ed97e8efbe672b58c8304dee0573f8c7cab62ae9e31db6ae/pillow-11.1.0-cp313-cp313t-manylinux_2_28_x86_64.whl", hash = "sha256:dd0e081319328928531df7a0e63621caf67652c8464303fd102141b785ef9547", size = 4530623 },
    { url = "https://files.pythonhosted.org/packages/ff/41/026879e90c84a88e33fb00cc6bd915ac2743c67e87a18f80270dfe3c2041/pillow-11.1.0-cp313-cp313t-musllinux_1_2_x86_64.whl", hash = "sha256:e63e4e5081de46517099dc30abe418122f54531a6ae2ebc8680bcd7096860eab", size = 4465191 },
    { url = "https://files.pythonhosted.org/packages/e5/fb/a7960e838bc5df57a2ce23183bfd2290d97c33028b96bde332a9057834d3/pillow-11.1.0-cp313-cp313t-win32.whl", hash = "sha256:dda60aa465b861324e65a78c9f5cf0f4bc713e4309f83bc387be158b077963d9", size = 2295494 },
    { url = "https://files.pythonhosted.org/packages/d7/6c/6ec83ee2f6f0fda8d4cf89045c6be4b0373ebfc363ba8538f8c999f63fcd/pillow-11.1.0-cp313-cp313t-win_amd64.whl", hash = "sha256:ad5db5781c774ab9a9b2c4302bbf0c1014960a0a7be63278d13ae6fdf88126fe", size = 2631595 },
    { url = "https://files.pythonhosted.org/packages/cf/6c/41c21c6c8af92b9fea313aa47c75de49e2f9a467964ee33eb0135d47eb64/pillow-11.1.0-cp313-cp313t-win_arm64.whl", hash = "sha256:67cd427c68926108778a9005f2a04adbd5e67c442ed21d95389fe1d595458756", size = 2377651 },
]

[[package]]
name = "pluggy"
version = "1.5.0"
source = { registry = "https://pypi.org/simple" }
sdist = { url = "https://files.pythonhosted.org/packages/96/2d/02d4312c973c6050a18b314a5ad0b3210edb65a906f868e31c111dede4a6/pluggy-1.5.0.tar.gz", hash = "sha256:2cffa88e94fdc978c4c574f15f9e59b7f4201d439195c3715ca9e2486f1d0cf1", size = 67955 }
wheels = [
    { url = "https://files.pythonhosted.org/packages/88/5f/e351af9a41f866ac3f1fac4ca0613908d9a41741cfcf2228f4ad853b697d/pluggy-1.5.0-py3-none-any.whl", hash = "sha256:44e1ad92c8ca002de6377e165f3e0f1be63266ab4d554740532335b9d75ea669", size = 20556 },
]

[[package]]
name = "propcache"
version = "0.3.1"
source = { registry = "https://pypi.org/simple" }
sdist = { url = "https://files.pythonhosted.org/packages/07/c8/fdc6686a986feae3541ea23dcaa661bd93972d3940460646c6bb96e21c40/propcache-0.3.1.tar.gz", hash = "sha256:40d980c33765359098837527e18eddefc9a24cea5b45e078a7f3bb5b032c6ecf", size = 43651 }
wheels = [
    { url = "https://files.pythonhosted.org/packages/90/0f/5a5319ee83bd651f75311fcb0c492c21322a7fc8f788e4eef23f44243427/propcache-0.3.1-cp311-cp311-macosx_10_9_universal2.whl", hash = "sha256:7f30241577d2fef2602113b70ef7231bf4c69a97e04693bde08ddab913ba0ce5", size = 80243 },
    { url = "https://files.pythonhosted.org/packages/ce/84/3db5537e0879942783e2256616ff15d870a11d7ac26541336fe1b673c818/propcache-0.3.1-cp311-cp311-macosx_10_9_x86_64.whl", hash = "sha256:43593c6772aa12abc3af7784bff4a41ffa921608dd38b77cf1dfd7f5c4e71371", size = 46503 },
    { url = "https://files.pythonhosted.org/packages/e2/c8/b649ed972433c3f0d827d7f0cf9ea47162f4ef8f4fe98c5f3641a0bc63ff/propcache-0.3.1-cp311-cp311-macosx_11_0_arm64.whl", hash = "sha256:a75801768bbe65499495660b777e018cbe90c7980f07f8aa57d6be79ea6f71da", size = 45934 },
    { url = "https://files.pythonhosted.org/packages/59/f9/4c0a5cf6974c2c43b1a6810c40d889769cc8f84cea676cbe1e62766a45f8/propcache-0.3.1-cp311-cp311-manylinux_2_17_aarch64.manylinux2014_aarch64.whl", hash = "sha256:f6f1324db48f001c2ca26a25fa25af60711e09b9aaf4b28488602776f4f9a744", size = 233633 },
    { url = "https://files.pythonhosted.org/packages/e7/64/66f2f4d1b4f0007c6e9078bd95b609b633d3957fe6dd23eac33ebde4b584/propcache-0.3.1-cp311-cp311-manylinux_2_17_ppc64le.manylinux2014_ppc64le.whl", hash = "sha256:5cdb0f3e1eb6dfc9965d19734d8f9c481b294b5274337a8cb5cb01b462dcb7e0", size = 241124 },
    { url = "https://files.pythonhosted.org/packages/aa/bf/7b8c9fd097d511638fa9b6af3d986adbdf567598a567b46338c925144c1b/propcache-0.3.1-cp311-cp311-manylinux_2_17_s390x.manylinux2014_s390x.whl", hash = "sha256:1eb34d90aac9bfbced9a58b266f8946cb5935869ff01b164573a7634d39fbcb5", size = 240283 },
    { url = "https://files.pythonhosted.org/packages/fa/c9/e85aeeeaae83358e2a1ef32d6ff50a483a5d5248bc38510d030a6f4e2816/propcache-0.3.1-cp311-cp311-manylinux_2_17_x86_64.manylinux2014_x86_64.whl", hash = "sha256:f35c7070eeec2cdaac6fd3fe245226ed2a6292d3ee8c938e5bb645b434c5f256", size = 232498 },
    { url = "https://files.pythonhosted.org/packages/8e/66/acb88e1f30ef5536d785c283af2e62931cb934a56a3ecf39105887aa8905/propcache-0.3.1-cp311-cp311-manylinux_2_5_i686.manylinux1_i686.manylinux_2_17_i686.manylinux2014_i686.whl", hash = "sha256:b23c11c2c9e6d4e7300c92e022046ad09b91fd00e36e83c44483df4afa990073", size = 221486 },
    { url = "https://files.pythonhosted.org/packages/f5/f9/233ddb05ffdcaee4448508ee1d70aa7deff21bb41469ccdfcc339f871427/propcache-0.3.1-cp311-cp311-musllinux_1_2_aarch64.whl", hash = "sha256:3e19ea4ea0bf46179f8a3652ac1426e6dcbaf577ce4b4f65be581e237340420d", size = 222675 },
    { url = "https://files.pythonhosted.org/packages/98/b8/eb977e28138f9e22a5a789daf608d36e05ed93093ef12a12441030da800a/propcache-0.3.1-cp311-cp311-musllinux_1_2_armv7l.whl", hash = "sha256:bd39c92e4c8f6cbf5f08257d6360123af72af9f4da75a690bef50da77362d25f", size = 215727 },
    { url = "https://files.pythonhosted.org/packages/89/2d/5f52d9c579f67b8ee1edd9ec073c91b23cc5b7ff7951a1e449e04ed8fdf3/propcache-0.3.1-cp311-cp311-musllinux_1_2_i686.whl", hash = "sha256:b0313e8b923b3814d1c4a524c93dfecea5f39fa95601f6a9b1ac96cd66f89ea0", size = 217878 },
    { url = "https://files.pythonhosted.org/packages/7a/fd/5283e5ed8a82b00c7a989b99bb6ea173db1ad750bf0bf8dff08d3f4a4e28/propcache-0.3.1-cp311-cp311-musllinux_1_2_ppc64le.whl", hash = "sha256:e861ad82892408487be144906a368ddbe2dc6297074ade2d892341b35c59844a", size = 230558 },
    { url = "https://files.pythonhosted.org/packages/90/38/ab17d75938ef7ac87332c588857422ae126b1c76253f0f5b1242032923ca/propcache-0.3.1-cp311-cp311-musllinux_1_2_s390x.whl", hash = "sha256:61014615c1274df8da5991a1e5da85a3ccb00c2d4701ac6f3383afd3ca47ab0a", size = 233754 },
    { url = "https://files.pythonhosted.org/packages/06/5d/3b921b9c60659ae464137508d3b4c2b3f52f592ceb1964aa2533b32fcf0b/propcache-0.3.1-cp311-cp311-musllinux_1_2_x86_64.whl", hash = "sha256:71ebe3fe42656a2328ab08933d420df5f3ab121772eef78f2dc63624157f0ed9", size = 226088 },
    { url = "https://files.pythonhosted.org/packages/54/6e/30a11f4417d9266b5a464ac5a8c5164ddc9dd153dfa77bf57918165eb4ae/propcache-0.3.1-cp311-cp311-win32.whl", hash = "sha256:58aa11f4ca8b60113d4b8e32d37e7e78bd8af4d1a5b5cb4979ed856a45e62005", size = 40859 },
    { url = "https://files.pythonhosted.org/packages/1d/3a/8a68dd867da9ca2ee9dfd361093e9cb08cb0f37e5ddb2276f1b5177d7731/propcache-0.3.1-cp311-cp311-win_amd64.whl", hash = "sha256:9532ea0b26a401264b1365146c440a6d78269ed41f83f23818d4b79497aeabe7", size = 45153 },
    { url = "https://files.pythonhosted.org/packages/41/aa/ca78d9be314d1e15ff517b992bebbed3bdfef5b8919e85bf4940e57b6137/propcache-0.3.1-cp312-cp312-macosx_10_13_universal2.whl", hash = "sha256:f78eb8422acc93d7b69964012ad7048764bb45a54ba7a39bb9e146c72ea29723", size = 80430 },
    { url = "https://files.pythonhosted.org/packages/1a/d8/f0c17c44d1cda0ad1979af2e593ea290defdde9eaeb89b08abbe02a5e8e1/propcache-0.3.1-cp312-cp312-macosx_10_13_x86_64.whl", hash = "sha256:89498dd49c2f9a026ee057965cdf8192e5ae070ce7d7a7bd4b66a8e257d0c976", size = 46637 },
    { url = "https://files.pythonhosted.org/packages/ae/bd/c1e37265910752e6e5e8a4c1605d0129e5b7933c3dc3cf1b9b48ed83b364/propcache-0.3.1-cp312-cp312-macosx_11_0_arm64.whl", hash = "sha256:09400e98545c998d57d10035ff623266927cb784d13dd2b31fd33b8a5316b85b", size = 46123 },
    { url = "https://files.pythonhosted.org/packages/d4/b0/911eda0865f90c0c7e9f0415d40a5bf681204da5fd7ca089361a64c16b28/propcache-0.3.1-cp312-cp312-manylinux_2_17_aarch64.manylinux2014_aarch64.whl", hash = "sha256:aa8efd8c5adc5a2c9d3b952815ff8f7710cefdcaf5f2c36d26aff51aeca2f12f", size = 243031 },
    { url = "https://files.pythonhosted.org/packages/0a/06/0da53397c76a74271621807265b6eb61fb011451b1ddebf43213df763669/propcache-0.3.1-cp312-cp312-manylinux_2_17_ppc64le.manylinux2014_ppc64le.whl", hash = "sha256:c2fe5c910f6007e716a06d269608d307b4f36e7babee5f36533722660e8c4a70", size = 249100 },
    { url = "https://files.pythonhosted.org/packages/f1/eb/13090e05bf6b963fc1653cdc922133ced467cb4b8dab53158db5a37aa21e/propcache-0.3.1-cp312-cp312-manylinux_2_17_s390x.manylinux2014_s390x.whl", hash = "sha256:a0ab8cf8cdd2194f8ff979a43ab43049b1df0b37aa64ab7eca04ac14429baeb7", size = 250170 },
    { url = "https://files.pythonhosted.org/packages/3b/4c/f72c9e1022b3b043ec7dc475a0f405d4c3e10b9b1d378a7330fecf0652da/propcache-0.3.1-cp312-cp312-manylinux_2_17_x86_64.manylinux2014_x86_64.whl", hash = "sha256:563f9d8c03ad645597b8d010ef4e9eab359faeb11a0a2ac9f7b4bc8c28ebef25", size = 245000 },
    { url = "https://files.pythonhosted.org/packages/e8/fd/970ca0e22acc829f1adf5de3724085e778c1ad8a75bec010049502cb3a86/propcache-0.3.1-cp312-cp312-manylinux_2_5_i686.manylinux1_i686.manylinux_2_17_i686.manylinux2014_i686.whl", hash = "sha256:fb6e0faf8cb6b4beea5d6ed7b5a578254c6d7df54c36ccd3d8b3eb00d6770277", size = 230262 },
    { url = "https://files.pythonhosted.org/packages/c4/42/817289120c6b9194a44f6c3e6b2c3277c5b70bbad39e7df648f177cc3634/propcache-0.3.1-cp312-cp312-musllinux_1_2_aarch64.whl", hash = "sha256:1c5c7ab7f2bb3f573d1cb921993006ba2d39e8621019dffb1c5bc94cdbae81e8", size = 236772 },
    { url = "https://files.pythonhosted.org/packages/7c/9c/3b3942b302badd589ad6b672da3ca7b660a6c2f505cafd058133ddc73918/propcache-0.3.1-cp312-cp312-musllinux_1_2_armv7l.whl", hash = "sha256:050b571b2e96ec942898f8eb46ea4bfbb19bd5502424747e83badc2d4a99a44e", size = 231133 },
    { url = "https://files.pythonhosted.org/packages/98/a1/75f6355f9ad039108ff000dfc2e19962c8dea0430da9a1428e7975cf24b2/propcache-0.3.1-cp312-cp312-musllinux_1_2_i686.whl", hash = "sha256:e1c4d24b804b3a87e9350f79e2371a705a188d292fd310e663483af6ee6718ee", size = 230741 },
    { url = "https://files.pythonhosted.org/packages/67/0c/3e82563af77d1f8731132166da69fdfd95e71210e31f18edce08a1eb11ea/propcache-0.3.1-cp312-cp312-musllinux_1_2_ppc64le.whl", hash = "sha256:e4fe2a6d5ce975c117a6bb1e8ccda772d1e7029c1cca1acd209f91d30fa72815", size = 244047 },
    { url = "https://files.pythonhosted.org/packages/f7/50/9fb7cca01532a08c4d5186d7bb2da6c4c587825c0ae134b89b47c7d62628/propcache-0.3.1-cp312-cp312-musllinux_1_2_s390x.whl", hash = "sha256:feccd282de1f6322f56f6845bf1207a537227812f0a9bf5571df52bb418d79d5", size = 246467 },
    { url = "https://files.pythonhosted.org/packages/a9/02/ccbcf3e1c604c16cc525309161d57412c23cf2351523aedbb280eb7c9094/propcache-0.3.1-cp312-cp312-musllinux_1_2_x86_64.whl", hash = "sha256:ec314cde7314d2dd0510c6787326bbffcbdc317ecee6b7401ce218b3099075a7", size = 241022 },
    { url = "https://files.pythonhosted.org/packages/db/19/e777227545e09ca1e77a6e21274ae9ec45de0f589f0ce3eca2a41f366220/propcache-0.3.1-cp312-cp312-win32.whl", hash = "sha256:7d2d5a0028d920738372630870e7d9644ce437142197f8c827194fca404bf03b", size = 40647 },
    { url = "https://files.pythonhosted.org/packages/24/bb/3b1b01da5dd04c77a204c84e538ff11f624e31431cfde7201d9110b092b1/propcache-0.3.1-cp312-cp312-win_amd64.whl", hash = "sha256:88c423efef9d7a59dae0614eaed718449c09a5ac79a5f224a8b9664d603f04a3", size = 44784 },
    { url = "https://files.pythonhosted.org/packages/58/60/f645cc8b570f99be3cf46714170c2de4b4c9d6b827b912811eff1eb8a412/propcache-0.3.1-cp313-cp313-macosx_10_13_universal2.whl", hash = "sha256:f1528ec4374617a7a753f90f20e2f551121bb558fcb35926f99e3c42367164b8", size = 77865 },
    { url = "https://files.pythonhosted.org/packages/6f/d4/c1adbf3901537582e65cf90fd9c26fde1298fde5a2c593f987112c0d0798/propcache-0.3.1-cp313-cp313-macosx_10_13_x86_64.whl", hash = "sha256:dc1915ec523b3b494933b5424980831b636fe483d7d543f7afb7b3bf00f0c10f", size = 45452 },
    { url = "https://files.pythonhosted.org/packages/d1/b5/fe752b2e63f49f727c6c1c224175d21b7d1727ce1d4873ef1c24c9216830/propcache-0.3.1-cp313-cp313-macosx_11_0_arm64.whl", hash = "sha256:a110205022d077da24e60b3df8bcee73971be9575dec5573dd17ae5d81751111", size = 44800 },
    { url = "https://files.pythonhosted.org/packages/62/37/fc357e345bc1971e21f76597028b059c3d795c5ca7690d7a8d9a03c9708a/propcache-0.3.1-cp313-cp313-manylinux_2_17_aarch64.manylinux2014_aarch64.whl", hash = "sha256:d249609e547c04d190e820d0d4c8ca03ed4582bcf8e4e160a6969ddfb57b62e5", size = 225804 },
    { url = "https://files.pythonhosted.org/packages/0d/f1/16e12c33e3dbe7f8b737809bad05719cff1dccb8df4dafbcff5575002c0e/propcache-0.3.1-cp313-cp313-manylinux_2_17_ppc64le.manylinux2014_ppc64le.whl", hash = "sha256:5ced33d827625d0a589e831126ccb4f5c29dfdf6766cac441d23995a65825dcb", size = 230650 },
    { url = "https://files.pythonhosted.org/packages/3e/a2/018b9f2ed876bf5091e60153f727e8f9073d97573f790ff7cdf6bc1d1fb8/propcache-0.3.1-cp313-cp313-manylinux_2_17_s390x.manylinux2014_s390x.whl", hash = "sha256:4114c4ada8f3181af20808bedb250da6bae56660e4b8dfd9cd95d4549c0962f7", size = 234235 },
    { url = "https://files.pythonhosted.org/packages/45/5f/3faee66fc930dfb5da509e34c6ac7128870631c0e3582987fad161fcb4b1/propcache-0.3.1-cp313-cp313-manylinux_2_17_x86_64.manylinux2014_x86_64.whl", hash = "sha256:975af16f406ce48f1333ec5e912fe11064605d5c5b3f6746969077cc3adeb120", size = 228249 },
    { url = "https://files.pythonhosted.org/packages/62/1e/a0d5ebda5da7ff34d2f5259a3e171a94be83c41eb1e7cd21a2105a84a02e/propcache-0.3.1-cp313-cp313-manylinux_2_5_i686.manylinux1_i686.manylinux_2_17_i686.manylinux2014_i686.whl", hash = "sha256:a34aa3a1abc50740be6ac0ab9d594e274f59960d3ad253cd318af76b996dd654", size = 214964 },
    { url = "https://files.pythonhosted.org/packages/db/a0/d72da3f61ceab126e9be1f3bc7844b4e98c6e61c985097474668e7e52152/propcache-0.3.1-cp313-cp313-musllinux_1_2_aarch64.whl", hash = "sha256:9cec3239c85ed15bfaded997773fdad9fb5662b0a7cbc854a43f291eb183179e", size = 222501 },
    { url = "https://files.pythonhosted.org/packages/18/6d/a008e07ad7b905011253adbbd97e5b5375c33f0b961355ca0a30377504ac/propcache-0.3.1-cp313-cp313-musllinux_1_2_armv7l.whl", hash = "sha256:05543250deac8e61084234d5fc54f8ebd254e8f2b39a16b1dce48904f45b744b", size = 217917 },
    { url = "https://files.pythonhosted.org/packages/98/37/02c9343ffe59e590e0e56dc5c97d0da2b8b19fa747ebacf158310f97a79a/propcache-0.3.1-cp313-cp313-musllinux_1_2_i686.whl", hash = "sha256:5cb5918253912e088edbf023788de539219718d3b10aef334476b62d2b53de53", size = 217089 },
    { url = "https://files.pythonhosted.org/packages/53/1b/d3406629a2c8a5666d4674c50f757a77be119b113eedd47b0375afdf1b42/propcache-0.3.1-cp313-cp313-musllinux_1_2_ppc64le.whl", hash = "sha256:f3bbecd2f34d0e6d3c543fdb3b15d6b60dd69970c2b4c822379e5ec8f6f621d5", size = 228102 },
    { url = "https://files.pythonhosted.org/packages/cd/a7/3664756cf50ce739e5f3abd48febc0be1a713b1f389a502ca819791a6b69/propcache-0.3.1-cp313-cp313-musllinux_1_2_s390x.whl", hash = "sha256:aca63103895c7d960a5b9b044a83f544b233c95e0dcff114389d64d762017af7", size = 230122 },
    { url = "https://files.pythonhosted.org/packages/35/36/0bbabaacdcc26dac4f8139625e930f4311864251276033a52fd52ff2a274/propcache-0.3.1-cp313-cp313-musllinux_1_2_x86_64.whl", hash = "sha256:5a0a9898fdb99bf11786265468571e628ba60af80dc3f6eb89a3545540c6b0ef", size = 226818 },
    { url = "https://files.pythonhosted.org/packages/cc/27/4e0ef21084b53bd35d4dae1634b6d0bad35e9c58ed4f032511acca9d4d26/propcache-0.3.1-cp313-cp313-win32.whl", hash = "sha256:3a02a28095b5e63128bcae98eb59025924f121f048a62393db682f049bf4ac24", size = 40112 },
    { url = "https://files.pythonhosted.org/packages/a6/2c/a54614d61895ba6dd7ac8f107e2b2a0347259ab29cbf2ecc7b94fa38c4dc/propcache-0.3.1-cp313-cp313-win_amd64.whl", hash = "sha256:813fbb8b6aea2fc9659815e585e548fe706d6f663fa73dff59a1677d4595a037", size = 44034 },
    { url = "https://files.pythonhosted.org/packages/5a/a8/0a4fd2f664fc6acc66438370905124ce62e84e2e860f2557015ee4a61c7e/propcache-0.3.1-cp313-cp313t-macosx_10_13_universal2.whl", hash = "sha256:a444192f20f5ce8a5e52761a031b90f5ea6288b1eef42ad4c7e64fef33540b8f", size = 82613 },
    { url = "https://files.pythonhosted.org/packages/4d/e5/5ef30eb2cd81576256d7b6caaa0ce33cd1d2c2c92c8903cccb1af1a4ff2f/propcache-0.3.1-cp313-cp313t-macosx_10_13_x86_64.whl", hash = "sha256:0fbe94666e62ebe36cd652f5fc012abfbc2342de99b523f8267a678e4dfdee3c", size = 47763 },
    { url = "https://files.pythonhosted.org/packages/87/9a/87091ceb048efeba4d28e903c0b15bcc84b7c0bf27dc0261e62335d9b7b8/propcache-0.3.1-cp313-cp313t-macosx_11_0_arm64.whl", hash = "sha256:f011f104db880f4e2166bcdcf7f58250f7a465bc6b068dc84c824a3d4a5c94dc", size = 47175 },
    { url = "https://files.pythonhosted.org/packages/3e/2f/854e653c96ad1161f96194c6678a41bbb38c7947d17768e8811a77635a08/propcache-0.3.1-cp313-cp313t-manylinux_2_17_aarch64.manylinux2014_aarch64.whl", hash = "sha256:3e584b6d388aeb0001d6d5c2bd86b26304adde6d9bb9bfa9c4889805021b96de", size = 292265 },
    { url = "https://files.pythonhosted.org/packages/40/8d/090955e13ed06bc3496ba4a9fb26c62e209ac41973cb0d6222de20c6868f/propcache-0.3.1-cp313-cp313t-manylinux_2_17_ppc64le.manylinux2014_ppc64le.whl", hash = "sha256:8a17583515a04358b034e241f952f1715243482fc2c2945fd99a1b03a0bd77d6", size = 294412 },
    { url = "https://files.pythonhosted.org/packages/39/e6/d51601342e53cc7582449e6a3c14a0479fab2f0750c1f4d22302e34219c6/propcache-0.3.1-cp313-cp313t-manylinux_2_17_s390x.manylinux2014_s390x.whl", hash = "sha256:5aed8d8308215089c0734a2af4f2e95eeb360660184ad3912686c181e500b2e7", size = 294290 },
    { url = "https://files.pythonhosted.org/packages/3b/4d/be5f1a90abc1881884aa5878989a1acdafd379a91d9c7e5e12cef37ec0d7/propcache-0.3.1-cp313-cp313t-manylinux_2_17_x86_64.manylinux2014_x86_64.whl", hash = "sha256:6d8e309ff9a0503ef70dc9a0ebd3e69cf7b3894c9ae2ae81fc10943c37762458", size = 282926 },
    { url = "https://files.pythonhosted.org/packages/57/2b/8f61b998c7ea93a2b7eca79e53f3e903db1787fca9373af9e2cf8dc22f9d/propcache-0.3.1-cp313-cp313t-manylinux_2_5_i686.manylinux1_i686.manylinux_2_17_i686.manylinux2014_i686.whl", hash = "sha256:b655032b202028a582d27aeedc2e813299f82cb232f969f87a4fde491a233f11", size = 267808 },
    { url = "https://files.pythonhosted.org/packages/11/1c/311326c3dfce59c58a6098388ba984b0e5fb0381ef2279ec458ef99bd547/propcache-0.3.1-cp313-cp313t-musllinux_1_2_aarch64.whl", hash = "sha256:9f64d91b751df77931336b5ff7bafbe8845c5770b06630e27acd5dbb71e1931c", size = 290916 },
    { url = "https://files.pythonhosted.org/packages/4b/74/91939924b0385e54dc48eb2e4edd1e4903ffd053cf1916ebc5347ac227f7/propcache-0.3.1-cp313-cp313t-musllinux_1_2_armv7l.whl", hash = "sha256:19a06db789a4bd896ee91ebc50d059e23b3639c25d58eb35be3ca1cbe967c3bf", size = 262661 },
    { url = "https://files.pythonhosted.org/packages/c2/d7/e6079af45136ad325c5337f5dd9ef97ab5dc349e0ff362fe5c5db95e2454/propcache-0.3.1-cp313-cp313t-musllinux_1_2_i686.whl", hash = "sha256:bef100c88d8692864651b5f98e871fb090bd65c8a41a1cb0ff2322db39c96c27", size = 264384 },
    { url = "https://files.pythonhosted.org/packages/b7/d5/ba91702207ac61ae6f1c2da81c5d0d6bf6ce89e08a2b4d44e411c0bbe867/propcache-0.3.1-cp313-cp313t-musllinux_1_2_ppc64le.whl", hash = "sha256:87380fb1f3089d2a0b8b00f006ed12bd41bd858fabfa7330c954c70f50ed8757", size = 291420 },
    { url = "https://files.pythonhosted.org/packages/58/70/2117780ed7edcd7ba6b8134cb7802aada90b894a9810ec56b7bb6018bee7/propcache-0.3.1-cp313-cp313t-musllinux_1_2_s390x.whl", hash = "sha256:e474fc718e73ba5ec5180358aa07f6aded0ff5f2abe700e3115c37d75c947e18", size = 290880 },
    { url = "https://files.pythonhosted.org/packages/4a/1f/ecd9ce27710021ae623631c0146719280a929d895a095f6d85efb6a0be2e/propcache-0.3.1-cp313-cp313t-musllinux_1_2_x86_64.whl", hash = "sha256:17d1c688a443355234f3c031349da69444be052613483f3e4158eef751abcd8a", size = 287407 },
    { url = "https://files.pythonhosted.org/packages/3e/66/2e90547d6b60180fb29e23dc87bd8c116517d4255240ec6d3f7dc23d1926/propcache-0.3.1-cp313-cp313t-win32.whl", hash = "sha256:359e81a949a7619802eb601d66d37072b79b79c2505e6d3fd8b945538411400d", size = 42573 },
    { url = "https://files.pythonhosted.org/packages/cb/8f/50ad8599399d1861b4d2b6b45271f0ef6af1b09b0a2386a46dbaf19c9535/propcache-0.3.1-cp313-cp313t-win_amd64.whl", hash = "sha256:e7fb9a84c9abbf2b2683fa3e7b0d7da4d8ecf139a1c635732a8bda29c5214b0e", size = 46757 },
    { url = "https://files.pythonhosted.org/packages/b8/d3/c3cb8f1d6ae3b37f83e1de806713a9b3642c5895f0215a62e1a4bd6e5e34/propcache-0.3.1-py3-none-any.whl", hash = "sha256:9a8ecf38de50a7f518c21568c80f985e776397b902f1ce0b01f799aba1608b40", size = 12376 },
]

[[package]]
name = "protobuf"
version = "5.29.4"
source = { registry = "https://pypi.org/simple" }
sdist = { url = "https://files.pythonhosted.org/packages/17/7d/b9dca7365f0e2c4fa7c193ff795427cfa6290147e5185ab11ece280a18e7/protobuf-5.29.4.tar.gz", hash = "sha256:4f1dfcd7997b31ef8f53ec82781ff434a28bf71d9102ddde14d076adcfc78c99", size = 424902 }
wheels = [
    { url = "https://files.pythonhosted.org/packages/9a/b2/043a1a1a20edd134563699b0e91862726a0dc9146c090743b6c44d798e75/protobuf-5.29.4-cp310-abi3-win32.whl", hash = "sha256:13eb236f8eb9ec34e63fc8b1d6efd2777d062fa6aaa68268fb67cf77f6839ad7", size = 422709 },
    { url = "https://files.pythonhosted.org/packages/79/fc/2474b59570daa818de6124c0a15741ee3e5d6302e9d6ce0bdfd12e98119f/protobuf-5.29.4-cp310-abi3-win_amd64.whl", hash = "sha256:bcefcdf3976233f8a502d265eb65ea740c989bacc6c30a58290ed0e519eb4b8d", size = 434506 },
    { url = "https://files.pythonhosted.org/packages/46/de/7c126bbb06aa0f8a7b38aaf8bd746c514d70e6a2a3f6dd460b3b7aad7aae/protobuf-5.29.4-cp38-abi3-macosx_10_9_universal2.whl", hash = "sha256:307ecba1d852ec237e9ba668e087326a67564ef83e45a0189a772ede9e854dd0", size = 417826 },
    { url = "https://files.pythonhosted.org/packages/a2/b5/bade14ae31ba871a139aa45e7a8183d869efe87c34a4850c87b936963261/protobuf-5.29.4-cp38-abi3-manylinux2014_aarch64.whl", hash = "sha256:aec4962f9ea93c431d5714ed1be1c93f13e1a8618e70035ba2b0564d9e633f2e", size = 319574 },
    { url = "https://files.pythonhosted.org/packages/46/88/b01ed2291aae68b708f7d334288ad5fb3e7aa769a9c309c91a0d55cb91b0/protobuf-5.29.4-cp38-abi3-manylinux2014_x86_64.whl", hash = "sha256:d7d3f7d1d5a66ed4942d4fefb12ac4b14a29028b209d4bfb25c68ae172059922", size = 319672 },
    { url = "https://files.pythonhosted.org/packages/12/fb/a586e0c973c95502e054ac5f81f88394f24ccc7982dac19c515acd9e2c93/protobuf-5.29.4-py3-none-any.whl", hash = "sha256:3fde11b505e1597f71b875ef2fc52062b6a9740e5f7c8997ce878b6009145862", size = 172551 },
]

[[package]]
name = "pyarrow"
version = "19.0.1"
source = { registry = "https://pypi.org/simple" }
sdist = { url = "https://files.pythonhosted.org/packages/7f/09/a9046344212690f0632b9c709f9bf18506522feb333c894d0de81d62341a/pyarrow-19.0.1.tar.gz", hash = "sha256:3bf266b485df66a400f282ac0b6d1b500b9d2ae73314a153dbe97d6d5cc8a99e", size = 1129437 }
wheels = [
    { url = "https://files.pythonhosted.org/packages/a0/55/f1a8d838ec07fe3ca53edbe76f782df7b9aafd4417080eebf0b42aab0c52/pyarrow-19.0.1-cp311-cp311-macosx_12_0_arm64.whl", hash = "sha256:cc55d71898ea30dc95900297d191377caba257612f384207fe9f8293b5850f90", size = 30713987 },
    { url = "https://files.pythonhosted.org/packages/13/12/428861540bb54c98a140ae858a11f71d041ef9e501e6b7eb965ca7909505/pyarrow-19.0.1-cp311-cp311-macosx_12_0_x86_64.whl", hash = "sha256:7a544ec12de66769612b2d6988c36adc96fb9767ecc8ee0a4d270b10b1c51e00", size = 32135613 },
    { url = "https://files.pythonhosted.org/packages/2f/8a/23d7cc5ae2066c6c736bce1db8ea7bc9ac3ef97ac7e1c1667706c764d2d9/pyarrow-19.0.1-cp311-cp311-manylinux_2_17_aarch64.manylinux2014_aarch64.whl", hash = "sha256:0148bb4fc158bfbc3d6dfe5001d93ebeed253793fff4435167f6ce1dc4bddeae", size = 41149147 },
    { url = "https://files.pythonhosted.org/packages/a2/7a/845d151bb81a892dfb368bf11db584cf8b216963ccce40a5cf50a2492a18/pyarrow-19.0.1-cp311-cp311-manylinux_2_17_x86_64.manylinux2014_x86_64.whl", hash = "sha256:f24faab6ed18f216a37870d8c5623f9c044566d75ec586ef884e13a02a9d62c5", size = 42178045 },
    { url = "https://files.pythonhosted.org/packages/a7/31/e7282d79a70816132cf6cae7e378adfccce9ae10352d21c2fecf9d9756dd/pyarrow-19.0.1-cp311-cp311-manylinux_2_28_aarch64.whl", hash = "sha256:4982f8e2b7afd6dae8608d70ba5bd91699077323f812a0448d8b7abdff6cb5d3", size = 40532998 },
    { url = "https://files.pythonhosted.org/packages/b8/82/20f3c290d6e705e2ee9c1fa1d5a0869365ee477e1788073d8b548da8b64c/pyarrow-19.0.1-cp311-cp311-manylinux_2_28_x86_64.whl", hash = "sha256:49a3aecb62c1be1d822f8bf629226d4a96418228a42f5b40835c1f10d42e4db6", size = 42084055 },
    { url = "https://files.pythonhosted.org/packages/ff/77/e62aebd343238863f2c9f080ad2ef6ace25c919c6ab383436b5b81cbeef7/pyarrow-19.0.1-cp311-cp311-win_amd64.whl", hash = "sha256:008a4009efdb4ea3d2e18f05cd31f9d43c388aad29c636112c2966605ba33466", size = 25283133 },
    { url = "https://files.pythonhosted.org/packages/78/b4/94e828704b050e723f67d67c3535cf7076c7432cd4cf046e4bb3b96a9c9d/pyarrow-19.0.1-cp312-cp312-macosx_12_0_arm64.whl", hash = "sha256:80b2ad2b193e7d19e81008a96e313fbd53157945c7be9ac65f44f8937a55427b", size = 30670749 },
    { url = "https://files.pythonhosted.org/packages/7e/3b/4692965e04bb1df55e2c314c4296f1eb12b4f3052d4cf43d29e076aedf66/pyarrow-19.0.1-cp312-cp312-macosx_12_0_x86_64.whl", hash = "sha256:ee8dec072569f43835932a3b10c55973593abc00936c202707a4ad06af7cb294", size = 32128007 },
    { url = "https://files.pythonhosted.org/packages/22/f7/2239af706252c6582a5635c35caa17cb4d401cd74a87821ef702e3888957/pyarrow-19.0.1-cp312-cp312-manylinux_2_17_aarch64.manylinux2014_aarch64.whl", hash = "sha256:4d5d1ec7ec5324b98887bdc006f4d2ce534e10e60f7ad995e7875ffa0ff9cb14", size = 41144566 },
    { url = "https://files.pythonhosted.org/packages/fb/e3/c9661b2b2849cfefddd9fd65b64e093594b231b472de08ff658f76c732b2/pyarrow-19.0.1-cp312-cp312-manylinux_2_17_x86_64.manylinux2014_x86_64.whl", hash = "sha256:f3ad4c0eb4e2a9aeb990af6c09e6fa0b195c8c0e7b272ecc8d4d2b6574809d34", size = 42202991 },
    { url = "https://files.pythonhosted.org/packages/fe/4f/a2c0ed309167ef436674782dfee4a124570ba64299c551e38d3fdaf0a17b/pyarrow-19.0.1-cp312-cp312-manylinux_2_28_aarch64.whl", hash = "sha256:d383591f3dcbe545f6cc62daaef9c7cdfe0dff0fb9e1c8121101cabe9098cfa6", size = 40507986 },
    { url = "https://files.pythonhosted.org/packages/27/2e/29bb28a7102a6f71026a9d70d1d61df926887e36ec797f2e6acfd2dd3867/pyarrow-19.0.1-cp312-cp312-manylinux_2_28_x86_64.whl", hash = "sha256:b4c4156a625f1e35d6c0b2132635a237708944eb41df5fbe7d50f20d20c17832", size = 42087026 },
    { url = "https://files.pythonhosted.org/packages/16/33/2a67c0f783251106aeeee516f4806161e7b481f7d744d0d643d2f30230a5/pyarrow-19.0.1-cp312-cp312-win_amd64.whl", hash = "sha256:5bd1618ae5e5476b7654c7b55a6364ae87686d4724538c24185bbb2952679960", size = 25250108 },
    { url = "https://files.pythonhosted.org/packages/2b/8d/275c58d4b00781bd36579501a259eacc5c6dfb369be4ddeb672ceb551d2d/pyarrow-19.0.1-cp313-cp313-macosx_12_0_arm64.whl", hash = "sha256:e45274b20e524ae5c39d7fc1ca2aa923aab494776d2d4b316b49ec7572ca324c", size = 30653552 },
    { url = "https://files.pythonhosted.org/packages/a0/9e/e6aca5cc4ef0c7aec5f8db93feb0bde08dbad8c56b9014216205d271101b/pyarrow-19.0.1-cp313-cp313-macosx_12_0_x86_64.whl", hash = "sha256:d9dedeaf19097a143ed6da37f04f4051aba353c95ef507764d344229b2b740ae", size = 32103413 },
    { url = "https://files.pythonhosted.org/packages/6a/fa/a7033f66e5d4f1308c7eb0dfcd2ccd70f881724eb6fd1776657fdf65458f/pyarrow-19.0.1-cp313-cp313-manylinux_2_17_aarch64.manylinux2014_aarch64.whl", hash = "sha256:6ebfb5171bb5f4a52319344ebbbecc731af3f021e49318c74f33d520d31ae0c4", size = 41134869 },
    { url = "https://files.pythonhosted.org/packages/2d/92/34d2569be8e7abdc9d145c98dc410db0071ac579b92ebc30da35f500d630/pyarrow-19.0.1-cp313-cp313-manylinux_2_17_x86_64.manylinux2014_x86_64.whl", hash = "sha256:f2a21d39fbdb948857f67eacb5bbaaf36802de044ec36fbef7a1c8f0dd3a4ab2", size = 42192626 },
    { url = "https://files.pythonhosted.org/packages/0a/1f/80c617b1084fc833804dc3309aa9d8daacd46f9ec8d736df733f15aebe2c/pyarrow-19.0.1-cp313-cp313-manylinux_2_28_aarch64.whl", hash = "sha256:99bc1bec6d234359743b01e70d4310d0ab240c3d6b0da7e2a93663b0158616f6", size = 40496708 },
    { url = "https://files.pythonhosted.org/packages/e6/90/83698fcecf939a611c8d9a78e38e7fed7792dcc4317e29e72cf8135526fb/pyarrow-19.0.1-cp313-cp313-manylinux_2_28_x86_64.whl", hash = "sha256:1b93ef2c93e77c442c979b0d596af45e4665d8b96da598db145b0fec014b9136", size = 42075728 },
    { url = "https://files.pythonhosted.org/packages/40/49/2325f5c9e7a1c125c01ba0c509d400b152c972a47958768e4e35e04d13d8/pyarrow-19.0.1-cp313-cp313-win_amd64.whl", hash = "sha256:d9d46e06846a41ba906ab25302cf0fd522f81aa2a85a71021826f34639ad31ef", size = 25242568 },
    { url = "https://files.pythonhosted.org/packages/3f/72/135088d995a759d4d916ec4824cb19e066585b4909ebad4ab196177aa825/pyarrow-19.0.1-cp313-cp313t-macosx_12_0_arm64.whl", hash = "sha256:c0fe3dbbf054a00d1f162fda94ce236a899ca01123a798c561ba307ca38af5f0", size = 30702371 },
    { url = "https://files.pythonhosted.org/packages/2e/01/00beeebd33d6bac701f20816a29d2018eba463616bbc07397fdf99ac4ce3/pyarrow-19.0.1-cp313-cp313t-macosx_12_0_x86_64.whl", hash = "sha256:96606c3ba57944d128e8a8399da4812f56c7f61de8c647e3470b417f795d0ef9", size = 32116046 },
    { url = "https://files.pythonhosted.org/packages/1f/c9/23b1ea718dfe967cbd986d16cf2a31fe59d015874258baae16d7ea0ccabc/pyarrow-19.0.1-cp313-cp313t-manylinux_2_17_aarch64.manylinux2014_aarch64.whl", hash = "sha256:8f04d49a6b64cf24719c080b3c2029a3a5b16417fd5fd7c4041f94233af732f3", size = 41091183 },
    { url = "https://files.pythonhosted.org/packages/3a/d4/b4a3aa781a2c715520aa8ab4fe2e7fa49d33a1d4e71c8fc6ab7b5de7a3f8/pyarrow-19.0.1-cp313-cp313t-manylinux_2_17_x86_64.manylinux2014_x86_64.whl", hash = "sha256:5a9137cf7e1640dce4c190551ee69d478f7121b5c6f323553b319cac936395f6", size = 42171896 },
    { url = "https://files.pythonhosted.org/packages/23/1b/716d4cd5a3cbc387c6e6745d2704c4b46654ba2668260d25c402626c5ddb/pyarrow-19.0.1-cp313-cp313t-manylinux_2_28_aarch64.whl", hash = "sha256:7c1bca1897c28013db5e4c83944a2ab53231f541b9e0c3f4791206d0c0de389a", size = 40464851 },
    { url = "https://files.pythonhosted.org/packages/ed/bd/54907846383dcc7ee28772d7e646f6c34276a17da740002a5cefe90f04f7/pyarrow-19.0.1-cp313-cp313t-manylinux_2_28_x86_64.whl", hash = "sha256:58d9397b2e273ef76264b45531e9d552d8ec8a6688b7390b5be44c02a37aade8", size = 42085744 },
]

[[package]]
name = "pycparser"
version = "2.22"
source = { registry = "https://pypi.org/simple" }
sdist = { url = "https://files.pythonhosted.org/packages/1d/b2/31537cf4b1ca988837256c910a668b553fceb8f069bedc4b1c826024b52c/pycparser-2.22.tar.gz", hash = "sha256:491c8be9c040f5390f5bf44a5b07752bd07f56edf992381b05c701439eec10f6", size = 172736 }
wheels = [
    { url = "https://files.pythonhosted.org/packages/13/a3/a812df4e2dd5696d1f351d58b8fe16a405b234ad2886a0dab9183fb78109/pycparser-2.22-py3-none-any.whl", hash = "sha256:c3702b6d3dd8c7abc1afa565d7e63d53a1d0bd86cdc24edd75470f4de499cfcc", size = 117552 },
]

[[package]]
name = "pydantic"
version = "2.11.2"
source = { registry = "https://pypi.org/simple" }
dependencies = [
    { name = "annotated-types" },
    { name = "pydantic-core" },
    { name = "typing-extensions" },
    { name = "typing-inspection" },
]
sdist = { url = "https://files.pythonhosted.org/packages/b0/41/832125a41fe098b58d1fdd04ae819b4dc6b34d6b09ed78304fd93d4bc051/pydantic-2.11.2.tar.gz", hash = "sha256:2138628e050bd7a1e70b91d4bf4a91167f4ad76fdb83209b107c8d84b854917e", size = 784742 }
wheels = [
    { url = "https://files.pythonhosted.org/packages/bf/c2/0f3baea344d0b15e35cb3e04ad5b953fa05106b76efbf4c782a3f47f22f5/pydantic-2.11.2-py3-none-any.whl", hash = "sha256:7f17d25846bcdf89b670a86cdfe7b29a9f1c9ca23dee154221c9aa81845cfca7", size = 443295 },
]

[[package]]
name = "pydantic-core"
version = "2.33.1"
source = { registry = "https://pypi.org/simple" }
dependencies = [
    { name = "typing-extensions" },
]
sdist = { url = "https://files.pythonhosted.org/packages/17/19/ed6a078a5287aea7922de6841ef4c06157931622c89c2a47940837b5eecd/pydantic_core-2.33.1.tar.gz", hash = "sha256:bcc9c6fdb0ced789245b02b7d6603e17d1563064ddcfc36f046b61c0c05dd9df", size = 434395 }
wheels = [
    { url = "https://files.pythonhosted.org/packages/d6/7f/c6298830cb780c46b4f46bb24298d01019ffa4d21769f39b908cd14bbd50/pydantic_core-2.33.1-cp311-cp311-macosx_10_12_x86_64.whl", hash = "sha256:6e966fc3caaf9f1d96b349b0341c70c8d6573bf1bac7261f7b0ba88f96c56c24", size = 2044224 },
    { url = "https://files.pythonhosted.org/packages/a8/65/6ab3a536776cad5343f625245bd38165d6663256ad43f3a200e5936afd6c/pydantic_core-2.33.1-cp311-cp311-macosx_11_0_arm64.whl", hash = "sha256:bfd0adeee563d59c598ceabddf2c92eec77abcb3f4a391b19aa7366170bd9e30", size = 1858845 },
    { url = "https://files.pythonhosted.org/packages/e9/15/9a22fd26ba5ee8c669d4b8c9c244238e940cd5d818649603ca81d1c69861/pydantic_core-2.33.1-cp311-cp311-manylinux_2_17_aarch64.manylinux2014_aarch64.whl", hash = "sha256:91815221101ad3c6b507804178a7bb5cb7b2ead9ecd600041669c8d805ebd595", size = 1910029 },
    { url = "https://files.pythonhosted.org/packages/d5/33/8cb1a62818974045086f55f604044bf35b9342900318f9a2a029a1bec460/pydantic_core-2.33.1-cp311-cp311-manylinux_2_17_armv7l.manylinux2014_armv7l.whl", hash = "sha256:9fea9c1869bb4742d174a57b4700c6dadea951df8b06de40c2fedb4f02931c2e", size = 1997784 },
    { url = "https://files.pythonhosted.org/packages/c0/ca/49958e4df7715c71773e1ea5be1c74544923d10319173264e6db122543f9/pydantic_core-2.33.1-cp311-cp311-manylinux_2_17_ppc64le.manylinux2014_ppc64le.whl", hash = "sha256:1d20eb4861329bb2484c021b9d9a977566ab16d84000a57e28061151c62b349a", size = 2141075 },
    { url = "https://files.pythonhosted.org/packages/7b/a6/0b3a167a9773c79ba834b959b4e18c3ae9216b8319bd8422792abc8a41b1/pydantic_core-2.33.1-cp311-cp311-manylinux_2_17_s390x.manylinux2014_s390x.whl", hash = "sha256:0fb935c5591573ae3201640579f30128ccc10739b45663f93c06796854405505", size = 2745849 },
    { url = "https://files.pythonhosted.org/packages/0b/60/516484135173aa9e5861d7a0663dce82e4746d2e7f803627d8c25dfa5578/pydantic_core-2.33.1-cp311-cp311-manylinux_2_17_x86_64.manylinux2014_x86_64.whl", hash = "sha256:c964fd24e6166420d18fb53996d8c9fd6eac9bf5ae3ec3d03015be4414ce497f", size = 2005794 },
    { url = "https://files.pythonhosted.org/packages/86/70/05b1eb77459ad47de00cf78ee003016da0cedf8b9170260488d7c21e9181/pydantic_core-2.33.1-cp311-cp311-manylinux_2_5_i686.manylinux1_i686.whl", hash = "sha256:681d65e9011f7392db5aa002b7423cc442d6a673c635668c227c6c8d0e5a4f77", size = 2123237 },
    { url = "https://files.pythonhosted.org/packages/c7/57/12667a1409c04ae7dc95d3b43158948eb0368e9c790be8b095cb60611459/pydantic_core-2.33.1-cp311-cp311-musllinux_1_1_aarch64.whl", hash = "sha256:e100c52f7355a48413e2999bfb4e139d2977a904495441b374f3d4fb4a170961", size = 2086351 },
    { url = "https://files.pythonhosted.org/packages/57/61/cc6d1d1c1664b58fdd6ecc64c84366c34ec9b606aeb66cafab6f4088974c/pydantic_core-2.33.1-cp311-cp311-musllinux_1_1_armv7l.whl", hash = "sha256:048831bd363490be79acdd3232f74a0e9951b11b2b4cc058aeb72b22fdc3abe1", size = 2258914 },
    { url = "https://files.pythonhosted.org/packages/d1/0a/edb137176a1f5419b2ddee8bde6a0a548cfa3c74f657f63e56232df8de88/pydantic_core-2.33.1-cp311-cp311-musllinux_1_1_x86_64.whl", hash = "sha256:bdc84017d28459c00db6f918a7272a5190bec3090058334e43a76afb279eac7c", size = 2257385 },
    { url = "https://files.pythonhosted.org/packages/26/3c/48ca982d50e4b0e1d9954919c887bdc1c2b462801bf408613ccc641b3daa/pydantic_core-2.33.1-cp311-cp311-win32.whl", hash = "sha256:32cd11c5914d1179df70406427097c7dcde19fddf1418c787540f4b730289896", size = 1923765 },
    { url = "https://files.pythonhosted.org/packages/33/cd/7ab70b99e5e21559f5de38a0928ea84e6f23fdef2b0d16a6feaf942b003c/pydantic_core-2.33.1-cp311-cp311-win_amd64.whl", hash = "sha256:2ea62419ba8c397e7da28a9170a16219d310d2cf4970dbc65c32faf20d828c83", size = 1950688 },
    { url = "https://files.pythonhosted.org/packages/4b/ae/db1fc237b82e2cacd379f63e3335748ab88b5adde98bf7544a1b1bd10a84/pydantic_core-2.33.1-cp311-cp311-win_arm64.whl", hash = "sha256:fc903512177361e868bc1f5b80ac8c8a6e05fcdd574a5fb5ffeac5a9982b9e89", size = 1908185 },
    { url = "https://files.pythonhosted.org/packages/c8/ce/3cb22b07c29938f97ff5f5bb27521f95e2ebec399b882392deb68d6c440e/pydantic_core-2.33.1-cp312-cp312-macosx_10_12_x86_64.whl", hash = "sha256:1293d7febb995e9d3ec3ea09caf1a26214eec45b0f29f6074abb004723fc1de8", size = 2026640 },
    { url = "https://files.pythonhosted.org/packages/19/78/f381d643b12378fee782a72126ec5d793081ef03791c28a0fd542a5bee64/pydantic_core-2.33.1-cp312-cp312-macosx_11_0_arm64.whl", hash = "sha256:99b56acd433386c8f20be5c4000786d1e7ca0523c8eefc995d14d79c7a081498", size = 1852649 },
    { url = "https://files.pythonhosted.org/packages/9d/2b/98a37b80b15aac9eb2c6cfc6dbd35e5058a352891c5cce3a8472d77665a6/pydantic_core-2.33.1-cp312-cp312-manylinux_2_17_aarch64.manylinux2014_aarch64.whl", hash = "sha256:35a5ec3fa8c2fe6c53e1b2ccc2454398f95d5393ab398478f53e1afbbeb4d939", size = 1892472 },
    { url = "https://files.pythonhosted.org/packages/4e/d4/3c59514e0f55a161004792b9ff3039da52448f43f5834f905abef9db6e4a/pydantic_core-2.33.1-cp312-cp312-manylinux_2_17_armv7l.manylinux2014_armv7l.whl", hash = "sha256:b172f7b9d2f3abc0efd12e3386f7e48b576ef309544ac3a63e5e9cdd2e24585d", size = 1977509 },
    { url = "https://files.pythonhosted.org/packages/a9/b6/c2c7946ef70576f79a25db59a576bce088bdc5952d1b93c9789b091df716/pydantic_core-2.33.1-cp312-cp312-manylinux_2_17_ppc64le.manylinux2014_ppc64le.whl", hash = "sha256:9097b9f17f91eea659b9ec58148c0747ec354a42f7389b9d50701610d86f812e", size = 2128702 },
    { url = "https://files.pythonhosted.org/packages/88/fe/65a880f81e3f2a974312b61f82a03d85528f89a010ce21ad92f109d94deb/pydantic_core-2.33.1-cp312-cp312-manylinux_2_17_s390x.manylinux2014_s390x.whl", hash = "sha256:cc77ec5b7e2118b152b0d886c7514a4653bcb58c6b1d760134a9fab915f777b3", size = 2679428 },
    { url = "https://files.pythonhosted.org/packages/6f/ff/4459e4146afd0462fb483bb98aa2436d69c484737feaceba1341615fb0ac/pydantic_core-2.33.1-cp312-cp312-manylinux_2_17_x86_64.manylinux2014_x86_64.whl", hash = "sha256:d5e3d15245b08fa4a84cefc6c9222e6f37c98111c8679fbd94aa145f9a0ae23d", size = 2008753 },
    { url = "https://files.pythonhosted.org/packages/7c/76/1c42e384e8d78452ededac8b583fe2550c84abfef83a0552e0e7478ccbc3/pydantic_core-2.33.1-cp312-cp312-manylinux_2_5_i686.manylinux1_i686.whl", hash = "sha256:ef99779001d7ac2e2461d8ab55d3373fe7315caefdbecd8ced75304ae5a6fc6b", size = 2114849 },
    { url = "https://files.pythonhosted.org/packages/00/72/7d0cf05095c15f7ffe0eb78914b166d591c0eed72f294da68378da205101/pydantic_core-2.33.1-cp312-cp312-musllinux_1_1_aarch64.whl", hash = "sha256:fc6bf8869e193855e8d91d91f6bf59699a5cdfaa47a404e278e776dd7f168b39", size = 2069541 },
    { url = "https://files.pythonhosted.org/packages/b3/69/94a514066bb7d8be499aa764926937409d2389c09be0b5107a970286ef81/pydantic_core-2.33.1-cp312-cp312-musllinux_1_1_armv7l.whl", hash = "sha256:b1caa0bc2741b043db7823843e1bde8aaa58a55a58fda06083b0569f8b45693a", size = 2239225 },
    { url = "https://files.pythonhosted.org/packages/84/b0/e390071eadb44b41f4f54c3cef64d8bf5f9612c92686c9299eaa09e267e2/pydantic_core-2.33.1-cp312-cp312-musllinux_1_1_x86_64.whl", hash = "sha256:ec259f62538e8bf364903a7d0d0239447059f9434b284f5536e8402b7dd198db", size = 2248373 },
    { url = "https://files.pythonhosted.org/packages/d6/b2/288b3579ffc07e92af66e2f1a11be3b056fe1214aab314748461f21a31c3/pydantic_core-2.33.1-cp312-cp312-win32.whl", hash = "sha256:e14f369c98a7c15772b9da98987f58e2b509a93235582838bd0d1d8c08b68fda", size = 1907034 },
    { url = "https://files.pythonhosted.org/packages/02/28/58442ad1c22b5b6742b992ba9518420235adced665513868f99a1c2638a5/pydantic_core-2.33.1-cp312-cp312-win_amd64.whl", hash = "sha256:1c607801d85e2e123357b3893f82c97a42856192997b95b4d8325deb1cd0c5f4", size = 1956848 },
    { url = "https://files.pythonhosted.org/packages/a1/eb/f54809b51c7e2a1d9f439f158b8dd94359321abcc98767e16fc48ae5a77e/pydantic_core-2.33.1-cp312-cp312-win_arm64.whl", hash = "sha256:8d13f0276806ee722e70a1c93da19748594f19ac4299c7e41237fc791d1861ea", size = 1903986 },
    { url = "https://files.pythonhosted.org/packages/7a/24/eed3466a4308d79155f1cdd5c7432c80ddcc4530ba8623b79d5ced021641/pydantic_core-2.33.1-cp313-cp313-macosx_10_12_x86_64.whl", hash = "sha256:70af6a21237b53d1fe7b9325b20e65cbf2f0a848cf77bed492b029139701e66a", size = 2033551 },
    { url = "https://files.pythonhosted.org/packages/ab/14/df54b1a0bc9b6ded9b758b73139d2c11b4e8eb43e8ab9c5847c0a2913ada/pydantic_core-2.33.1-cp313-cp313-macosx_11_0_arm64.whl", hash = "sha256:282b3fe1bbbe5ae35224a0dbd05aed9ccabccd241e8e6b60370484234b456266", size = 1852785 },
    { url = "https://files.pythonhosted.org/packages/fa/96/e275f15ff3d34bb04b0125d9bc8848bf69f25d784d92a63676112451bfb9/pydantic_core-2.33.1-cp313-cp313-manylinux_2_17_aarch64.manylinux2014_aarch64.whl", hash = "sha256:4b315e596282bbb5822d0c7ee9d255595bd7506d1cb20c2911a4da0b970187d3", size = 1897758 },
    { url = "https://files.pythonhosted.org/packages/b7/d8/96bc536e975b69e3a924b507d2a19aedbf50b24e08c80fb00e35f9baaed8/pydantic_core-2.33.1-cp313-cp313-manylinux_2_17_armv7l.manylinux2014_armv7l.whl", hash = "sha256:1dfae24cf9921875ca0ca6a8ecb4bb2f13c855794ed0d468d6abbec6e6dcd44a", size = 1986109 },
    { url = "https://files.pythonhosted.org/packages/90/72/ab58e43ce7e900b88cb571ed057b2fcd0e95b708a2e0bed475b10130393e/pydantic_core-2.33.1-cp313-cp313-manylinux_2_17_ppc64le.manylinux2014_ppc64le.whl", hash = "sha256:6dd8ecfde08d8bfadaea669e83c63939af76f4cf5538a72597016edfa3fad516", size = 2129159 },
    { url = "https://files.pythonhosted.org/packages/dc/3f/52d85781406886c6870ac995ec0ba7ccc028b530b0798c9080531b409fdb/pydantic_core-2.33.1-cp313-cp313-manylinux_2_17_s390x.manylinux2014_s390x.whl", hash = "sha256:2f593494876eae852dc98c43c6f260f45abdbfeec9e4324e31a481d948214764", size = 2680222 },
    { url = "https://files.pythonhosted.org/packages/f4/56/6e2ef42f363a0eec0fd92f74a91e0ac48cd2e49b695aac1509ad81eee86a/pydantic_core-2.33.1-cp313-cp313-manylinux_2_17_x86_64.manylinux2014_x86_64.whl", hash = "sha256:948b73114f47fd7016088e5186d13faf5e1b2fe83f5e320e371f035557fd264d", size = 2006980 },
    { url = "https://files.pythonhosted.org/packages/4c/c0/604536c4379cc78359f9ee0aa319f4aedf6b652ec2854953f5a14fc38c5a/pydantic_core-2.33.1-cp313-cp313-manylinux_2_5_i686.manylinux1_i686.whl", hash = "sha256:e11f3864eb516af21b01e25fac915a82e9ddad3bb0fb9e95a246067398b435a4", size = 2120840 },
    { url = "https://files.pythonhosted.org/packages/1f/46/9eb764814f508f0edfb291a0f75d10854d78113fa13900ce13729aaec3ae/pydantic_core-2.33.1-cp313-cp313-musllinux_1_1_aarch64.whl", hash = "sha256:549150be302428b56fdad0c23c2741dcdb5572413776826c965619a25d9c6bde", size = 2072518 },
    { url = "https://files.pythonhosted.org/packages/42/e3/fb6b2a732b82d1666fa6bf53e3627867ea3131c5f39f98ce92141e3e3dc1/pydantic_core-2.33.1-cp313-cp313-musllinux_1_1_armv7l.whl", hash = "sha256:495bc156026efafd9ef2d82372bd38afce78ddd82bf28ef5276c469e57c0c83e", size = 2248025 },
    { url = "https://files.pythonhosted.org/packages/5c/9d/fbe8fe9d1aa4dac88723f10a921bc7418bd3378a567cb5e21193a3c48b43/pydantic_core-2.33.1-cp313-cp313-musllinux_1_1_x86_64.whl", hash = "sha256:ec79de2a8680b1a67a07490bddf9636d5c2fab609ba8c57597e855fa5fa4dacd", size = 2254991 },
    { url = "https://files.pythonhosted.org/packages/aa/99/07e2237b8a66438d9b26482332cda99a9acccb58d284af7bc7c946a42fd3/pydantic_core-2.33.1-cp313-cp313-win32.whl", hash = "sha256:ee12a7be1742f81b8a65b36c6921022301d466b82d80315d215c4c691724986f", size = 1915262 },
    { url = "https://files.pythonhosted.org/packages/8a/f4/e457a7849beeed1e5defbcf5051c6f7b3c91a0624dd31543a64fc9adcf52/pydantic_core-2.33.1-cp313-cp313-win_amd64.whl", hash = "sha256:ede9b407e39949d2afc46385ce6bd6e11588660c26f80576c11c958e6647bc40", size = 1956626 },
    { url = "https://files.pythonhosted.org/packages/20/d0/e8d567a7cff7b04e017ae164d98011f1e1894269fe8e90ea187a3cbfb562/pydantic_core-2.33.1-cp313-cp313-win_arm64.whl", hash = "sha256:aa687a23d4b7871a00e03ca96a09cad0f28f443690d300500603bd0adba4b523", size = 1909590 },
    { url = "https://files.pythonhosted.org/packages/ef/fd/24ea4302d7a527d672c5be06e17df16aabfb4e9fdc6e0b345c21580f3d2a/pydantic_core-2.33.1-cp313-cp313t-macosx_11_0_arm64.whl", hash = "sha256:401d7b76e1000d0dd5538e6381d28febdcacb097c8d340dde7d7fc6e13e9f95d", size = 1812963 },
    { url = "https://files.pythonhosted.org/packages/5f/95/4fbc2ecdeb5c1c53f1175a32d870250194eb2fdf6291b795ab08c8646d5d/pydantic_core-2.33.1-cp313-cp313t-manylinux_2_17_x86_64.manylinux2014_x86_64.whl", hash = "sha256:7aeb055a42d734c0255c9e489ac67e75397d59c6fbe60d155851e9782f276a9c", size = 1986896 },
    { url = "https://files.pythonhosted.org/packages/71/ae/fe31e7f4a62431222d8f65a3bd02e3fa7e6026d154a00818e6d30520ea77/pydantic_core-2.33.1-cp313-cp313t-win_amd64.whl", hash = "sha256:338ea9b73e6e109f15ab439e62cb3b78aa752c7fd9536794112e14bee02c8d18", size = 1931810 },
    { url = "https://files.pythonhosted.org/packages/0b/76/1794e440c1801ed35415238d2c728f26cd12695df9057154ad768b7b991c/pydantic_core-2.33.1-pp311-pypy311_pp73-macosx_10_12_x86_64.whl", hash = "sha256:3a371dc00282c4b84246509a5ddc808e61b9864aa1eae9ecc92bb1268b82db4a", size = 2042858 },
    { url = "https://files.pythonhosted.org/packages/73/b4/9cd7b081fb0b1b4f8150507cd59d27b275c3e22ad60b35cb19ea0977d9b9/pydantic_core-2.33.1-pp311-pypy311_pp73-macosx_11_0_arm64.whl", hash = "sha256:f59295ecc75a1788af8ba92f2e8c6eeaa5a94c22fc4d151e8d9638814f85c8fc", size = 1873745 },
    { url = "https://files.pythonhosted.org/packages/e1/d7/9ddb7575d4321e40d0363903c2576c8c0c3280ebea137777e5ab58d723e3/pydantic_core-2.33.1-pp311-pypy311_pp73-manylinux_2_17_aarch64.manylinux2014_aarch64.whl", hash = "sha256:08530b8ac922003033f399128505f513e30ca770527cc8bbacf75a84fcc2c74b", size = 1904188 },
    { url = "https://files.pythonhosted.org/packages/d1/a8/3194ccfe461bb08da19377ebec8cb4f13c9bd82e13baebc53c5c7c39a029/pydantic_core-2.33.1-pp311-pypy311_pp73-manylinux_2_17_x86_64.manylinux2014_x86_64.whl", hash = "sha256:bae370459da6a5466978c0eacf90690cb57ec9d533f8e63e564ef3822bfa04fe", size = 2083479 },
    { url = "https://files.pythonhosted.org/packages/42/c7/84cb569555d7179ca0b3f838cef08f66f7089b54432f5b8599aac6e9533e/pydantic_core-2.33.1-pp311-pypy311_pp73-manylinux_2_5_i686.manylinux1_i686.whl", hash = "sha256:e3de2777e3b9f4d603112f78006f4ae0acb936e95f06da6cb1a45fbad6bdb4b5", size = 2118415 },
    { url = "https://files.pythonhosted.org/packages/3b/67/72abb8c73e0837716afbb58a59cc9e3ae43d1aa8677f3b4bc72c16142716/pydantic_core-2.33.1-pp311-pypy311_pp73-musllinux_1_1_aarch64.whl", hash = "sha256:3a64e81e8cba118e108d7126362ea30e021291b7805d47e4896e52c791be2761", size = 2079623 },
    { url = "https://files.pythonhosted.org/packages/0b/cd/c59707e35a47ba4cbbf153c3f7c56420c58653b5801b055dc52cccc8e2dc/pydantic_core-2.33.1-pp311-pypy311_pp73-musllinux_1_1_armv7l.whl", hash = "sha256:52928d8c1b6bda03cc6d811e8923dffc87a2d3c8b3bfd2ce16471c7147a24850", size = 2250175 },
    { url = "https://files.pythonhosted.org/packages/84/32/e4325a6676b0bed32d5b084566ec86ed7fd1e9bcbfc49c578b1755bde920/pydantic_core-2.33.1-pp311-pypy311_pp73-musllinux_1_1_x86_64.whl", hash = "sha256:1b30d92c9412beb5ac6b10a3eb7ef92ccb14e3f2a8d7732e2d739f58b3aa7544", size = 2254674 },
    { url = "https://files.pythonhosted.org/packages/12/6f/5596dc418f2e292ffc661d21931ab34591952e2843e7168ea5a52591f6ff/pydantic_core-2.33.1-pp311-pypy311_pp73-win_amd64.whl", hash = "sha256:f995719707e0e29f0f41a8aa3bcea6e761a36c9136104d3189eafb83f5cec5e5", size = 2080951 },
]

[[package]]
name = "pydantic-settings"
version = "2.8.1"
source = { registry = "https://pypi.org/simple" }
dependencies = [
    { name = "pydantic" },
    { name = "python-dotenv" },
]
sdist = { url = "https://files.pythonhosted.org/packages/88/82/c79424d7d8c29b994fb01d277da57b0a9b09cc03c3ff875f9bd8a86b2145/pydantic_settings-2.8.1.tar.gz", hash = "sha256:d5c663dfbe9db9d5e1c646b2e161da12f0d734d422ee56f567d0ea2cee4e8585", size = 83550 }
wheels = [
    { url = "https://files.pythonhosted.org/packages/0b/53/a64f03044927dc47aafe029c42a5b7aabc38dfb813475e0e1bf71c4a59d0/pydantic_settings-2.8.1-py3-none-any.whl", hash = "sha256:81942d5ac3d905f7f3ee1a70df5dfb62d5569c12f51a5a647defc1c3d9ee2e9c", size = 30839 },
]

[[package]]
name = "pydeck"
version = "0.9.1"
source = { registry = "https://pypi.org/simple" }
dependencies = [
    { name = "jinja2" },
    { name = "numpy" },
]
sdist = { url = "https://files.pythonhosted.org/packages/a1/ca/40e14e196864a0f61a92abb14d09b3d3da98f94ccb03b49cf51688140dab/pydeck-0.9.1.tar.gz", hash = "sha256:f74475ae637951d63f2ee58326757f8d4f9cd9f2a457cf42950715003e2cb605", size = 3832240 }
wheels = [
    { url = "https://files.pythonhosted.org/packages/ab/4c/b888e6cf58bd9db9c93f40d1c6be8283ff49d88919231afe93a6bcf61626/pydeck-0.9.1-py2.py3-none-any.whl", hash = "sha256:b3f75ba0d273fc917094fa61224f3f6076ca8752b93d46faf3bcfd9f9d59b038", size = 6900403 },
]

[[package]]
name = "pydub"
version = "0.25.1"
source = { registry = "https://pypi.org/simple" }
sdist = { url = "https://files.pythonhosted.org/packages/fe/9a/e6bca0eed82db26562c73b5076539a4a08d3cffd19c3cc5913a3e61145fd/pydub-0.25.1.tar.gz", hash = "sha256:980a33ce9949cab2a569606b65674d748ecbca4f0796887fd6f46173a7b0d30f", size = 38326 }
wheels = [
    { url = "https://files.pythonhosted.org/packages/a6/53/d78dc063216e62fc55f6b2eebb447f6a4b0a59f55c8406376f76bf959b08/pydub-0.25.1-py2.py3-none-any.whl", hash = "sha256:65617e33033874b59d87db603aa1ed450633288aefead953b30bded59cb599a6", size = 32327 },
]

[[package]]
name = "pygments"
version = "2.19.1"
source = { registry = "https://pypi.org/simple" }
sdist = { url = "https://files.pythonhosted.org/packages/7c/2d/c3338d48ea6cc0feb8446d8e6937e1408088a72a39937982cc6111d17f84/pygments-2.19.1.tar.gz", hash = "sha256:61c16d2a8576dc0649d9f39e089b5f02bcd27fba10d8fb4dcc28173f7a45151f", size = 4968581 }
wheels = [
    { url = "https://files.pythonhosted.org/packages/8a/0b/9fcc47d19c48b59121088dd6da2488a49d5f72dacf8262e2790a1d2c7d15/pygments-2.19.1-py3-none-any.whl", hash = "sha256:9ea1544ad55cecf4b8242fab6dd35a93bbce657034b0611ee383099054ab6d8c", size = 1225293 },
]

[[package]]
name = "pyjwt"
version = "2.10.1"
source = { registry = "https://pypi.org/simple" }
sdist = { url = "https://files.pythonhosted.org/packages/e7/46/bd74733ff231675599650d3e47f361794b22ef3e3770998dda30d3b63726/pyjwt-2.10.1.tar.gz", hash = "sha256:3cc5772eb20009233caf06e9d8a0577824723b44e6648ee0a2aedb6cf9381953", size = 87785 }
wheels = [
    { url = "https://files.pythonhosted.org/packages/61/ad/689f02752eeec26aed679477e80e632ef1b682313be70793d798c1d5fc8f/PyJWT-2.10.1-py3-none-any.whl", hash = "sha256:dcdd193e30abefd5debf142f9adfcdd2b58004e644f25406ffaebd50bd98dacb", size = 22997 },
]

[package.optional-dependencies]
crypto = [
    { name = "cryptography" },
]

[[package]]
name = "pyreadline3"
version = "3.5.4"
source = { registry = "https://pypi.org/simple" }
sdist = { url = "https://files.pythonhosted.org/packages/0f/49/4cea918a08f02817aabae639e3d0ac046fef9f9180518a3ad394e22da148/pyreadline3-3.5.4.tar.gz", hash = "sha256:8d57d53039a1c75adba8e50dd3d992b28143480816187ea5efbd5c78e6c885b7", size = 99839 }
wheels = [
    { url = "https://files.pythonhosted.org/packages/5a/dc/491b7661614ab97483abf2056be1deee4dc2490ecbf7bff9ab5cdbac86e1/pyreadline3-3.5.4-py3-none-any.whl", hash = "sha256:eaf8e6cc3c49bcccf145fc6067ba8643d1df34d604a1ec0eccbf7a18e6d3fae6", size = 83178 },
]

[[package]]
name = "pyright"
version = "1.1.398"
source = { registry = "https://pypi.org/simple" }
dependencies = [
    { name = "nodeenv" },
    { name = "typing-extensions" },
]
sdist = { url = "https://files.pythonhosted.org/packages/24/d6/48740f1d029e9fc4194880d1ad03dcf0ba3a8f802e0e166b8f63350b3584/pyright-1.1.398.tar.gz", hash = "sha256:357a13edd9be8082dc73be51190913e475fa41a6efb6ec0d4b7aab3bc11638d8", size = 3892675 }
wheels = [
    { url = "https://files.pythonhosted.org/packages/58/e0/5283593f61b3c525d6d7e94cfb6b3ded20b3df66e953acaf7bb4f23b3f6e/pyright-1.1.398-py3-none-any.whl", hash = "sha256:0a70bfd007d9ea7de1cf9740e1ad1a40a122592cfe22a3f6791b06162ad08753", size = 5780235 },
]

[[package]]
name = "pytest"
version = "8.3.5"
source = { registry = "https://pypi.org/simple" }
dependencies = [
    { name = "colorama", marker = "sys_platform == 'win32'" },
    { name = "iniconfig" },
    { name = "packaging" },
    { name = "pluggy" },
]
sdist = { url = "https://files.pythonhosted.org/packages/ae/3c/c9d525a414d506893f0cd8a8d0de7706446213181570cdbd766691164e40/pytest-8.3.5.tar.gz", hash = "sha256:f4efe70cc14e511565ac476b57c279e12a855b11f48f212af1080ef2263d3845", size = 1450891 }
wheels = [
    { url = "https://files.pythonhosted.org/packages/30/3d/64ad57c803f1fa1e963a7946b6e0fea4a70df53c1a7fed304586539c2bac/pytest-8.3.5-py3-none-any.whl", hash = "sha256:c69214aa47deac29fad6c2a4f590b9c4a9fdb16a403176fe154b79c0b4d4d820", size = 343634 },
]

[[package]]
name = "pytest-asyncio"
version = "0.26.0"
source = { registry = "https://pypi.org/simple" }
dependencies = [
    { name = "pytest" },
]
sdist = { url = "https://files.pythonhosted.org/packages/8e/c4/453c52c659521066969523e87d85d54139bbd17b78f09532fb8eb8cdb58e/pytest_asyncio-0.26.0.tar.gz", hash = "sha256:c4df2a697648241ff39e7f0e4a73050b03f123f760673956cf0d72a4990e312f", size = 54156 }
wheels = [
    { url = "https://files.pythonhosted.org/packages/20/7f/338843f449ace853647ace35870874f69a764d251872ed1b4de9f234822c/pytest_asyncio-0.26.0-py3-none-any.whl", hash = "sha256:7b51ed894f4fbea1340262bdae5135797ebbe21d8638978e35d31c6d19f72fb0", size = 19694 },
]

[[package]]
name = "python-dateutil"
version = "2.9.0.post0"
source = { registry = "https://pypi.org/simple" }
dependencies = [
    { name = "six" },
]
sdist = { url = "https://files.pythonhosted.org/packages/66/c0/0c8b6ad9f17a802ee498c46e004a0eb49bc148f2fd230864601a86dcf6db/python-dateutil-2.9.0.post0.tar.gz", hash = "sha256:37dd54208da7e1cd875388217d5e00ebd4179249f90fb72437e91a35459a0ad3", size = 342432 }
wheels = [
    { url = "https://files.pythonhosted.org/packages/ec/57/56b9bcc3c9c6a792fcbaf139543cee77261f3651ca9da0c93f5c1221264b/python_dateutil-2.9.0.post0-py2.py3-none-any.whl", hash = "sha256:a8b2bc7bffae282281c8140a97d3aa9c14da0b136dfe83f850eea9a5f7470427", size = 229892 },
]

[[package]]
name = "python-dotenv"
version = "1.1.0"
source = { registry = "https://pypi.org/simple" }
sdist = { url = "https://files.pythonhosted.org/packages/88/2c/7bb1416c5620485aa793f2de31d3df393d3686aa8a8506d11e10e13c5baf/python_dotenv-1.1.0.tar.gz", hash = "sha256:41f90bc6f5f177fb41f53e87666db362025010eb28f60a01c9143bfa33a2b2d5", size = 39920 }
wheels = [
    { url = "https://files.pythonhosted.org/packages/1e/18/98a99ad95133c6a6e2005fe89faedf294a748bd5dc803008059409ac9b1e/python_dotenv-1.1.0-py3-none-any.whl", hash = "sha256:d7c01d9e2293916c18baf562d95698754b0dbbb5e74d457c45d4f6561fb9d55d", size = 20256 },
]

[[package]]
name = "python-multipart"
version = "0.0.20"
source = { registry = "https://pypi.org/simple" }
sdist = { url = "https://files.pythonhosted.org/packages/f3/87/f44d7c9f274c7ee665a29b885ec97089ec5dc034c7f3fafa03da9e39a09e/python_multipart-0.0.20.tar.gz", hash = "sha256:8dd0cab45b8e23064ae09147625994d090fa46f5b0d1e13af944c331a7fa9d13", size = 37158 }
wheels = [
    { url = "https://files.pythonhosted.org/packages/45/58/38b5afbc1a800eeea951b9285d3912613f2603bdf897a4ab0f4bd7f405fc/python_multipart-0.0.20-py3-none-any.whl", hash = "sha256:8a62d3a8335e06589fe01f2a3e178cdcc632f3fbe0d492ad9ee0ec35aab1f104", size = 24546 },
]

[[package]]
name = "python-pptx"
version = "1.0.2"
source = { registry = "https://pypi.org/simple" }
dependencies = [
    { name = "lxml" },
    { name = "pillow" },
    { name = "typing-extensions" },
    { name = "xlsxwriter" },
]
sdist = { url = "https://files.pythonhosted.org/packages/52/a9/0c0db8d37b2b8a645666f7fd8accea4c6224e013c42b1d5c17c93590cd06/python_pptx-1.0.2.tar.gz", hash = "sha256:479a8af0eaf0f0d76b6f00b0887732874ad2e3188230315290cd1f9dd9cc7095", size = 10109297 }
wheels = [
    { url = "https://files.pythonhosted.org/packages/d9/4f/00be2196329ebbff56ce564aa94efb0fbc828d00de250b1980de1a34ab49/python_pptx-1.0.2-py3-none-any.whl", hash = "sha256:160838e0b8565a8b1f67947675886e9fea18aa5e795db7ae531606d68e785cba", size = 472788 },
]

[[package]]
name = "pytz"
version = "2025.2"
source = { registry = "https://pypi.org/simple" }
sdist = { url = "https://files.pythonhosted.org/packages/f8/bf/abbd3cdfb8fbc7fb3d4d38d320f2441b1e7cbe29be4f23797b4a2b5d8aac/pytz-2025.2.tar.gz", hash = "sha256:360b9e3dbb49a209c21ad61809c7fb453643e048b38924c765813546746e81c3", size = 320884 }
wheels = [
    { url = "https://files.pythonhosted.org/packages/81/c4/34e93fe5f5429d7570ec1fa436f1986fb1f00c3e0f43a589fe2bbcd22c3f/pytz-2025.2-py2.py3-none-any.whl", hash = "sha256:5ddf76296dd8c44c26eb8f4b6f35488f3ccbf6fbbd7adee0b7262d43f0ec2f00", size = 509225 },
]

[[package]]
name = "pywin32-ctypes"
version = "0.2.3"
source = { registry = "https://pypi.org/simple" }
sdist = { url = "https://files.pythonhosted.org/packages/85/9f/01a1a99704853cb63f253eea009390c88e7131c67e66a0a02099a8c917cb/pywin32-ctypes-0.2.3.tar.gz", hash = "sha256:d162dc04946d704503b2edc4d55f3dba5c1d539ead017afa00142c38b9885755", size = 29471 }
wheels = [
    { url = "https://files.pythonhosted.org/packages/de/3d/8161f7711c017e01ac9f008dfddd9410dff3674334c233bde66e7ba65bbf/pywin32_ctypes-0.2.3-py3-none-any.whl", hash = "sha256:8a1513379d709975552d202d942d9837758905c8d01eb82b8bcc30918929e7b8", size = 30756 },
]

[[package]]
name = "pyyaml"
version = "6.0.2"
source = { registry = "https://pypi.org/simple" }
sdist = { url = "https://files.pythonhosted.org/packages/54/ed/79a089b6be93607fa5cdaedf301d7dfb23af5f25c398d5ead2525b063e17/pyyaml-6.0.2.tar.gz", hash = "sha256:d584d9ec91ad65861cc08d42e834324ef890a082e591037abe114850ff7bbc3e", size = 130631 }
wheels = [
    { url = "https://files.pythonhosted.org/packages/f8/aa/7af4e81f7acba21a4c6be026da38fd2b872ca46226673c89a758ebdc4fd2/PyYAML-6.0.2-cp311-cp311-macosx_10_9_x86_64.whl", hash = "sha256:cc1c1159b3d456576af7a3e4d1ba7e6924cb39de8f67111c735f6fc832082774", size = 184612 },
    { url = "https://files.pythonhosted.org/packages/8b/62/b9faa998fd185f65c1371643678e4d58254add437edb764a08c5a98fb986/PyYAML-6.0.2-cp311-cp311-macosx_11_0_arm64.whl", hash = "sha256:1e2120ef853f59c7419231f3bf4e7021f1b936f6ebd222406c3b60212205d2ee", size = 172040 },
    { url = "https://files.pythonhosted.org/packages/ad/0c/c804f5f922a9a6563bab712d8dcc70251e8af811fce4524d57c2c0fd49a4/PyYAML-6.0.2-cp311-cp311-manylinux_2_17_aarch64.manylinux2014_aarch64.whl", hash = "sha256:5d225db5a45f21e78dd9358e58a98702a0302f2659a3c6cd320564b75b86f47c", size = 736829 },
    { url = "https://files.pythonhosted.org/packages/51/16/6af8d6a6b210c8e54f1406a6b9481febf9c64a3109c541567e35a49aa2e7/PyYAML-6.0.2-cp311-cp311-manylinux_2_17_s390x.manylinux2014_s390x.whl", hash = "sha256:5ac9328ec4831237bec75defaf839f7d4564be1e6b25ac710bd1a96321cc8317", size = 764167 },
    { url = "https://files.pythonhosted.org/packages/75/e4/2c27590dfc9992f73aabbeb9241ae20220bd9452df27483b6e56d3975cc5/PyYAML-6.0.2-cp311-cp311-manylinux_2_17_x86_64.manylinux2014_x86_64.whl", hash = "sha256:3ad2a3decf9aaba3d29c8f537ac4b243e36bef957511b4766cb0057d32b0be85", size = 762952 },
    { url = "https://files.pythonhosted.org/packages/9b/97/ecc1abf4a823f5ac61941a9c00fe501b02ac3ab0e373c3857f7d4b83e2b6/PyYAML-6.0.2-cp311-cp311-musllinux_1_1_aarch64.whl", hash = "sha256:ff3824dc5261f50c9b0dfb3be22b4567a6f938ccce4587b38952d85fd9e9afe4", size = 735301 },
    { url = "https://files.pythonhosted.org/packages/45/73/0f49dacd6e82c9430e46f4a027baa4ca205e8b0a9dce1397f44edc23559d/PyYAML-6.0.2-cp311-cp311-musllinux_1_1_x86_64.whl", hash = "sha256:797b4f722ffa07cc8d62053e4cff1486fa6dc094105d13fea7b1de7d8bf71c9e", size = 756638 },
    { url = "https://files.pythonhosted.org/packages/22/5f/956f0f9fc65223a58fbc14459bf34b4cc48dec52e00535c79b8db361aabd/PyYAML-6.0.2-cp311-cp311-win32.whl", hash = "sha256:11d8f3dd2b9c1207dcaf2ee0bbbfd5991f571186ec9cc78427ba5bd32afae4b5", size = 143850 },
    { url = "https://files.pythonhosted.org/packages/ed/23/8da0bbe2ab9dcdd11f4f4557ccaf95c10b9811b13ecced089d43ce59c3c8/PyYAML-6.0.2-cp311-cp311-win_amd64.whl", hash = "sha256:e10ce637b18caea04431ce14fabcf5c64a1c61ec9c56b071a4b7ca131ca52d44", size = 161980 },
    { url = "https://files.pythonhosted.org/packages/86/0c/c581167fc46d6d6d7ddcfb8c843a4de25bdd27e4466938109ca68492292c/PyYAML-6.0.2-cp312-cp312-macosx_10_9_x86_64.whl", hash = "sha256:c70c95198c015b85feafc136515252a261a84561b7b1d51e3384e0655ddf25ab", size = 183873 },
    { url = "https://files.pythonhosted.org/packages/a8/0c/38374f5bb272c051e2a69281d71cba6fdb983413e6758b84482905e29a5d/PyYAML-6.0.2-cp312-cp312-macosx_11_0_arm64.whl", hash = "sha256:ce826d6ef20b1bc864f0a68340c8b3287705cae2f8b4b1d932177dcc76721725", size = 173302 },
    { url = "https://files.pythonhosted.org/packages/c3/93/9916574aa8c00aa06bbac729972eb1071d002b8e158bd0e83a3b9a20a1f7/PyYAML-6.0.2-cp312-cp312-manylinux_2_17_aarch64.manylinux2014_aarch64.whl", hash = "sha256:1f71ea527786de97d1a0cc0eacd1defc0985dcf6b3f17bb77dcfc8c34bec4dc5", size = 739154 },
    { url = "https://files.pythonhosted.org/packages/95/0f/b8938f1cbd09739c6da569d172531567dbcc9789e0029aa070856f123984/PyYAML-6.0.2-cp312-cp312-manylinux_2_17_s390x.manylinux2014_s390x.whl", hash = "sha256:9b22676e8097e9e22e36d6b7bda33190d0d400f345f23d4065d48f4ca7ae0425", size = 766223 },
    { url = "https://files.pythonhosted.org/packages/b9/2b/614b4752f2e127db5cc206abc23a8c19678e92b23c3db30fc86ab731d3bd/PyYAML-6.0.2-cp312-cp312-manylinux_2_17_x86_64.manylinux2014_x86_64.whl", hash = "sha256:80bab7bfc629882493af4aa31a4cfa43a4c57c83813253626916b8c7ada83476", size = 767542 },
    { url = "https://files.pythonhosted.org/packages/d4/00/dd137d5bcc7efea1836d6264f049359861cf548469d18da90cd8216cf05f/PyYAML-6.0.2-cp312-cp312-musllinux_1_1_aarch64.whl", hash = "sha256:0833f8694549e586547b576dcfaba4a6b55b9e96098b36cdc7ebefe667dfed48", size = 731164 },
    { url = "https://files.pythonhosted.org/packages/c9/1f/4f998c900485e5c0ef43838363ba4a9723ac0ad73a9dc42068b12aaba4e4/PyYAML-6.0.2-cp312-cp312-musllinux_1_1_x86_64.whl", hash = "sha256:8b9c7197f7cb2738065c481a0461e50ad02f18c78cd75775628afb4d7137fb3b", size = 756611 },
    { url = "https://files.pythonhosted.org/packages/df/d1/f5a275fdb252768b7a11ec63585bc38d0e87c9e05668a139fea92b80634c/PyYAML-6.0.2-cp312-cp312-win32.whl", hash = "sha256:ef6107725bd54b262d6dedcc2af448a266975032bc85ef0172c5f059da6325b4", size = 140591 },
    { url = "https://files.pythonhosted.org/packages/0c/e8/4f648c598b17c3d06e8753d7d13d57542b30d56e6c2dedf9c331ae56312e/PyYAML-6.0.2-cp312-cp312-win_amd64.whl", hash = "sha256:7e7401d0de89a9a855c839bc697c079a4af81cf878373abd7dc625847d25cbd8", size = 156338 },
    { url = "https://files.pythonhosted.org/packages/ef/e3/3af305b830494fa85d95f6d95ef7fa73f2ee1cc8ef5b495c7c3269fb835f/PyYAML-6.0.2-cp313-cp313-macosx_10_13_x86_64.whl", hash = "sha256:efdca5630322a10774e8e98e1af481aad470dd62c3170801852d752aa7a783ba", size = 181309 },
    { url = "https://files.pythonhosted.org/packages/45/9f/3b1c20a0b7a3200524eb0076cc027a970d320bd3a6592873c85c92a08731/PyYAML-6.0.2-cp313-cp313-macosx_11_0_arm64.whl", hash = "sha256:50187695423ffe49e2deacb8cd10510bc361faac997de9efef88badc3bb9e2d1", size = 171679 },
    { url = "https://files.pythonhosted.org/packages/7c/9a/337322f27005c33bcb656c655fa78325b730324c78620e8328ae28b64d0c/PyYAML-6.0.2-cp313-cp313-manylinux_2_17_aarch64.manylinux2014_aarch64.whl", hash = "sha256:0ffe8360bab4910ef1b9e87fb812d8bc0a308b0d0eef8c8f44e0254ab3b07133", size = 733428 },
    { url = "https://files.pythonhosted.org/packages/a3/69/864fbe19e6c18ea3cc196cbe5d392175b4cf3d5d0ac1403ec3f2d237ebb5/PyYAML-6.0.2-cp313-cp313-manylinux_2_17_s390x.manylinux2014_s390x.whl", hash = "sha256:17e311b6c678207928d649faa7cb0d7b4c26a0ba73d41e99c4fff6b6c3276484", size = 763361 },
    { url = "https://files.pythonhosted.org/packages/04/24/b7721e4845c2f162d26f50521b825fb061bc0a5afcf9a386840f23ea19fa/PyYAML-6.0.2-cp313-cp313-manylinux_2_17_x86_64.manylinux2014_x86_64.whl", hash = "sha256:70b189594dbe54f75ab3a1acec5f1e3faa7e8cf2f1e08d9b561cb41b845f69d5", size = 759523 },
    { url = "https://files.pythonhosted.org/packages/2b/b2/e3234f59ba06559c6ff63c4e10baea10e5e7df868092bf9ab40e5b9c56b6/PyYAML-6.0.2-cp313-cp313-musllinux_1_1_aarch64.whl", hash = "sha256:41e4e3953a79407c794916fa277a82531dd93aad34e29c2a514c2c0c5fe971cc", size = 726660 },
    { url = "https://files.pythonhosted.org/packages/fe/0f/25911a9f080464c59fab9027482f822b86bf0608957a5fcc6eaac85aa515/PyYAML-6.0.2-cp313-cp313-musllinux_1_1_x86_64.whl", hash = "sha256:68ccc6023a3400877818152ad9a1033e3db8625d899c72eacb5a668902e4d652", size = 751597 },
    { url = "https://files.pythonhosted.org/packages/14/0d/e2c3b43bbce3cf6bd97c840b46088a3031085179e596d4929729d8d68270/PyYAML-6.0.2-cp313-cp313-win32.whl", hash = "sha256:bc2fa7c6b47d6bc618dd7fb02ef6fdedb1090ec036abab80d4681424b84c1183", size = 140527 },
    { url = "https://files.pythonhosted.org/packages/fa/de/02b54f42487e3d3c6efb3f89428677074ca7bf43aae402517bc7cca949f3/PyYAML-6.0.2-cp313-cp313-win_amd64.whl", hash = "sha256:8388ee1976c416731879ac16da0aff3f63b286ffdd57cdeb95f3f2e085687563", size = 156446 },
]

[[package]]
name = "referencing"
version = "0.36.2"
source = { registry = "https://pypi.org/simple" }
dependencies = [
    { name = "attrs" },
    { name = "rpds-py" },
    { name = "typing-extensions", marker = "python_full_version < '3.13'" },
]
sdist = { url = "https://files.pythonhosted.org/packages/2f/db/98b5c277be99dd18bfd91dd04e1b759cad18d1a338188c936e92f921c7e2/referencing-0.36.2.tar.gz", hash = "sha256:df2e89862cd09deabbdba16944cc3f10feb6b3e6f18e902f7cc25609a34775aa", size = 74744 }
wheels = [
    { url = "https://files.pythonhosted.org/packages/c1/b1/3baf80dc6d2b7bc27a95a67752d0208e410351e3feb4eb78de5f77454d8d/referencing-0.36.2-py3-none-any.whl", hash = "sha256:e8699adbbf8b5c7de96d8ffa0eb5c158b3beafce084968e2ea8bb08c6794dcd0", size = 26775 },
]

[[package]]
name = "regex"
version = "2024.11.6"
source = { registry = "https://pypi.org/simple" }
sdist = { url = "https://files.pythonhosted.org/packages/8e/5f/bd69653fbfb76cf8604468d3b4ec4c403197144c7bfe0e6a5fc9e02a07cb/regex-2024.11.6.tar.gz", hash = "sha256:7ab159b063c52a0333c884e4679f8d7a85112ee3078fe3d9004b2dd875585519", size = 399494 }
wheels = [
    { url = "https://files.pythonhosted.org/packages/58/58/7e4d9493a66c88a7da6d205768119f51af0f684fe7be7bac8328e217a52c/regex-2024.11.6-cp311-cp311-macosx_10_9_universal2.whl", hash = "sha256:5478c6962ad548b54a591778e93cd7c456a7a29f8eca9c49e4f9a806dcc5d638", size = 482669 },
    { url = "https://files.pythonhosted.org/packages/34/4c/8f8e631fcdc2ff978609eaeef1d6994bf2f028b59d9ac67640ed051f1218/regex-2024.11.6-cp311-cp311-macosx_10_9_x86_64.whl", hash = "sha256:2c89a8cc122b25ce6945f0423dc1352cb9593c68abd19223eebbd4e56612c5b7", size = 287684 },
    { url = "https://files.pythonhosted.org/packages/c5/1b/f0e4d13e6adf866ce9b069e191f303a30ab1277e037037a365c3aad5cc9c/regex-2024.11.6-cp311-cp311-macosx_11_0_arm64.whl", hash = "sha256:94d87b689cdd831934fa3ce16cc15cd65748e6d689f5d2b8f4f4df2065c9fa20", size = 284589 },
    { url = "https://files.pythonhosted.org/packages/25/4d/ab21047f446693887f25510887e6820b93f791992994f6498b0318904d4a/regex-2024.11.6-cp311-cp311-manylinux_2_17_aarch64.manylinux2014_aarch64.whl", hash = "sha256:1062b39a0a2b75a9c694f7a08e7183a80c63c0d62b301418ffd9c35f55aaa114", size = 792121 },
    { url = "https://files.pythonhosted.org/packages/45/ee/c867e15cd894985cb32b731d89576c41a4642a57850c162490ea34b78c3b/regex-2024.11.6-cp311-cp311-manylinux_2_17_ppc64le.manylinux2014_ppc64le.whl", hash = "sha256:167ed4852351d8a750da48712c3930b031f6efdaa0f22fa1933716bfcd6bf4a3", size = 831275 },
    { url = "https://files.pythonhosted.org/packages/b3/12/b0f480726cf1c60f6536fa5e1c95275a77624f3ac8fdccf79e6727499e28/regex-2024.11.6-cp311-cp311-manylinux_2_17_s390x.manylinux2014_s390x.whl", hash = "sha256:2d548dafee61f06ebdb584080621f3e0c23fff312f0de1afc776e2a2ba99a74f", size = 818257 },
    { url = "https://files.pythonhosted.org/packages/bf/ce/0d0e61429f603bac433910d99ef1a02ce45a8967ffbe3cbee48599e62d88/regex-2024.11.6-cp311-cp311-manylinux_2_17_x86_64.manylinux2014_x86_64.whl", hash = "sha256:f2a19f302cd1ce5dd01a9099aaa19cae6173306d1302a43b627f62e21cf18ac0", size = 792727 },
    { url = "https://files.pythonhosted.org/packages/e4/c1/243c83c53d4a419c1556f43777ccb552bccdf79d08fda3980e4e77dd9137/regex-2024.11.6-cp311-cp311-manylinux_2_5_i686.manylinux1_i686.manylinux_2_17_i686.manylinux2014_i686.whl", hash = "sha256:bec9931dfb61ddd8ef2ebc05646293812cb6b16b60cf7c9511a832b6f1854b55", size = 780667 },
    { url = "https://files.pythonhosted.org/packages/c5/f4/75eb0dd4ce4b37f04928987f1d22547ddaf6c4bae697623c1b05da67a8aa/regex-2024.11.6-cp311-cp311-musllinux_1_2_aarch64.whl", hash = "sha256:9714398225f299aa85267fd222f7142fcb5c769e73d7733344efc46f2ef5cf89", size = 776963 },
    { url = "https://files.pythonhosted.org/packages/16/5d/95c568574e630e141a69ff8a254c2f188b4398e813c40d49228c9bbd9875/regex-2024.11.6-cp311-cp311-musllinux_1_2_i686.whl", hash = "sha256:202eb32e89f60fc147a41e55cb086db2a3f8cb82f9a9a88440dcfc5d37faae8d", size = 784700 },
    { url = "https://files.pythonhosted.org/packages/8e/b5/f8495c7917f15cc6fee1e7f395e324ec3e00ab3c665a7dc9d27562fd5290/regex-2024.11.6-cp311-cp311-musllinux_1_2_ppc64le.whl", hash = "sha256:4181b814e56078e9b00427ca358ec44333765f5ca1b45597ec7446d3a1ef6e34", size = 848592 },
    { url = "https://files.pythonhosted.org/packages/1c/80/6dd7118e8cb212c3c60b191b932dc57db93fb2e36fb9e0e92f72a5909af9/regex-2024.11.6-cp311-cp311-musllinux_1_2_s390x.whl", hash = "sha256:068376da5a7e4da51968ce4c122a7cd31afaaec4fccc7856c92f63876e57b51d", size = 852929 },
    { url = "https://files.pythonhosted.org/packages/11/9b/5a05d2040297d2d254baf95eeeb6df83554e5e1df03bc1a6687fc4ba1f66/regex-2024.11.6-cp311-cp311-musllinux_1_2_x86_64.whl", hash = "sha256:ac10f2c4184420d881a3475fb2c6f4d95d53a8d50209a2500723d831036f7c45", size = 781213 },
    { url = "https://files.pythonhosted.org/packages/26/b7/b14e2440156ab39e0177506c08c18accaf2b8932e39fb092074de733d868/regex-2024.11.6-cp311-cp311-win32.whl", hash = "sha256:c36f9b6f5f8649bb251a5f3f66564438977b7ef8386a52460ae77e6070d309d9", size = 261734 },
    { url = "https://files.pythonhosted.org/packages/80/32/763a6cc01d21fb3819227a1cc3f60fd251c13c37c27a73b8ff4315433a8e/regex-2024.11.6-cp311-cp311-win_amd64.whl", hash = "sha256:02e28184be537f0e75c1f9b2f8847dc51e08e6e171c6bde130b2687e0c33cf60", size = 274052 },
    { url = "https://files.pythonhosted.org/packages/ba/30/9a87ce8336b172cc232a0db89a3af97929d06c11ceaa19d97d84fa90a8f8/regex-2024.11.6-cp312-cp312-macosx_10_13_universal2.whl", hash = "sha256:52fb28f528778f184f870b7cf8f225f5eef0a8f6e3778529bdd40c7b3920796a", size = 483781 },
    { url = "https://files.pythonhosted.org/packages/01/e8/00008ad4ff4be8b1844786ba6636035f7ef926db5686e4c0f98093612add/regex-2024.11.6-cp312-cp312-macosx_10_13_x86_64.whl", hash = "sha256:fdd6028445d2460f33136c55eeb1f601ab06d74cb3347132e1c24250187500d9", size = 288455 },
    { url = "https://files.pythonhosted.org/packages/60/85/cebcc0aff603ea0a201667b203f13ba75d9fc8668fab917ac5b2de3967bc/regex-2024.11.6-cp312-cp312-macosx_11_0_arm64.whl", hash = "sha256:805e6b60c54bf766b251e94526ebad60b7de0c70f70a4e6210ee2891acb70bf2", size = 284759 },
    { url = "https://files.pythonhosted.org/packages/94/2b/701a4b0585cb05472a4da28ee28fdfe155f3638f5e1ec92306d924e5faf0/regex-2024.11.6-cp312-cp312-manylinux_2_17_aarch64.manylinux2014_aarch64.whl", hash = "sha256:b85c2530be953a890eaffde05485238f07029600e8f098cdf1848d414a8b45e4", size = 794976 },
    { url = "https://files.pythonhosted.org/packages/4b/bf/fa87e563bf5fee75db8915f7352e1887b1249126a1be4813837f5dbec965/regex-2024.11.6-cp312-cp312-manylinux_2_17_ppc64le.manylinux2014_ppc64le.whl", hash = "sha256:bb26437975da7dc36b7efad18aa9dd4ea569d2357ae6b783bf1118dabd9ea577", size = 833077 },
    { url = "https://files.pythonhosted.org/packages/a1/56/7295e6bad94b047f4d0834e4779491b81216583c00c288252ef625c01d23/regex-2024.11.6-cp312-cp312-manylinux_2_17_s390x.manylinux2014_s390x.whl", hash = "sha256:abfa5080c374a76a251ba60683242bc17eeb2c9818d0d30117b4486be10c59d3", size = 823160 },
    { url = "https://files.pythonhosted.org/packages/fb/13/e3b075031a738c9598c51cfbc4c7879e26729c53aa9cca59211c44235314/regex-2024.11.6-cp312-cp312-manylinux_2_17_x86_64.manylinux2014_x86_64.whl", hash = "sha256:70b7fa6606c2881c1db9479b0eaa11ed5dfa11c8d60a474ff0e095099f39d98e", size = 796896 },
    { url = "https://files.pythonhosted.org/packages/24/56/0b3f1b66d592be6efec23a795b37732682520b47c53da5a32c33ed7d84e3/regex-2024.11.6-cp312-cp312-manylinux_2_5_i686.manylinux1_i686.manylinux_2_17_i686.manylinux2014_i686.whl", hash = "sha256:0c32f75920cf99fe6b6c539c399a4a128452eaf1af27f39bce8909c9a3fd8cbe", size = 783997 },
    { url = "https://files.pythonhosted.org/packages/f9/a1/eb378dada8b91c0e4c5f08ffb56f25fcae47bf52ad18f9b2f33b83e6d498/regex-2024.11.6-cp312-cp312-musllinux_1_2_aarch64.whl", hash = "sha256:982e6d21414e78e1f51cf595d7f321dcd14de1f2881c5dc6a6e23bbbbd68435e", size = 781725 },
    { url = "https://files.pythonhosted.org/packages/83/f2/033e7dec0cfd6dda93390089864732a3409246ffe8b042e9554afa9bff4e/regex-2024.11.6-cp312-cp312-musllinux_1_2_i686.whl", hash = "sha256:a7c2155f790e2fb448faed6dd241386719802296ec588a8b9051c1f5c481bc29", size = 789481 },
    { url = "https://files.pythonhosted.org/packages/83/23/15d4552ea28990a74e7696780c438aadd73a20318c47e527b47a4a5a596d/regex-2024.11.6-cp312-cp312-musllinux_1_2_ppc64le.whl", hash = "sha256:149f5008d286636e48cd0b1dd65018548944e495b0265b45e1bffecce1ef7f39", size = 852896 },
    { url = "https://files.pythonhosted.org/packages/e3/39/ed4416bc90deedbfdada2568b2cb0bc1fdb98efe11f5378d9892b2a88f8f/regex-2024.11.6-cp312-cp312-musllinux_1_2_s390x.whl", hash = "sha256:e5364a4502efca094731680e80009632ad6624084aff9a23ce8c8c6820de3e51", size = 860138 },
    { url = "https://files.pythonhosted.org/packages/93/2d/dd56bb76bd8e95bbce684326302f287455b56242a4f9c61f1bc76e28360e/regex-2024.11.6-cp312-cp312-musllinux_1_2_x86_64.whl", hash = "sha256:0a86e7eeca091c09e021db8eb72d54751e527fa47b8d5787caf96d9831bd02ad", size = 787692 },
    { url = "https://files.pythonhosted.org/packages/0b/55/31877a249ab7a5156758246b9c59539abbeba22461b7d8adc9e8475ff73e/regex-2024.11.6-cp312-cp312-win32.whl", hash = "sha256:32f9a4c643baad4efa81d549c2aadefaeba12249b2adc5af541759237eee1c54", size = 262135 },
    { url = "https://files.pythonhosted.org/packages/38/ec/ad2d7de49a600cdb8dd78434a1aeffe28b9d6fc42eb36afab4a27ad23384/regex-2024.11.6-cp312-cp312-win_amd64.whl", hash = "sha256:a93c194e2df18f7d264092dc8539b8ffb86b45b899ab976aa15d48214138e81b", size = 273567 },
    { url = "https://files.pythonhosted.org/packages/90/73/bcb0e36614601016552fa9344544a3a2ae1809dc1401b100eab02e772e1f/regex-2024.11.6-cp313-cp313-macosx_10_13_universal2.whl", hash = "sha256:a6ba92c0bcdf96cbf43a12c717eae4bc98325ca3730f6b130ffa2e3c3c723d84", size = 483525 },
    { url = "https://files.pythonhosted.org/packages/0f/3f/f1a082a46b31e25291d830b369b6b0c5576a6f7fb89d3053a354c24b8a83/regex-2024.11.6-cp313-cp313-macosx_10_13_x86_64.whl", hash = "sha256:525eab0b789891ac3be914d36893bdf972d483fe66551f79d3e27146191a37d4", size = 288324 },
    { url = "https://files.pythonhosted.org/packages/09/c9/4e68181a4a652fb3ef5099e077faf4fd2a694ea6e0f806a7737aff9e758a/regex-2024.11.6-cp313-cp313-macosx_11_0_arm64.whl", hash = "sha256:086a27a0b4ca227941700e0b31425e7a28ef1ae8e5e05a33826e17e47fbfdba0", size = 284617 },
    { url = "https://files.pythonhosted.org/packages/fc/fd/37868b75eaf63843165f1d2122ca6cb94bfc0271e4428cf58c0616786dce/regex-2024.11.6-cp313-cp313-manylinux_2_17_aarch64.manylinux2014_aarch64.whl", hash = "sha256:bde01f35767c4a7899b7eb6e823b125a64de314a8ee9791367c9a34d56af18d0", size = 795023 },
    { url = "https://files.pythonhosted.org/packages/c4/7c/d4cd9c528502a3dedb5c13c146e7a7a539a3853dc20209c8e75d9ba9d1b2/regex-2024.11.6-cp313-cp313-manylinux_2_17_ppc64le.manylinux2014_ppc64le.whl", hash = "sha256:b583904576650166b3d920d2bcce13971f6f9e9a396c673187f49811b2769dc7", size = 833072 },
    { url = "https://files.pythonhosted.org/packages/4f/db/46f563a08f969159c5a0f0e722260568425363bea43bb7ae370becb66a67/regex-2024.11.6-cp313-cp313-manylinux_2_17_s390x.manylinux2014_s390x.whl", hash = "sha256:1c4de13f06a0d54fa0d5ab1b7138bfa0d883220965a29616e3ea61b35d5f5fc7", size = 823130 },
    { url = "https://files.pythonhosted.org/packages/db/60/1eeca2074f5b87df394fccaa432ae3fc06c9c9bfa97c5051aed70e6e00c2/regex-2024.11.6-cp313-cp313-manylinux_2_17_x86_64.manylinux2014_x86_64.whl", hash = "sha256:3cde6e9f2580eb1665965ce9bf17ff4952f34f5b126beb509fee8f4e994f143c", size = 796857 },
    { url = "https://files.pythonhosted.org/packages/10/db/ac718a08fcee981554d2f7bb8402f1faa7e868c1345c16ab1ebec54b0d7b/regex-2024.11.6-cp313-cp313-manylinux_2_5_i686.manylinux1_i686.manylinux_2_17_i686.manylinux2014_i686.whl", hash = "sha256:0d7f453dca13f40a02b79636a339c5b62b670141e63efd511d3f8f73fba162b3", size = 784006 },
    { url = "https://files.pythonhosted.org/packages/c2/41/7da3fe70216cea93144bf12da2b87367590bcf07db97604edeea55dac9ad/regex-2024.11.6-cp313-cp313-musllinux_1_2_aarch64.whl", hash = "sha256:59dfe1ed21aea057a65c6b586afd2a945de04fc7db3de0a6e3ed5397ad491b07", size = 781650 },
    { url = "https://files.pythonhosted.org/packages/a7/d5/880921ee4eec393a4752e6ab9f0fe28009435417c3102fc413f3fe81c4e5/regex-2024.11.6-cp313-cp313-musllinux_1_2_i686.whl", hash = "sha256:b97c1e0bd37c5cd7902e65f410779d39eeda155800b65fc4d04cc432efa9bc6e", size = 789545 },
    { url = "https://files.pythonhosted.org/packages/dc/96/53770115e507081122beca8899ab7f5ae28ae790bfcc82b5e38976df6a77/regex-2024.11.6-cp313-cp313-musllinux_1_2_ppc64le.whl", hash = "sha256:f9d1e379028e0fc2ae3654bac3cbbef81bf3fd571272a42d56c24007979bafb6", size = 853045 },
    { url = "https://files.pythonhosted.org/packages/31/d3/1372add5251cc2d44b451bd94f43b2ec78e15a6e82bff6a290ef9fd8f00a/regex-2024.11.6-cp313-cp313-musllinux_1_2_s390x.whl", hash = "sha256:13291b39131e2d002a7940fb176e120bec5145f3aeb7621be6534e46251912c4", size = 860182 },
    { url = "https://files.pythonhosted.org/packages/ed/e3/c446a64984ea9f69982ba1a69d4658d5014bc7a0ea468a07e1a1265db6e2/regex-2024.11.6-cp313-cp313-musllinux_1_2_x86_64.whl", hash = "sha256:4f51f88c126370dcec4908576c5a627220da6c09d0bff31cfa89f2523843316d", size = 787733 },
    { url = "https://files.pythonhosted.org/packages/2b/f1/e40c8373e3480e4f29f2692bd21b3e05f296d3afebc7e5dcf21b9756ca1c/regex-2024.11.6-cp313-cp313-win32.whl", hash = "sha256:63b13cfd72e9601125027202cad74995ab26921d8cd935c25f09c630436348ff", size = 262122 },
    { url = "https://files.pythonhosted.org/packages/45/94/bc295babb3062a731f52621cdc992d123111282e291abaf23faa413443ea/regex-2024.11.6-cp313-cp313-win_amd64.whl", hash = "sha256:2b3361af3198667e99927da8b84c1b010752fa4b1115ee30beaa332cabc3ef1a", size = 273545 },
]

[[package]]
name = "requests"
version = "2.32.3"
source = { registry = "https://pypi.org/simple" }
dependencies = [
    { name = "certifi" },
    { name = "charset-normalizer" },
    { name = "idna" },
    { name = "urllib3" },
]
sdist = { url = "https://files.pythonhosted.org/packages/63/70/2bf7780ad2d390a8d301ad0b550f1581eadbd9a20f896afe06353c2a2913/requests-2.32.3.tar.gz", hash = "sha256:55365417734eb18255590a9ff9eb97e9e1da868d4ccd6402399eaf68af20a760", size = 131218 }
wheels = [
    { url = "https://files.pythonhosted.org/packages/f9/9b/335f9764261e915ed497fcdeb11df5dfd6f7bf257d4a6a2a686d80da4d54/requests-2.32.3-py3-none-any.whl", hash = "sha256:70761cfe03c773ceb22aa2f671b4757976145175cdfca038c02654d061d6dcc6", size = 64928 },
]

[[package]]
name = "requests-toolbelt"
version = "1.0.0"
source = { registry = "https://pypi.org/simple" }
dependencies = [
    { name = "requests" },
]
sdist = { url = "https://files.pythonhosted.org/packages/f3/61/d7545dafb7ac2230c70d38d31cbfe4cc64f7144dc41f6e4e4b78ecd9f5bb/requests-toolbelt-1.0.0.tar.gz", hash = "sha256:7681a0a3d047012b5bdc0ee37d7f8f07ebe76ab08caeccfc3921ce23c88d5bc6", size = 206888 }
wheels = [
    { url = "https://files.pythonhosted.org/packages/3f/51/d4db610ef29373b879047326cbf6fa98b6c1969d6f6dc423279de2b1be2c/requests_toolbelt-1.0.0-py2.py3-none-any.whl", hash = "sha256:cccfdd665f0a24fcf4726e690f65639d272bb0637b9b92dfd91a5568ccf6bd06", size = 54481 },
]

[[package]]
name = "rich"
version = "14.0.0"
source = { registry = "https://pypi.org/simple" }
dependencies = [
    { name = "markdown-it-py" },
    { name = "pygments" },
]
sdist = { url = "https://files.pythonhosted.org/packages/a1/53/830aa4c3066a8ab0ae9a9955976fb770fe9c6102117c8ec4ab3ea62d89e8/rich-14.0.0.tar.gz", hash = "sha256:82f1bc23a6a21ebca4ae0c45af9bdbc492ed20231dcb63f297d6d1021a9d5725", size = 224078 }
wheels = [
    { url = "https://files.pythonhosted.org/packages/0d/9b/63f4c7ebc259242c89b3acafdb37b41d1185c07ff0011164674e9076b491/rich-14.0.0-py3-none-any.whl", hash = "sha256:1c9491e1951aac09caffd42f448ee3d04e58923ffe14993f6e83068dc395d7e0", size = 243229 },
]

[[package]]
name = "rich-toolkit"
version = "0.14.1"
source = { registry = "https://pypi.org/simple" }
dependencies = [
    { name = "click" },
    { name = "rich" },
    { name = "typing-extensions" },
]
sdist = { url = "https://files.pythonhosted.org/packages/2e/ea/13945d58d556a28dfb0f774ad5c8af759527390e59505a40d164bf8ce1ce/rich_toolkit-0.14.1.tar.gz", hash = "sha256:9248e2d087bfc01f3e4c5c8987e05f7fa744d00dd22fa2be3aa6e50255790b3f", size = 104416 }
wheels = [
    { url = "https://files.pythonhosted.org/packages/66/e8/61c5b12d1567fdba41a6775db12a090d88b8305424ee7c47259c70d33cb4/rich_toolkit-0.14.1-py3-none-any.whl", hash = "sha256:dc92c0117d752446d04fdc828dbca5873bcded213a091a5d3742a2beec2e6559", size = 24177 },
]

[[package]]
name = "rpds-py"
version = "0.24.0"
source = { registry = "https://pypi.org/simple" }
sdist = { url = "https://files.pythonhosted.org/packages/0b/b3/52b213298a0ba7097c7ea96bee95e1947aa84cc816d48cebb539770cdf41/rpds_py-0.24.0.tar.gz", hash = "sha256:772cc1b2cd963e7e17e6cc55fe0371fb9c704d63e44cacec7b9b7f523b78919e", size = 26863 }
wheels = [
    { url = "https://files.pythonhosted.org/packages/80/e6/c1458bbfb257448fdb2528071f1f4e19e26798ed5ef6d47d7aab0cb69661/rpds_py-0.24.0-cp311-cp311-macosx_10_12_x86_64.whl", hash = "sha256:2d3ee4615df36ab8eb16c2507b11e764dcc11fd350bbf4da16d09cda11fcedef", size = 377679 },
    { url = "https://files.pythonhosted.org/packages/dd/26/ea4181ef78f58b2c167548c6a833d7dc22408e5b3b181bda9dda440bb92d/rpds_py-0.24.0-cp311-cp311-macosx_11_0_arm64.whl", hash = "sha256:e13ae74a8a3a0c2f22f450f773e35f893484fcfacb00bb4344a7e0f4f48e1f97", size = 362571 },
    { url = "https://files.pythonhosted.org/packages/56/fa/1ec54dd492c64c280a2249a047fc3369e2789dc474eac20445ebfc72934b/rpds_py-0.24.0-cp311-cp311-manylinux_2_17_aarch64.manylinux2014_aarch64.whl", hash = "sha256:cf86f72d705fc2ef776bb7dd9e5fbba79d7e1f3e258bf9377f8204ad0fc1c51e", size = 388012 },
    { url = "https://files.pythonhosted.org/packages/3a/be/bad8b0e0f7e58ef4973bb75e91c472a7d51da1977ed43b09989264bf065c/rpds_py-0.24.0-cp311-cp311-manylinux_2_17_armv7l.manylinux2014_armv7l.whl", hash = "sha256:c43583ea8517ed2e780a345dd9960896afc1327e8cf3ac8239c167530397440d", size = 394730 },
    { url = "https://files.pythonhosted.org/packages/35/56/ab417fc90c21826df048fc16e55316ac40876e4b790104ececcbce813d8f/rpds_py-0.24.0-cp311-cp311-manylinux_2_17_ppc64le.manylinux2014_ppc64le.whl", hash = "sha256:4cd031e63bc5f05bdcda120646a0d32f6d729486d0067f09d79c8db5368f4586", size = 448264 },
    { url = "https://files.pythonhosted.org/packages/b6/75/4c63862d5c05408589196c8440a35a14ea4ae337fa70ded1f03638373f06/rpds_py-0.24.0-cp311-cp311-manylinux_2_17_s390x.manylinux2014_s390x.whl", hash = "sha256:34d90ad8c045df9a4259c47d2e16a3f21fdb396665c94520dbfe8766e62187a4", size = 446813 },
    { url = "https://files.pythonhosted.org/packages/e7/0c/91cf17dffa9a38835869797a9f041056091ebba6a53963d3641207e3d467/rpds_py-0.24.0-cp311-cp311-manylinux_2_17_x86_64.manylinux2014_x86_64.whl", hash = "sha256:e838bf2bb0b91ee67bf2b889a1a841e5ecac06dd7a2b1ef4e6151e2ce155c7ae", size = 389438 },
    { url = "https://files.pythonhosted.org/packages/1b/b0/60e6c72727c978276e02851819f3986bc40668f115be72c1bc4d922c950f/rpds_py-0.24.0-cp311-cp311-manylinux_2_5_i686.manylinux1_i686.whl", hash = "sha256:04ecf5c1ff4d589987b4d9882872f80ba13da7d42427234fce8f22efb43133bc", size = 420416 },
    { url = "https://files.pythonhosted.org/packages/a1/d7/f46f85b9f863fb59fd3c534b5c874c48bee86b19e93423b9da8784605415/rpds_py-0.24.0-cp311-cp311-musllinux_1_2_aarch64.whl", hash = "sha256:630d3d8ea77eabd6cbcd2ea712e1c5cecb5b558d39547ac988351195db433f6c", size = 565236 },
    { url = "https://files.pythonhosted.org/packages/2a/d1/1467620ded6dd70afc45ec822cdf8dfe7139537780d1f3905de143deb6fd/rpds_py-0.24.0-cp311-cp311-musllinux_1_2_i686.whl", hash = "sha256:ebcb786b9ff30b994d5969213a8430cbb984cdd7ea9fd6df06663194bd3c450c", size = 592016 },
    { url = "https://files.pythonhosted.org/packages/5d/13/fb1ded2e6adfaa0c0833106c42feb290973f665300f4facd5bf5d7891d9c/rpds_py-0.24.0-cp311-cp311-musllinux_1_2_x86_64.whl", hash = "sha256:174e46569968ddbbeb8a806d9922f17cd2b524aa753b468f35b97ff9c19cb718", size = 560123 },
    { url = "https://files.pythonhosted.org/packages/1e/df/09fc1857ac7cc2eb16465a7199c314cbce7edde53c8ef21d615410d7335b/rpds_py-0.24.0-cp311-cp311-win32.whl", hash = "sha256:5ef877fa3bbfb40b388a5ae1cb00636a624690dcb9a29a65267054c9ea86d88a", size = 222256 },
    { url = "https://files.pythonhosted.org/packages/ff/25/939b40bc4d54bf910e5ee60fb5af99262c92458f4948239e8c06b0b750e7/rpds_py-0.24.0-cp311-cp311-win_amd64.whl", hash = "sha256:e274f62cbd274359eff63e5c7e7274c913e8e09620f6a57aae66744b3df046d6", size = 234718 },
    { url = "https://files.pythonhosted.org/packages/1a/e0/1c55f4a3be5f1ca1a4fd1f3ff1504a1478c1ed48d84de24574c4fa87e921/rpds_py-0.24.0-cp312-cp312-macosx_10_12_x86_64.whl", hash = "sha256:d8551e733626afec514b5d15befabea0dd70a343a9f23322860c4f16a9430205", size = 366945 },
    { url = "https://files.pythonhosted.org/packages/39/1b/a3501574fbf29118164314dbc800d568b8c1c7b3258b505360e8abb3902c/rpds_py-0.24.0-cp312-cp312-macosx_11_0_arm64.whl", hash = "sha256:0e374c0ce0ca82e5b67cd61fb964077d40ec177dd2c4eda67dba130de09085c7", size = 351935 },
    { url = "https://files.pythonhosted.org/packages/dc/47/77d3d71c55f6a374edde29f1aca0b2e547325ed00a9da820cabbc9497d2b/rpds_py-0.24.0-cp312-cp312-manylinux_2_17_aarch64.manylinux2014_aarch64.whl", hash = "sha256:d69d003296df4840bd445a5d15fa5b6ff6ac40496f956a221c4d1f6f7b4bc4d9", size = 390817 },
    { url = "https://files.pythonhosted.org/packages/4e/ec/1e336ee27484379e19c7f9cc170f4217c608aee406d3ae3a2e45336bff36/rpds_py-0.24.0-cp312-cp312-manylinux_2_17_armv7l.manylinux2014_armv7l.whl", hash = "sha256:8212ff58ac6dfde49946bea57474a386cca3f7706fc72c25b772b9ca4af6b79e", size = 401983 },
    { url = "https://files.pythonhosted.org/packages/07/f8/39b65cbc272c635eaea6d393c2ad1ccc81c39eca2db6723a0ca4b2108fce/rpds_py-0.24.0-cp312-cp312-manylinux_2_17_ppc64le.manylinux2014_ppc64le.whl", hash = "sha256:528927e63a70b4d5f3f5ccc1fa988a35456eb5d15f804d276709c33fc2f19bda", size = 451719 },
    { url = "https://files.pythonhosted.org/packages/32/05/05c2b27dd9c30432f31738afed0300659cb9415db0ff7429b05dfb09bbde/rpds_py-0.24.0-cp312-cp312-manylinux_2_17_s390x.manylinux2014_s390x.whl", hash = "sha256:a824d2c7a703ba6daaca848f9c3d5cb93af0505be505de70e7e66829affd676e", size = 442546 },
    { url = "https://files.pythonhosted.org/packages/7d/e0/19383c8b5d509bd741532a47821c3e96acf4543d0832beba41b4434bcc49/rpds_py-0.24.0-cp312-cp312-manylinux_2_17_x86_64.manylinux2014_x86_64.whl", hash = "sha256:44d51febb7a114293ffd56c6cf4736cb31cd68c0fddd6aa303ed09ea5a48e029", size = 393695 },
    { url = "https://files.pythonhosted.org/packages/9d/15/39f14e96d94981d0275715ae8ea564772237f3fa89bc3c21e24de934f2c7/rpds_py-0.24.0-cp312-cp312-manylinux_2_5_i686.manylinux1_i686.whl", hash = "sha256:3fab5f4a2c64a8fb64fc13b3d139848817a64d467dd6ed60dcdd6b479e7febc9", size = 427218 },
    { url = "https://files.pythonhosted.org/packages/22/b9/12da7124905a680f690da7a9de6f11de770b5e359f5649972f7181c8bf51/rpds_py-0.24.0-cp312-cp312-musllinux_1_2_aarch64.whl", hash = "sha256:9be4f99bee42ac107870c61dfdb294d912bf81c3c6d45538aad7aecab468b6b7", size = 568062 },
    { url = "https://files.pythonhosted.org/packages/88/17/75229017a2143d915f6f803721a6d721eca24f2659c5718a538afa276b4f/rpds_py-0.24.0-cp312-cp312-musllinux_1_2_i686.whl", hash = "sha256:564c96b6076a98215af52f55efa90d8419cc2ef45d99e314fddefe816bc24f91", size = 596262 },
    { url = "https://files.pythonhosted.org/packages/aa/64/8e8a1d8bd1b6b638d6acb6d41ab2cec7f2067a5b8b4c9175703875159a7c/rpds_py-0.24.0-cp312-cp312-musllinux_1_2_x86_64.whl", hash = "sha256:75a810b7664c17f24bf2ffd7f92416c00ec84b49bb68e6a0d93e542406336b56", size = 564306 },
    { url = "https://files.pythonhosted.org/packages/68/1c/a7eac8d8ed8cb234a9b1064647824c387753343c3fab6ed7c83481ed0be7/rpds_py-0.24.0-cp312-cp312-win32.whl", hash = "sha256:f6016bd950be4dcd047b7475fdf55fb1e1f59fc7403f387be0e8123e4a576d30", size = 224281 },
    { url = "https://files.pythonhosted.org/packages/bb/46/b8b5424d1d21f2f2f3f2d468660085318d4f74a8df8289e3dd6ad224d488/rpds_py-0.24.0-cp312-cp312-win_amd64.whl", hash = "sha256:998c01b8e71cf051c28f5d6f1187abbdf5cf45fc0efce5da6c06447cba997034", size = 239719 },
    { url = "https://files.pythonhosted.org/packages/9d/c3/3607abc770395bc6d5a00cb66385a5479fb8cd7416ddef90393b17ef4340/rpds_py-0.24.0-cp313-cp313-macosx_10_12_x86_64.whl", hash = "sha256:3d2d8e4508e15fc05b31285c4b00ddf2e0eb94259c2dc896771966a163122a0c", size = 367072 },
    { url = "https://files.pythonhosted.org/packages/d8/35/8c7ee0fe465793e3af3298dc5a9f3013bd63e7a69df04ccfded8293a4982/rpds_py-0.24.0-cp313-cp313-macosx_11_0_arm64.whl", hash = "sha256:0f00c16e089282ad68a3820fd0c831c35d3194b7cdc31d6e469511d9bffc535c", size = 351919 },
    { url = "https://files.pythonhosted.org/packages/91/d3/7e1b972501eb5466b9aca46a9c31bcbbdc3ea5a076e9ab33f4438c1d069d/rpds_py-0.24.0-cp313-cp313-manylinux_2_17_aarch64.manylinux2014_aarch64.whl", hash = "sha256:951cc481c0c395c4a08639a469d53b7d4afa252529a085418b82a6b43c45c240", size = 390360 },
    { url = "https://files.pythonhosted.org/packages/a2/a8/ccabb50d3c91c26ad01f9b09a6a3b03e4502ce51a33867c38446df9f896b/rpds_py-0.24.0-cp313-cp313-manylinux_2_17_armv7l.manylinux2014_armv7l.whl", hash = "sha256:c9ca89938dff18828a328af41ffdf3902405a19f4131c88e22e776a8e228c5a8", size = 400704 },
    { url = "https://files.pythonhosted.org/packages/53/ae/5fa5bf0f3bc6ce21b5ea88fc0ecd3a439e7cb09dd5f9ffb3dbe1b6894fc5/rpds_py-0.24.0-cp313-cp313-manylinux_2_17_ppc64le.manylinux2014_ppc64le.whl", hash = "sha256:ed0ef550042a8dbcd657dfb284a8ee00f0ba269d3f2286b0493b15a5694f9fe8", size = 450839 },
    { url = "https://files.pythonhosted.org/packages/e3/ac/c4e18b36d9938247e2b54f6a03746f3183ca20e1edd7d3654796867f5100/rpds_py-0.24.0-cp313-cp313-manylinux_2_17_s390x.manylinux2014_s390x.whl", hash = "sha256:2b2356688e5d958c4d5cb964af865bea84db29971d3e563fb78e46e20fe1848b", size = 441494 },
    { url = "https://files.pythonhosted.org/packages/bf/08/b543969c12a8f44db6c0f08ced009abf8f519191ca6985509e7c44102e3c/rpds_py-0.24.0-cp313-cp313-manylinux_2_17_x86_64.manylinux2014_x86_64.whl", hash = "sha256:78884d155fd15d9f64f5d6124b486f3d3f7fd7cd71a78e9670a0f6f6ca06fb2d", size = 393185 },
    { url = "https://files.pythonhosted.org/packages/da/7e/f6eb6a7042ce708f9dfc781832a86063cea8a125bbe451d663697b51944f/rpds_py-0.24.0-cp313-cp313-manylinux_2_5_i686.manylinux1_i686.whl", hash = "sha256:6a4a535013aeeef13c5532f802708cecae8d66c282babb5cd916379b72110cf7", size = 426168 },
    { url = "https://files.pythonhosted.org/packages/38/b0/6cd2bb0509ac0b51af4bb138e145b7c4c902bb4b724d6fd143689d6e0383/rpds_py-0.24.0-cp313-cp313-musllinux_1_2_aarch64.whl", hash = "sha256:84e0566f15cf4d769dade9b366b7b87c959be472c92dffb70462dd0844d7cbad", size = 567622 },
    { url = "https://files.pythonhosted.org/packages/64/b0/c401f4f077547d98e8b4c2ec6526a80e7cb04f519d416430ec1421ee9e0b/rpds_py-0.24.0-cp313-cp313-musllinux_1_2_i686.whl", hash = "sha256:823e74ab6fbaa028ec89615ff6acb409e90ff45580c45920d4dfdddb069f2120", size = 595435 },
    { url = "https://files.pythonhosted.org/packages/9f/ec/7993b6e803294c87b61c85bd63e11142ccfb2373cf88a61ec602abcbf9d6/rpds_py-0.24.0-cp313-cp313-musllinux_1_2_x86_64.whl", hash = "sha256:c61a2cb0085c8783906b2f8b1f16a7e65777823c7f4d0a6aaffe26dc0d358dd9", size = 563762 },
    { url = "https://files.pythonhosted.org/packages/1f/29/4508003204cb2f461dc2b83dd85f8aa2b915bc98fe6046b9d50d4aa05401/rpds_py-0.24.0-cp313-cp313-win32.whl", hash = "sha256:60d9b630c8025b9458a9d114e3af579a2c54bd32df601c4581bd054e85258143", size = 223510 },
    { url = "https://files.pythonhosted.org/packages/f9/12/09e048d1814195e01f354155fb772fb0854bd3450b5f5a82224b3a319f0e/rpds_py-0.24.0-cp313-cp313-win_amd64.whl", hash = "sha256:6eea559077d29486c68218178ea946263b87f1c41ae7f996b1f30a983c476a5a", size = 239075 },
    { url = "https://files.pythonhosted.org/packages/d2/03/5027cde39bb2408d61e4dd0cf81f815949bb629932a6c8df1701d0257fc4/rpds_py-0.24.0-cp313-cp313t-macosx_10_12_x86_64.whl", hash = "sha256:d09dc82af2d3c17e7dd17120b202a79b578d79f2b5424bda209d9966efeed114", size = 362974 },
    { url = "https://files.pythonhosted.org/packages/bf/10/24d374a2131b1ffafb783e436e770e42dfdb74b69a2cd25eba8c8b29d861/rpds_py-0.24.0-cp313-cp313t-macosx_11_0_arm64.whl", hash = "sha256:5fc13b44de6419d1e7a7e592a4885b323fbc2f46e1f22151e3a8ed3b8b920405", size = 348730 },
    { url = "https://files.pythonhosted.org/packages/7a/d1/1ef88d0516d46cd8df12e5916966dbf716d5ec79b265eda56ba1b173398c/rpds_py-0.24.0-cp313-cp313t-manylinux_2_17_aarch64.manylinux2014_aarch64.whl", hash = "sha256:c347a20d79cedc0a7bd51c4d4b7dbc613ca4e65a756b5c3e57ec84bd43505b47", size = 387627 },
    { url = "https://files.pythonhosted.org/packages/4e/35/07339051b8b901ecefd449ebf8e5522e92bcb95e1078818cbfd9db8e573c/rpds_py-0.24.0-cp313-cp313t-manylinux_2_17_armv7l.manylinux2014_armv7l.whl", hash = "sha256:20f2712bd1cc26a3cc16c5a1bfee9ed1abc33d4cdf1aabd297fe0eb724df4272", size = 394094 },
    { url = "https://files.pythonhosted.org/packages/dc/62/ee89ece19e0ba322b08734e95441952062391065c157bbd4f8802316b4f1/rpds_py-0.24.0-cp313-cp313t-manylinux_2_17_ppc64le.manylinux2014_ppc64le.whl", hash = "sha256:aad911555286884be1e427ef0dc0ba3929e6821cbeca2194b13dc415a462c7fd", size = 449639 },
    { url = "https://files.pythonhosted.org/packages/15/24/b30e9f9e71baa0b9dada3a4ab43d567c6b04a36d1cb531045f7a8a0a7439/rpds_py-0.24.0-cp313-cp313t-manylinux_2_17_s390x.manylinux2014_s390x.whl", hash = "sha256:0aeb3329c1721c43c58cae274d7d2ca85c1690d89485d9c63a006cb79a85771a", size = 438584 },
    { url = "https://files.pythonhosted.org/packages/28/d9/49f7b8f3b4147db13961e19d5e30077cd0854ccc08487026d2cb2142aa4a/rpds_py-0.24.0-cp313-cp313t-manylinux_2_17_x86_64.manylinux2014_x86_64.whl", hash = "sha256:2a0f156e9509cee987283abd2296ec816225145a13ed0391df8f71bf1d789e2d", size = 391047 },
    { url = "https://files.pythonhosted.org/packages/49/b0/e66918d0972c33a259ba3cd7b7ff10ed8bd91dbcfcbec6367b21f026db75/rpds_py-0.24.0-cp313-cp313t-manylinux_2_5_i686.manylinux1_i686.whl", hash = "sha256:aa6800adc8204ce898c8a424303969b7aa6a5e4ad2789c13f8648739830323b7", size = 418085 },
    { url = "https://files.pythonhosted.org/packages/e1/6b/99ed7ea0a94c7ae5520a21be77a82306aac9e4e715d4435076ead07d05c6/rpds_py-0.24.0-cp313-cp313t-musllinux_1_2_aarch64.whl", hash = "sha256:a18fc371e900a21d7392517c6f60fe859e802547309e94313cd8181ad9db004d", size = 564498 },
    { url = "https://files.pythonhosted.org/packages/28/26/1cacfee6b800e6fb5f91acecc2e52f17dbf8b0796a7c984b4568b6d70e38/rpds_py-0.24.0-cp313-cp313t-musllinux_1_2_i686.whl", hash = "sha256:9168764133fd919f8dcca2ead66de0105f4ef5659cbb4fa044f7014bed9a1797", size = 590202 },
    { url = "https://files.pythonhosted.org/packages/a9/9e/57bd2f9fba04a37cef673f9a66b11ca8c43ccdd50d386c455cd4380fe461/rpds_py-0.24.0-cp313-cp313t-musllinux_1_2_x86_64.whl", hash = "sha256:5f6e3cec44ba05ee5cbdebe92d052f69b63ae792e7d05f1020ac5e964394080c", size = 561771 },
    { url = "https://files.pythonhosted.org/packages/9f/cf/b719120f375ab970d1c297dbf8de1e3c9edd26fe92c0ed7178dd94b45992/rpds_py-0.24.0-cp313-cp313t-win32.whl", hash = "sha256:8ebc7e65ca4b111d928b669713865f021b7773350eeac4a31d3e70144297baba", size = 221195 },
    { url = "https://files.pythonhosted.org/packages/2d/e5/22865285789f3412ad0c3d7ec4dc0a3e86483b794be8a5d9ed5a19390900/rpds_py-0.24.0-cp313-cp313t-win_amd64.whl", hash = "sha256:675269d407a257b8c00a6b58205b72eec8231656506c56fd429d924ca00bb350", size = 237354 },
    { url = "https://files.pythonhosted.org/packages/65/53/40bcc246a8354530d51a26d2b5b9afd1deacfb0d79e67295cc74df362f52/rpds_py-0.24.0-pp311-pypy311_pp73-macosx_10_12_x86_64.whl", hash = "sha256:f9e0057a509e096e47c87f753136c9b10d7a91842d8042c2ee6866899a717c0d", size = 378386 },
    { url = "https://files.pythonhosted.org/packages/80/b0/5ea97dd2f53e3618560aa1f9674e896e63dff95a9b796879a201bc4c1f00/rpds_py-0.24.0-pp311-pypy311_pp73-macosx_11_0_arm64.whl", hash = "sha256:d6e109a454412ab82979c5b1b3aee0604eca4bbf9a02693bb9df027af2bfa91a", size = 363440 },
    { url = "https://files.pythonhosted.org/packages/57/9d/259b6eada6f747cdd60c9a5eb3efab15f6704c182547149926c38e5bd0d5/rpds_py-0.24.0-pp311-pypy311_pp73-manylinux_2_17_aarch64.manylinux2014_aarch64.whl", hash = "sha256:fc1c892b1ec1f8cbd5da8de287577b455e388d9c328ad592eabbdcb6fc93bee5", size = 388816 },
    { url = "https://files.pythonhosted.org/packages/94/c1/faafc7183712f89f4b7620c3c15979ada13df137d35ef3011ae83e93b005/rpds_py-0.24.0-pp311-pypy311_pp73-manylinux_2_17_armv7l.manylinux2014_armv7l.whl", hash = "sha256:9c39438c55983d48f4bb3487734d040e22dad200dab22c41e331cee145e7a50d", size = 395058 },
    { url = "https://files.pythonhosted.org/packages/6c/96/d7fa9d2a7b7604a61da201cc0306a355006254942093779d7121c64700ce/rpds_py-0.24.0-pp311-pypy311_pp73-manylinux_2_17_ppc64le.manylinux2014_ppc64le.whl", hash = "sha256:9d7e8ce990ae17dda686f7e82fd41a055c668e13ddcf058e7fb5e9da20b57793", size = 448692 },
    { url = "https://files.pythonhosted.org/packages/96/37/a3146c6eebc65d6d8c96cc5ffdcdb6af2987412c789004213227fbe52467/rpds_py-0.24.0-pp311-pypy311_pp73-manylinux_2_17_s390x.manylinux2014_s390x.whl", hash = "sha256:9ea7f4174d2e4194289cb0c4e172d83e79a6404297ff95f2875cf9ac9bced8ba", size = 446462 },
    { url = "https://files.pythonhosted.org/packages/1f/13/6481dfd9ac7de43acdaaa416e3a7da40bc4bb8f5c6ca85e794100aa54596/rpds_py-0.24.0-pp311-pypy311_pp73-manylinux_2_17_x86_64.manylinux2014_x86_64.whl", hash = "sha256:bb2954155bb8f63bb19d56d80e5e5320b61d71084617ed89efedb861a684baea", size = 390460 },
    { url = "https://files.pythonhosted.org/packages/61/e1/37e36bce65e109543cc4ff8d23206908649023549604fa2e7fbeba5342f7/rpds_py-0.24.0-pp311-pypy311_pp73-manylinux_2_5_i686.manylinux1_i686.whl", hash = "sha256:04f2b712a2206e13800a8136b07aaedc23af3facab84918e7aa89e4be0260032", size = 421609 },
    { url = "https://files.pythonhosted.org/packages/20/dd/1f1a923d6cd798b8582176aca8a0784676f1a0449fb6f07fce6ac1cdbfb6/rpds_py-0.24.0-pp311-pypy311_pp73-musllinux_1_2_aarch64.whl", hash = "sha256:eda5c1e2a715a4cbbca2d6d304988460942551e4e5e3b7457b50943cd741626d", size = 565818 },
    { url = "https://files.pythonhosted.org/packages/56/ec/d8da6df6a1eb3a418944a17b1cb38dd430b9e5a2e972eafd2b06f10c7c46/rpds_py-0.24.0-pp311-pypy311_pp73-musllinux_1_2_i686.whl", hash = "sha256:9abc80fe8c1f87218db116016de575a7998ab1629078c90840e8d11ab423ee25", size = 592627 },
    { url = "https://files.pythonhosted.org/packages/b3/14/c492b9c7d5dd133e13f211ddea6bb9870f99e4f73932f11aa00bc09a9be9/rpds_py-0.24.0-pp311-pypy311_pp73-musllinux_1_2_x86_64.whl", hash = "sha256:6a727fd083009bc83eb83d6950f0c32b3c94c8b80a9b667c87f4bd1274ca30ba", size = 560885 },
]

[[package]]
name = "ruff"
version = "0.11.4"
source = { registry = "https://pypi.org/simple" }
sdist = { url = "https://files.pythonhosted.org/packages/e8/5b/3ae20f89777115944e89c2d8c2e795dcc5b9e04052f76d5347e35e0da66e/ruff-0.11.4.tar.gz", hash = "sha256:f45bd2fb1a56a5a85fae3b95add03fb185a0b30cf47f5edc92aa0355ca1d7407", size = 3933063 }
wheels = [
    { url = "https://files.pythonhosted.org/packages/9c/db/baee59ac88f57527fcbaad3a7b309994e42329c6bc4d4d2b681a3d7b5426/ruff-0.11.4-py3-none-linux_armv6l.whl", hash = "sha256:d9f4a761ecbde448a2d3e12fb398647c7f0bf526dbc354a643ec505965824ed2", size = 10106493 },
    { url = "https://files.pythonhosted.org/packages/c1/d6/9a0962cbb347f4ff98b33d699bf1193ff04ca93bed4b4222fd881b502154/ruff-0.11.4-py3-none-macosx_10_12_x86_64.whl", hash = "sha256:8c1747d903447d45ca3d40c794d1a56458c51e5cc1bc77b7b64bd2cf0b1626cc", size = 10876382 },
    { url = "https://files.pythonhosted.org/packages/3a/8f/62bab0c7d7e1ae3707b69b157701b41c1ccab8f83e8501734d12ea8a839f/ruff-0.11.4-py3-none-macosx_11_0_arm64.whl", hash = "sha256:51a6494209cacca79e121e9b244dc30d3414dac8cc5afb93f852173a2ecfc906", size = 10237050 },
    { url = "https://files.pythonhosted.org/packages/09/96/e296965ae9705af19c265d4d441958ed65c0c58fc4ec340c27cc9d2a1f5b/ruff-0.11.4-py3-none-manylinux_2_17_aarch64.manylinux2014_aarch64.whl", hash = "sha256:3f171605f65f4fc49c87f41b456e882cd0c89e4ac9d58e149a2b07930e1d466f", size = 10424984 },
    { url = "https://files.pythonhosted.org/packages/e5/56/644595eb57d855afed6e54b852e2df8cd5ca94c78043b2f29bdfb29882d5/ruff-0.11.4-py3-none-manylinux_2_17_armv7l.manylinux2014_armv7l.whl", hash = "sha256:ebf99ea9af918878e6ce42098981fc8c1db3850fef2f1ada69fb1dcdb0f8e79e", size = 9957438 },
    { url = "https://files.pythonhosted.org/packages/86/83/9d3f3bed0118aef3e871ded9e5687fb8c5776bde233427fd9ce0a45db2d4/ruff-0.11.4-py3-none-manylinux_2_17_i686.manylinux2014_i686.whl", hash = "sha256:edad2eac42279df12e176564a23fc6f4aaeeb09abba840627780b1bb11a9d223", size = 11547282 },
    { url = "https://files.pythonhosted.org/packages/40/e6/0c6e4f5ae72fac5ccb44d72c0111f294a5c2c8cc5024afcb38e6bda5f4b3/ruff-0.11.4-py3-none-manylinux_2_17_ppc64.manylinux2014_ppc64.whl", hash = "sha256:f103a848be9ff379fc19b5d656c1f911d0a0b4e3e0424f9532ececf319a4296e", size = 12182020 },
    { url = "https://files.pythonhosted.org/packages/b5/92/4aed0e460aeb1df5ea0c2fbe8d04f9725cccdb25d8da09a0d3f5b8764bf8/ruff-0.11.4-py3-none-manylinux_2_17_ppc64le.manylinux2014_ppc64le.whl", hash = "sha256:193e6fac6eb60cc97b9f728e953c21cc38a20077ed64f912e9d62b97487f3f2d", size = 11679154 },
    { url = "https://files.pythonhosted.org/packages/1b/d3/7316aa2609f2c592038e2543483eafbc62a0e1a6a6965178e284808c095c/ruff-0.11.4-py3-none-manylinux_2_17_s390x.manylinux2014_s390x.whl", hash = "sha256:7af4e5f69b7c138be8dcffa5b4a061bf6ba6a3301f632a6bce25d45daff9bc99", size = 13905985 },
    { url = "https://files.pythonhosted.org/packages/63/80/734d3d17546e47ff99871f44ea7540ad2bbd7a480ed197fe8a1c8a261075/ruff-0.11.4-py3-none-manylinux_2_17_x86_64.manylinux2014_x86_64.whl", hash = "sha256:126b1bf13154aa18ae2d6c3c5efe144ec14b97c60844cfa6eb960c2a05188222", size = 11348343 },
    { url = "https://files.pythonhosted.org/packages/04/7b/70fc7f09a0161dce9613a4671d198f609e653d6f4ff9eee14d64c4c240fb/ruff-0.11.4-py3-none-musllinux_1_2_aarch64.whl", hash = "sha256:e8806daaf9dfa881a0ed603f8a0e364e4f11b6ed461b56cae2b1c0cab0645304", size = 10308487 },
    { url = "https://files.pythonhosted.org/packages/1a/22/1cdd62dabd678d75842bf4944fd889cf794dc9e58c18cc547f9eb28f95ed/ruff-0.11.4-py3-none-musllinux_1_2_armv7l.whl", hash = "sha256:5d94bb1cc2fc94a769b0eb975344f1b1f3d294da1da9ddbb5a77665feb3a3019", size = 9929091 },
    { url = "https://files.pythonhosted.org/packages/9f/20/40e0563506332313148e783bbc1e4276d657962cc370657b2fff20e6e058/ruff-0.11.4-py3-none-musllinux_1_2_i686.whl", hash = "sha256:995071203d0fe2183fc7a268766fd7603afb9996785f086b0d76edee8755c896", size = 10924659 },
    { url = "https://files.pythonhosted.org/packages/b5/41/eef9b7aac8819d9e942f617f9db296f13d2c4576806d604aba8db5a753f1/ruff-0.11.4-py3-none-musllinux_1_2_x86_64.whl", hash = "sha256:7a37ca937e307ea18156e775a6ac6e02f34b99e8c23fe63c1996185a4efe0751", size = 11428160 },
    { url = "https://files.pythonhosted.org/packages/ff/61/c488943414fb2b8754c02f3879de003e26efdd20f38167ded3fb3fc1cda3/ruff-0.11.4-py3-none-win32.whl", hash = "sha256:0e9365a7dff9b93af933dab8aebce53b72d8f815e131796268709890b4a83270", size = 10311496 },
    { url = "https://files.pythonhosted.org/packages/b6/2b/2a1c8deb5f5dfa3871eb7daa41492c4d2b2824a74d2b38e788617612a66d/ruff-0.11.4-py3-none-win_amd64.whl", hash = "sha256:5a9fa1c69c7815e39fcfb3646bbfd7f528fa8e2d4bebdcf4c2bd0fa037a255fb", size = 11399146 },
    { url = "https://files.pythonhosted.org/packages/4f/03/3aec4846226d54a37822e4c7ea39489e4abd6f88388fba74e3d4abe77300/ruff-0.11.4-py3-none-win_arm64.whl", hash = "sha256:d435db6b9b93d02934cf61ef332e66af82da6d8c69aefdea5994c89997c7a0fc", size = 10450306 },
]

[[package]]
name = "secretstorage"
version = "3.3.3"
source = { registry = "https://pypi.org/simple" }
dependencies = [
    { name = "cryptography" },
    { name = "jeepney" },
]
sdist = { url = "https://files.pythonhosted.org/packages/53/a4/f48c9d79cb507ed1373477dbceaba7401fd8a23af63b837fa61f1dcd3691/SecretStorage-3.3.3.tar.gz", hash = "sha256:2403533ef369eca6d2ba81718576c5e0f564d5cca1b58f73a8b23e7d4eeebd77", size = 19739 }
wheels = [
    { url = "https://files.pythonhosted.org/packages/54/24/b4293291fa1dd830f353d2cb163295742fa87f179fcc8a20a306a81978b7/SecretStorage-3.3.3-py3-none-any.whl", hash = "sha256:f356e6628222568e3af06f2eba8df495efa13b3b63081dafd4f7d9a7b7bc9f99", size = 15221 },
]

[[package]]
name = "shellingham"
version = "1.5.4"
source = { registry = "https://pypi.org/simple" }
sdist = { url = "https://files.pythonhosted.org/packages/58/15/8b3609fd3830ef7b27b655beb4b4e9c62313a4e8da8c676e142cc210d58e/shellingham-1.5.4.tar.gz", hash = "sha256:8dbca0739d487e5bd35ab3ca4b36e11c4078f3a234bfce294b0a0291363404de", size = 10310 }
wheels = [
    { url = "https://files.pythonhosted.org/packages/e0/f9/0595336914c5619e5f28a1fb793285925a8cd4b432c9da0a987836c7f822/shellingham-1.5.4-py2.py3-none-any.whl", hash = "sha256:7ecfff8f2fd72616f7481040475a65b2bf8af90a56c89140852d1120324e8686", size = 9755 },
]

[[package]]
name = "six"
version = "1.17.0"
source = { registry = "https://pypi.org/simple" }
sdist = { url = "https://files.pythonhosted.org/packages/94/e7/b2c673351809dca68a0e064b6af791aa332cf192da575fd474ed7d6f16a2/six-1.17.0.tar.gz", hash = "sha256:ff70335d468e7eb6ec65b95b99d3a2836546063f63acc5171de367e834932a81", size = 34031 }
wheels = [
    { url = "https://files.pythonhosted.org/packages/b7/ce/149a00dd41f10bc29e5921b496af8b574d8413afcd5e30dfa0ed46c2cc5e/six-1.17.0-py2.py3-none-any.whl", hash = "sha256:4721f391ed90541fddacab5acf947aa0d3dc7d27b2e1e8eda2be8970586c3274", size = 11050 },
]

[[package]]
name = "smmap"
version = "5.0.2"
source = { registry = "https://pypi.org/simple" }
sdist = { url = "https://files.pythonhosted.org/packages/44/cd/a040c4b3119bbe532e5b0732286f805445375489fceaec1f48306068ee3b/smmap-5.0.2.tar.gz", hash = "sha256:26ea65a03958fa0c8a1c7e8c7a58fdc77221b8910f6be2131affade476898ad5", size = 22329 }
wheels = [
    { url = "https://files.pythonhosted.org/packages/04/be/d09147ad1ec7934636ad912901c5fd7667e1c858e19d355237db0d0cd5e4/smmap-5.0.2-py3-none-any.whl", hash = "sha256:b30115f0def7d7531d22a0fb6502488d879e75b260a9db4d0819cfb25403af5e", size = 24303 },
]

[[package]]
name = "sniffio"
version = "1.3.1"
source = { registry = "https://pypi.org/simple" }
sdist = { url = "https://files.pythonhosted.org/packages/a2/87/a6771e1546d97e7e041b6ae58d80074f81b7d5121207425c964ddf5cfdbd/sniffio-1.3.1.tar.gz", hash = "sha256:f4324edc670a0f49750a81b895f35c3adb843cca46f0530f79fc1babb23789dc", size = 20372 }
wheels = [
    { url = "https://files.pythonhosted.org/packages/e9/44/75a9c9421471a6c4805dbf2356f7c181a29c1879239abab1ea2cc8f38b40/sniffio-1.3.1-py3-none-any.whl", hash = "sha256:2f6da418d1f1e0fddd844478f41680e794e6051915791a034ff65e5f100525a2", size = 10235 },
]

[[package]]
name = "soupsieve"
version = "2.6"
source = { registry = "https://pypi.org/simple" }
sdist = { url = "https://files.pythonhosted.org/packages/d7/ce/fbaeed4f9fb8b2daa961f90591662df6a86c1abf25c548329a86920aedfb/soupsieve-2.6.tar.gz", hash = "sha256:e2e68417777af359ec65daac1057404a3c8a5455bb8abc36f1a9866ab1a51abb", size = 101569 }
wheels = [
    { url = "https://files.pythonhosted.org/packages/d1/c2/fe97d779f3ef3b15f05c94a2f1e3d21732574ed441687474db9d342a7315/soupsieve-2.6-py3-none-any.whl", hash = "sha256:e72c4ff06e4fb6e4b5a9f0f55fe6e81514581fca1515028625d0f299c602ccc9", size = 36186 },
]

[[package]]
name = "speechrecognition"
version = "3.14.2"
source = { registry = "https://pypi.org/simple" }
dependencies = [
    { name = "audioop-lts", marker = "python_full_version >= '3.13'" },
    { name = "standard-aifc", marker = "python_full_version >= '3.13'" },
    { name = "typing-extensions" },
]
sdist = { url = "https://files.pythonhosted.org/packages/a3/81/2f98238647f409d8faa209a0cbe9a1e2be74eeca5f739971698a2b54b12d/speechrecognition-3.14.2.tar.gz", hash = "sha256:2daa467f0b5686017ff3f9a64dcfa1a789ee10d1b0ada3be74bfad10eaef5f49", size = 32857832 }
wheels = [
    { url = "https://files.pythonhosted.org/packages/10/7a/ef9a0a3ddd7e8b304906bf0d7b1f3cd92759d7ea8be10d284183b2e8f47c/speechrecognition-3.14.2-py3-none-any.whl", hash = "sha256:42940b95295b358fdd7415daa01260c8b20025d6b4000fbbaa3458f005d912b7", size = 32853272 },
]

[[package]]
name = "sse-starlette"
version = "2.2.1"
source = { registry = "https://pypi.org/simple" }
dependencies = [
    { name = "anyio" },
    { name = "starlette" },
]
sdist = { url = "https://files.pythonhosted.org/packages/71/a4/80d2a11af59fe75b48230846989e93979c892d3a20016b42bb44edb9e398/sse_starlette-2.2.1.tar.gz", hash = "sha256:54470d5f19274aeed6b2d473430b08b4b379ea851d953b11d7f1c4a2c118b419", size = 17376 }
wheels = [
    { url = "https://files.pythonhosted.org/packages/d9/e0/5b8bd393f27f4a62461c5cf2479c75a2cc2ffa330976f9f00f5f6e4f50eb/sse_starlette-2.2.1-py3-none-any.whl", hash = "sha256:6410a3d3ba0c89e7675d4c273a301d64649c03a5ef1ca101f10b47f895fd0e99", size = 10120 },
]

[[package]]
name = "standard-aifc"
version = "3.13.0"
source = { registry = "https://pypi.org/simple" }
dependencies = [
    { name = "audioop-lts", marker = "python_full_version >= '3.13'" },
    { name = "standard-chunk", marker = "python_full_version >= '3.13'" },
]
sdist = { url = "https://files.pythonhosted.org/packages/c4/53/6050dc3dde1671eb3db592c13b55a8005e5040131f7509cef0215212cb84/standard_aifc-3.13.0.tar.gz", hash = "sha256:64e249c7cb4b3daf2fdba4e95721f811bde8bdfc43ad9f936589b7bb2fae2e43", size = 15240 }
wheels = [
    { url = "https://files.pythonhosted.org/packages/c3/52/5fbb203394cc852334d1575cc020f6bcec768d2265355984dfd361968f36/standard_aifc-3.13.0-py3-none-any.whl", hash = "sha256:f7ae09cc57de1224a0dd8e3eb8f73830be7c3d0bc485de4c1f82b4a7f645ac66", size = 10492 },
]

[[package]]
name = "standard-chunk"
version = "3.13.0"
source = { registry = "https://pypi.org/simple" }
sdist = { url = "https://files.pythonhosted.org/packages/43/06/ce1bb165c1f111c7d23a1ad17204d67224baa69725bb6857a264db61beaf/standard_chunk-3.13.0.tar.gz", hash = "sha256:4ac345d37d7e686d2755e01836b8d98eda0d1a3ee90375e597ae43aaf064d654", size = 4672 }
wheels = [
    { url = "https://files.pythonhosted.org/packages/7a/90/a5c1084d87767d787a6caba615aa50dc587229646308d9420c960cb5e4c0/standard_chunk-3.13.0-py3-none-any.whl", hash = "sha256:17880a26c285189c644bd5bd8f8ed2bdb795d216e3293e6dbe55bbd848e2982c", size = 4944 },
]

[[package]]
name = "starlette"
version = "0.46.1"
source = { registry = "https://pypi.org/simple" }
dependencies = [
    { name = "anyio" },
]
sdist = { url = "https://files.pythonhosted.org/packages/04/1b/52b27f2e13ceedc79a908e29eac426a63465a1a01248e5f24aa36a62aeb3/starlette-0.46.1.tar.gz", hash = "sha256:3c88d58ee4bd1bb807c0d1acb381838afc7752f9ddaec81bbe4383611d833230", size = 2580102 }
wheels = [
    { url = "https://files.pythonhosted.org/packages/a0/4b/528ccf7a982216885a1ff4908e886b8fb5f19862d1962f56a3fce2435a70/starlette-0.46.1-py3-none-any.whl", hash = "sha256:77c74ed9d2720138b25875133f3a2dae6d854af2ec37dceb56aef370c1d8a227", size = 71995 },
]

[[package]]
name = "streamlit"
version = "1.44.1"
source = { registry = "https://pypi.org/simple" }
dependencies = [
    { name = "altair" },
    { name = "blinker" },
    { name = "cachetools" },
    { name = "click" },
    { name = "gitpython" },
    { name = "numpy" },
    { name = "packaging" },
    { name = "pandas" },
    { name = "pillow" },
    { name = "protobuf" },
    { name = "pyarrow" },
    { name = "pydeck" },
    { name = "requests" },
    { name = "tenacity" },
    { name = "toml" },
    { name = "tornado" },
    { name = "typing-extensions" },
    { name = "watchdog", marker = "sys_platform != 'darwin'" },
]
sdist = { url = "https://files.pythonhosted.org/packages/3e/c0/7286284567e5045f0c587c426d0c41aee5d10c0a2e360e627a83037e9f0c/streamlit-1.44.1.tar.gz", hash = "sha256:c6914ed6d5b76870b461510476806db370f36425ae0e6654d227c988288198d3", size = 9423685 }
wheels = [
    { url = "https://files.pythonhosted.org/packages/eb/17/fc425e1d4d86e31b2aaf0812a2ef2163763a0670d671720c7c36e8679323/streamlit-1.44.1-py3-none-any.whl", hash = "sha256:9fe355f58b11f4eb71e74f115ce1f38c4c9eaff2733e6bcffb510ac1298a5990", size = 9812242 },
]

[[package]]
name = "sympy"
version = "1.13.3"
source = { registry = "https://pypi.org/simple" }
dependencies = [
    { name = "mpmath" },
]
sdist = { url = "https://files.pythonhosted.org/packages/11/8a/5a7fd6284fa8caac23a26c9ddf9c30485a48169344b4bd3b0f02fef1890f/sympy-1.13.3.tar.gz", hash = "sha256:b27fd2c6530e0ab39e275fc9b683895367e51d5da91baa8d3d64db2565fec4d9", size = 7533196 }
wheels = [
    { url = "https://files.pythonhosted.org/packages/99/ff/c87e0622b1dadea79d2fb0b25ade9ed98954c9033722eb707053d310d4f3/sympy-1.13.3-py3-none-any.whl", hash = "sha256:54612cf55a62755ee71824ce692986f23c88ffa77207b30c1368eda4a7060f73", size = 6189483 },
]

[[package]]
name = "tenacity"
version = "9.1.2"
source = { registry = "https://pypi.org/simple" }
sdist = { url = "https://files.pythonhosted.org/packages/0a/d4/2b0cd0fe285e14b36db076e78c93766ff1d529d70408bd1d2a5a84f1d929/tenacity-9.1.2.tar.gz", hash = "sha256:1169d376c297e7de388d18b4481760d478b0e99a777cad3a9c86e556f4b697cb", size = 48036 }
wheels = [
    { url = "https://files.pythonhosted.org/packages/e5/30/643397144bfbfec6f6ef821f36f33e57d35946c44a2352d3c9f0ae847619/tenacity-9.1.2-py3-none-any.whl", hash = "sha256:f77bf36710d8b73a50b2dd155c97b870017ad21afe6ab300326b0371b3b05138", size = 28248 },
]

[[package]]
name = "tiktoken"
version = "0.9.0"
source = { registry = "https://pypi.org/simple" }
dependencies = [
    { name = "regex" },
    { name = "requests" },
]
sdist = { url = "https://files.pythonhosted.org/packages/ea/cf/756fedf6981e82897f2d570dd25fa597eb3f4459068ae0572d7e888cfd6f/tiktoken-0.9.0.tar.gz", hash = "sha256:d02a5ca6a938e0490e1ff957bc48c8b078c88cb83977be1625b1fd8aac792c5d", size = 35991 }
wheels = [
    { url = "https://files.pythonhosted.org/packages/4d/ae/4613a59a2a48e761c5161237fc850eb470b4bb93696db89da51b79a871f1/tiktoken-0.9.0-cp311-cp311-macosx_10_12_x86_64.whl", hash = "sha256:f32cc56168eac4851109e9b5d327637f15fd662aa30dd79f964b7c39fbadd26e", size = 1065987 },
    { url = "https://files.pythonhosted.org/packages/3f/86/55d9d1f5b5a7e1164d0f1538a85529b5fcba2b105f92db3622e5d7de6522/tiktoken-0.9.0-cp311-cp311-macosx_11_0_arm64.whl", hash = "sha256:45556bc41241e5294063508caf901bf92ba52d8ef9222023f83d2483a3055348", size = 1009155 },
    { url = "https://files.pythonhosted.org/packages/03/58/01fb6240df083b7c1916d1dcb024e2b761213c95d576e9f780dfb5625a76/tiktoken-0.9.0-cp311-cp311-manylinux_2_17_aarch64.manylinux2014_aarch64.whl", hash = "sha256:03935988a91d6d3216e2ec7c645afbb3d870b37bcb67ada1943ec48678e7ee33", size = 1142898 },
    { url = "https://files.pythonhosted.org/packages/b1/73/41591c525680cd460a6becf56c9b17468d3711b1df242c53d2c7b2183d16/tiktoken-0.9.0-cp311-cp311-manylinux_2_17_x86_64.manylinux2014_x86_64.whl", hash = "sha256:8b3d80aad8d2c6b9238fc1a5524542087c52b860b10cbf952429ffb714bc1136", size = 1197535 },
    { url = "https://files.pythonhosted.org/packages/7d/7c/1069f25521c8f01a1a182f362e5c8e0337907fae91b368b7da9c3e39b810/tiktoken-0.9.0-cp311-cp311-musllinux_1_2_x86_64.whl", hash = "sha256:b2a21133be05dc116b1d0372af051cd2c6aa1d2188250c9b553f9fa49301b336", size = 1259548 },
    { url = "https://files.pythonhosted.org/packages/6f/07/c67ad1724b8e14e2b4c8cca04b15da158733ac60136879131db05dda7c30/tiktoken-0.9.0-cp311-cp311-win_amd64.whl", hash = "sha256:11a20e67fdf58b0e2dea7b8654a288e481bb4fc0289d3ad21291f8d0849915fb", size = 893895 },
    { url = "https://files.pythonhosted.org/packages/cf/e5/21ff33ecfa2101c1bb0f9b6df750553bd873b7fb532ce2cb276ff40b197f/tiktoken-0.9.0-cp312-cp312-macosx_10_13_x86_64.whl", hash = "sha256:e88f121c1c22b726649ce67c089b90ddda8b9662545a8aeb03cfef15967ddd03", size = 1065073 },
    { url = "https://files.pythonhosted.org/packages/8e/03/a95e7b4863ee9ceec1c55983e4cc9558bcfd8f4f80e19c4f8a99642f697d/tiktoken-0.9.0-cp312-cp312-macosx_11_0_arm64.whl", hash = "sha256:a6600660f2f72369acb13a57fb3e212434ed38b045fd8cc6cdd74947b4b5d210", size = 1008075 },
    { url = "https://files.pythonhosted.org/packages/40/10/1305bb02a561595088235a513ec73e50b32e74364fef4de519da69bc8010/tiktoken-0.9.0-cp312-cp312-manylinux_2_17_aarch64.manylinux2014_aarch64.whl", hash = "sha256:95e811743b5dfa74f4b227927ed86cbc57cad4df859cb3b643be797914e41794", size = 1140754 },
    { url = "https://files.pythonhosted.org/packages/1b/40/da42522018ca496432ffd02793c3a72a739ac04c3794a4914570c9bb2925/tiktoken-0.9.0-cp312-cp312-manylinux_2_17_x86_64.manylinux2014_x86_64.whl", hash = "sha256:99376e1370d59bcf6935c933cb9ba64adc29033b7e73f5f7569f3aad86552b22", size = 1196678 },
    { url = "https://files.pythonhosted.org/packages/5c/41/1e59dddaae270ba20187ceb8aa52c75b24ffc09f547233991d5fd822838b/tiktoken-0.9.0-cp312-cp312-musllinux_1_2_x86_64.whl", hash = "sha256:badb947c32739fb6ddde173e14885fb3de4d32ab9d8c591cbd013c22b4c31dd2", size = 1259283 },
    { url = "https://files.pythonhosted.org/packages/5b/64/b16003419a1d7728d0d8c0d56a4c24325e7b10a21a9dd1fc0f7115c02f0a/tiktoken-0.9.0-cp312-cp312-win_amd64.whl", hash = "sha256:5a62d7a25225bafed786a524c1b9f0910a1128f4232615bf3f8257a73aaa3b16", size = 894897 },
    { url = "https://files.pythonhosted.org/packages/7a/11/09d936d37f49f4f494ffe660af44acd2d99eb2429d60a57c71318af214e0/tiktoken-0.9.0-cp313-cp313-macosx_10_13_x86_64.whl", hash = "sha256:2b0e8e05a26eda1249e824156d537015480af7ae222ccb798e5234ae0285dbdb", size = 1064919 },
    { url = "https://files.pythonhosted.org/packages/80/0e/f38ba35713edb8d4197ae602e80837d574244ced7fb1b6070b31c29816e0/tiktoken-0.9.0-cp313-cp313-macosx_11_0_arm64.whl", hash = "sha256:27d457f096f87685195eea0165a1807fae87b97b2161fe8c9b1df5bd74ca6f63", size = 1007877 },
    { url = "https://files.pythonhosted.org/packages/fe/82/9197f77421e2a01373e27a79dd36efdd99e6b4115746ecc553318ecafbf0/tiktoken-0.9.0-cp313-cp313-manylinux_2_17_aarch64.manylinux2014_aarch64.whl", hash = "sha256:2cf8ded49cddf825390e36dd1ad35cd49589e8161fdcb52aa25f0583e90a3e01", size = 1140095 },
    { url = "https://files.pythonhosted.org/packages/f2/bb/4513da71cac187383541facd0291c4572b03ec23c561de5811781bbd988f/tiktoken-0.9.0-cp313-cp313-manylinux_2_17_x86_64.manylinux2014_x86_64.whl", hash = "sha256:cc156cb314119a8bb9748257a2eaebd5cc0753b6cb491d26694ed42fc7cb3139", size = 1195649 },
    { url = "https://files.pythonhosted.org/packages/fa/5c/74e4c137530dd8504e97e3a41729b1103a4ac29036cbfd3250b11fd29451/tiktoken-0.9.0-cp313-cp313-musllinux_1_2_x86_64.whl", hash = "sha256:cd69372e8c9dd761f0ab873112aba55a0e3e506332dd9f7522ca466e817b1b7a", size = 1258465 },
    { url = "https://files.pythonhosted.org/packages/de/a8/8f499c179ec900783ffe133e9aab10044481679bb9aad78436d239eee716/tiktoken-0.9.0-cp313-cp313-win_amd64.whl", hash = "sha256:5ea0edb6f83dc56d794723286215918c1cde03712cbbafa0348b33448faf5b95", size = 894669 },
]

[[package]]
name = "tokenizers"
version = "0.21.1"
source = { registry = "https://pypi.org/simple" }
dependencies = [
    { name = "huggingface-hub" },
]
sdist = { url = "https://files.pythonhosted.org/packages/92/76/5ac0c97f1117b91b7eb7323dcd61af80d72f790b4df71249a7850c195f30/tokenizers-0.21.1.tar.gz", hash = "sha256:a1bb04dc5b448985f86ecd4b05407f5a8d97cb2c0532199b2a302a604a0165ab", size = 343256 }
wheels = [
    { url = "https://files.pythonhosted.org/packages/a5/1f/328aee25f9115bf04262e8b4e5a2050b7b7cf44b59c74e982db7270c7f30/tokenizers-0.21.1-cp39-abi3-macosx_10_12_x86_64.whl", hash = "sha256:e78e413e9e668ad790a29456e677d9d3aa50a9ad311a40905d6861ba7692cf41", size = 2780767 },
    { url = "https://files.pythonhosted.org/packages/ae/1a/4526797f3719b0287853f12c5ad563a9be09d446c44ac784cdd7c50f76ab/tokenizers-0.21.1-cp39-abi3-macosx_11_0_arm64.whl", hash = "sha256:cd51cd0a91ecc801633829fcd1fda9cf8682ed3477c6243b9a095539de4aecf3", size = 2650555 },
    { url = "https://files.pythonhosted.org/packages/4d/7a/a209b29f971a9fdc1da86f917fe4524564924db50d13f0724feed37b2a4d/tokenizers-0.21.1-cp39-abi3-manylinux_2_17_aarch64.manylinux2014_aarch64.whl", hash = "sha256:28da6b72d4fb14ee200a1bd386ff74ade8992d7f725f2bde2c495a9a98cf4d9f", size = 2937541 },
    { url = "https://files.pythonhosted.org/packages/3c/1e/b788b50ffc6191e0b1fc2b0d49df8cff16fe415302e5ceb89f619d12c5bc/tokenizers-0.21.1-cp39-abi3-manylinux_2_17_armv7l.manylinux2014_armv7l.whl", hash = "sha256:34d8cfde551c9916cb92014e040806122295a6800914bab5865deb85623931cf", size = 2819058 },
    { url = "https://files.pythonhosted.org/packages/36/aa/3626dfa09a0ecc5b57a8c58eeaeb7dd7ca9a37ad9dd681edab5acd55764c/tokenizers-0.21.1-cp39-abi3-manylinux_2_17_i686.manylinux2014_i686.whl", hash = "sha256:aaa852d23e125b73d283c98f007e06d4595732104b65402f46e8ef24b588d9f8", size = 3133278 },
    { url = "https://files.pythonhosted.org/packages/a4/4d/8fbc203838b3d26269f944a89459d94c858f5b3f9a9b6ee9728cdcf69161/tokenizers-0.21.1-cp39-abi3-manylinux_2_17_ppc64le.manylinux2014_ppc64le.whl", hash = "sha256:a21a15d5c8e603331b8a59548bbe113564136dc0f5ad8306dd5033459a226da0", size = 3144253 },
    { url = "https://files.pythonhosted.org/packages/d8/1b/2bd062adeb7c7511b847b32e356024980c0ffcf35f28947792c2d8ad2288/tokenizers-0.21.1-cp39-abi3-manylinux_2_17_s390x.manylinux2014_s390x.whl", hash = "sha256:2fdbd4c067c60a0ac7eca14b6bd18a5bebace54eb757c706b47ea93204f7a37c", size = 3398225 },
    { url = "https://files.pythonhosted.org/packages/8a/63/38be071b0c8e06840bc6046991636bcb30c27f6bb1e670f4f4bc87cf49cc/tokenizers-0.21.1-cp39-abi3-manylinux_2_17_x86_64.manylinux2014_x86_64.whl", hash = "sha256:2dd9a0061e403546f7377df940e866c3e678d7d4e9643d0461ea442b4f89e61a", size = 3038874 },
    { url = "https://files.pythonhosted.org/packages/ec/83/afa94193c09246417c23a3c75a8a0a96bf44ab5630a3015538d0c316dd4b/tokenizers-0.21.1-cp39-abi3-musllinux_1_2_aarch64.whl", hash = "sha256:db9484aeb2e200c43b915a1a0150ea885e35f357a5a8fabf7373af333dcc8dbf", size = 9014448 },
    { url = "https://files.pythonhosted.org/packages/ae/b3/0e1a37d4f84c0f014d43701c11eb8072704f6efe8d8fc2dcdb79c47d76de/tokenizers-0.21.1-cp39-abi3-musllinux_1_2_armv7l.whl", hash = "sha256:ed248ab5279e601a30a4d67bdb897ecbe955a50f1e7bb62bd99f07dd11c2f5b6", size = 8937877 },
    { url = "https://files.pythonhosted.org/packages/ac/33/ff08f50e6d615eb180a4a328c65907feb6ded0b8f990ec923969759dc379/tokenizers-0.21.1-cp39-abi3-musllinux_1_2_i686.whl", hash = "sha256:9ac78b12e541d4ce67b4dfd970e44c060a2147b9b2a21f509566d556a509c67d", size = 9186645 },
    { url = "https://files.pythonhosted.org/packages/5f/aa/8ae85f69a9f6012c6f8011c6f4aa1c96154c816e9eea2e1b758601157833/tokenizers-0.21.1-cp39-abi3-musllinux_1_2_x86_64.whl", hash = "sha256:e5a69c1a4496b81a5ee5d2c1f3f7fbdf95e90a0196101b0ee89ed9956b8a168f", size = 9384380 },
    { url = "https://files.pythonhosted.org/packages/e8/5b/a5d98c89f747455e8b7a9504910c865d5e51da55e825a7ae641fb5ff0a58/tokenizers-0.21.1-cp39-abi3-win32.whl", hash = "sha256:1039a3a5734944e09de1d48761ade94e00d0fa760c0e0551151d4dd851ba63e3", size = 2239506 },
    { url = "https://files.pythonhosted.org/packages/e6/b6/072a8e053ae600dcc2ac0da81a23548e3b523301a442a6ca900e92ac35be/tokenizers-0.21.1-cp39-abi3-win_amd64.whl", hash = "sha256:0f0dcbcc9f6e13e675a66d7a5f2f225a736745ce484c1a4e07476a89ccdad382", size = 2435481 },
]

[[package]]
name = "toml"
version = "0.10.2"
source = { registry = "https://pypi.org/simple" }
sdist = { url = "https://files.pythonhosted.org/packages/be/ba/1f744cdc819428fc6b5084ec34d9b30660f6f9daaf70eead706e3203ec3c/toml-0.10.2.tar.gz", hash = "sha256:b3bda1d108d5dd99f4a20d24d9c348e91c4db7ab1b749200bded2f839ccbe68f", size = 22253 }
wheels = [
    { url = "https://files.pythonhosted.org/packages/44/6f/7120676b6d73228c96e17f1f794d8ab046fc910d781c8d151120c3f1569e/toml-0.10.2-py2.py3-none-any.whl", hash = "sha256:806143ae5bfb6a3c6e736a764057db0e6a0e05e338b5630894a5f779cabb4f9b", size = 16588 },
]

[[package]]
name = "tornado"
version = "6.4.2"
source = { registry = "https://pypi.org/simple" }
sdist = { url = "https://files.pythonhosted.org/packages/59/45/a0daf161f7d6f36c3ea5fc0c2de619746cc3dd4c76402e9db545bd920f63/tornado-6.4.2.tar.gz", hash = "sha256:92bad5b4746e9879fd7bf1eb21dce4e3fc5128d71601f80005afa39237ad620b", size = 501135 }
wheels = [
    { url = "https://files.pythonhosted.org/packages/26/7e/71f604d8cea1b58f82ba3590290b66da1e72d840aeb37e0d5f7291bd30db/tornado-6.4.2-cp38-abi3-macosx_10_9_universal2.whl", hash = "sha256:e828cce1123e9e44ae2a50a9de3055497ab1d0aeb440c5ac23064d9e44880da1", size = 436299 },
    { url = "https://files.pythonhosted.org/packages/96/44/87543a3b99016d0bf54fdaab30d24bf0af2e848f1d13d34a3a5380aabe16/tornado-6.4.2-cp38-abi3-macosx_10_9_x86_64.whl", hash = "sha256:072ce12ada169c5b00b7d92a99ba089447ccc993ea2143c9ede887e0937aa803", size = 434253 },
    { url = "https://files.pythonhosted.org/packages/cb/fb/fdf679b4ce51bcb7210801ef4f11fdac96e9885daa402861751353beea6e/tornado-6.4.2-cp38-abi3-manylinux_2_17_aarch64.manylinux2014_aarch64.whl", hash = "sha256:1a017d239bd1bb0919f72af256a970624241f070496635784d9bf0db640d3fec", size = 437602 },
    { url = "https://files.pythonhosted.org/packages/4f/3b/e31aeffffc22b475a64dbeb273026a21b5b566f74dee48742817626c47dc/tornado-6.4.2-cp38-abi3-manylinux_2_5_i686.manylinux1_i686.manylinux_2_17_i686.manylinux2014_i686.whl", hash = "sha256:c36e62ce8f63409301537222faffcef7dfc5284f27eec227389f2ad11b09d946", size = 436972 },
    { url = "https://files.pythonhosted.org/packages/22/55/b78a464de78051a30599ceb6983b01d8f732e6f69bf37b4ed07f642ac0fc/tornado-6.4.2-cp38-abi3-manylinux_2_5_x86_64.manylinux1_x86_64.manylinux_2_17_x86_64.manylinux2014_x86_64.whl", hash = "sha256:bca9eb02196e789c9cb5c3c7c0f04fb447dc2adffd95265b2c7223a8a615ccbf", size = 437173 },
    { url = "https://files.pythonhosted.org/packages/79/5e/be4fb0d1684eb822c9a62fb18a3e44a06188f78aa466b2ad991d2ee31104/tornado-6.4.2-cp38-abi3-musllinux_1_2_aarch64.whl", hash = "sha256:304463bd0772442ff4d0f5149c6f1c2135a1fae045adf070821c6cdc76980634", size = 437892 },
    { url = "https://files.pythonhosted.org/packages/f5/33/4f91fdd94ea36e1d796147003b490fe60a0215ac5737b6f9c65e160d4fe0/tornado-6.4.2-cp38-abi3-musllinux_1_2_i686.whl", hash = "sha256:c82c46813ba483a385ab2a99caeaedf92585a1f90defb5693351fa7e4ea0bf73", size = 437334 },
    { url = "https://files.pythonhosted.org/packages/2b/ae/c1b22d4524b0e10da2f29a176fb2890386f7bd1f63aacf186444873a88a0/tornado-6.4.2-cp38-abi3-musllinux_1_2_x86_64.whl", hash = "sha256:932d195ca9015956fa502c6b56af9eb06106140d844a335590c1ec7f5277d10c", size = 437261 },
    { url = "https://files.pythonhosted.org/packages/b5/25/36dbd49ab6d179bcfc4c6c093a51795a4f3bed380543a8242ac3517a1751/tornado-6.4.2-cp38-abi3-win32.whl", hash = "sha256:2876cef82e6c5978fde1e0d5b1f919d756968d5b4282418f3146b79b58556482", size = 438463 },
    { url = "https://files.pythonhosted.org/packages/61/cc/58b1adeb1bb46228442081e746fcdbc4540905c87e8add7c277540934edb/tornado-6.4.2-cp38-abi3-win_amd64.whl", hash = "sha256:908b71bf3ff37d81073356a5fadcc660eb10c1476ee6e2725588626ce7e5ca38", size = 438907 },
]

[[package]]
name = "tqdm"
version = "4.67.1"
source = { registry = "https://pypi.org/simple" }
dependencies = [
    { name = "colorama", marker = "sys_platform == 'win32'" },
]
sdist = { url = "https://files.pythonhosted.org/packages/a8/4b/29b4ef32e036bb34e4ab51796dd745cdba7ed47ad142a9f4a1eb8e0c744d/tqdm-4.67.1.tar.gz", hash = "sha256:f8aef9c52c08c13a65f30ea34f4e5aac3fd1a34959879d7e59e63027286627f2", size = 169737 }
wheels = [
    { url = "https://files.pythonhosted.org/packages/d0/30/dc54f88dd4a2b5dc8a0279bdd7270e735851848b762aeb1c1184ed1f6b14/tqdm-4.67.1-py3-none-any.whl", hash = "sha256:26445eca388f82e72884e0d580d5464cd801a3ea01e63e5601bdff9ba6a48de2", size = 78540 },
]

[[package]]
name = "typer"
version = "0.15.2"
source = { registry = "https://pypi.org/simple" }
dependencies = [
    { name = "click" },
    { name = "rich" },
    { name = "shellingham" },
    { name = "typing-extensions" },
]
sdist = { url = "https://files.pythonhosted.org/packages/8b/6f/3991f0f1c7fcb2df31aef28e0594d8d54b05393a0e4e34c65e475c2a5d41/typer-0.15.2.tar.gz", hash = "sha256:ab2fab47533a813c49fe1f16b1a370fd5819099c00b119e0633df65f22144ba5", size = 100711 }
wheels = [
    { url = "https://files.pythonhosted.org/packages/7f/fc/5b29fea8cee020515ca82cc68e3b8e1e34bb19a3535ad854cac9257b414c/typer-0.15.2-py3-none-any.whl", hash = "sha256:46a499c6107d645a9c13f7ee46c5d5096cae6f5fc57dd11eccbbb9ae3e44ddfc", size = 45061 },
]

[[package]]
name = "typing-extensions"
version = "4.13.1"
source = { registry = "https://pypi.org/simple" }
sdist = { url = "https://files.pythonhosted.org/packages/76/ad/cd3e3465232ec2416ae9b983f27b9e94dc8171d56ac99b345319a9475967/typing_extensions-4.13.1.tar.gz", hash = "sha256:98795af00fb9640edec5b8e31fc647597b4691f099ad75f469a2616be1a76dff", size = 106633 }
wheels = [
    { url = "https://files.pythonhosted.org/packages/df/c5/e7a0b0f5ed69f94c8ab7379c599e6036886bffcde609969a5325f47f1332/typing_extensions-4.13.1-py3-none-any.whl", hash = "sha256:4b6cf02909eb5495cfbc3f6e8fd49217e6cc7944e145cdda8caa3734777f9e69", size = 45739 },
]

[[package]]
name = "typing-inspection"
version = "0.4.0"
source = { registry = "https://pypi.org/simple" }
dependencies = [
    { name = "typing-extensions" },
]
sdist = { url = "https://files.pythonhosted.org/packages/82/5c/e6082df02e215b846b4b8c0b887a64d7d08ffaba30605502639d44c06b82/typing_inspection-0.4.0.tar.gz", hash = "sha256:9765c87de36671694a67904bf2c96e395be9c6439bb6c87b5142569dcdd65122", size = 76222 }
wheels = [
    { url = "https://files.pythonhosted.org/packages/31/08/aa4fdfb71f7de5176385bd9e90852eaf6b5d622735020ad600f2bab54385/typing_inspection-0.4.0-py3-none-any.whl", hash = "sha256:50e72559fcd2a6367a19f7a7e610e6afcb9fac940c650290eed893d61386832f", size = 14125 },
]

[[package]]
name = "tzdata"
version = "2025.2"
source = { registry = "https://pypi.org/simple" }
sdist = { url = "https://files.pythonhosted.org/packages/95/32/1a225d6164441be760d75c2c42e2780dc0873fe382da3e98a2e1e48361e5/tzdata-2025.2.tar.gz", hash = "sha256:b60a638fcc0daffadf82fe0f57e53d06bdec2f36c4df66280ae79bce6bd6f2b9", size = 196380 }
wheels = [
    { url = "https://files.pythonhosted.org/packages/5c/23/c7abc0ca0a1526a0774eca151daeb8de62ec457e77262b66b359c3c7679e/tzdata-2025.2-py2.py3-none-any.whl", hash = "sha256:1a403fada01ff9221ca8044d701868fa132215d84beb92242d9acd2147f667a8", size = 347839 },
]

[[package]]
name = "universal-mcp"
version = "0.1.0"
source = { editable = "." }
dependencies = [
<<<<<<< HEAD
    { name = "e2b-code-interpreter" },
=======
    { name = "firecrawl-py" },
>>>>>>> fc3d0bf8
    { name = "keyring" },
    { name = "litellm" },
    { name = "loguru" },
    { name = "markitdown", extra = ["all"] },
    { name = "mcp" },
    { name = "pydantic" },
    { name = "pydantic-settings" },
    { name = "pyyaml" },
    { name = "typer" },
]

[package.optional-dependencies]
dev = [
    { name = "litellm" },
    { name = "pyright" },
    { name = "pytest" },
    { name = "pytest-asyncio" },
    { name = "ruff" },
]
playground = [
    { name = "fastapi", extra = ["standard"] },
    { name = "langchain-anthropic" },
    { name = "langchain-mcp-adapters" },
    { name = "langgraph" },
    { name = "langgraph-checkpoint-sqlite" },
    { name = "python-dotenv" },
    { name = "streamlit" },
]

[package.metadata]
requires-dist = [
    { name = "e2b-code-interpreter", specifier = ">=1.2.0" },
    { name = "fastapi", extras = ["standard"], marker = "extra == 'playground'", specifier = ">=0.115.12" },
    { name = "firecrawl-py", specifier = ">=1.15.0" },
    { name = "keyring", specifier = ">=25.6.0" },
    { name = "langchain-anthropic", marker = "extra == 'playground'", specifier = ">=0.3.10" },
    { name = "langchain-mcp-adapters", marker = "extra == 'playground'", specifier = ">=0.0.3" },
    { name = "langgraph", marker = "extra == 'playground'", specifier = ">=0.3.24" },
    { name = "langgraph-checkpoint-sqlite", marker = "extra == 'playground'", specifier = ">=2.0.6" },
    { name = "litellm", specifier = ">=1.30.7" },
    { name = "litellm", marker = "extra == 'dev'", specifier = ">=1.30.7" },
    { name = "loguru", specifier = ">=0.7.3" },
    { name = "markitdown", extras = ["all"], specifier = ">=0.1.1" },
    { name = "mcp", specifier = ">=1.5.0" },
    { name = "pydantic", specifier = ">=2.11.1" },
    { name = "pydantic-settings", specifier = ">=2.8.1" },
    { name = "pyright", marker = "extra == 'dev'", specifier = ">=1.1.398" },
    { name = "pytest", marker = "extra == 'dev'", specifier = ">=8.3.5" },
    { name = "pytest-asyncio", marker = "extra == 'dev'", specifier = ">=0.26.0" },
    { name = "python-dotenv", marker = "extra == 'playground'", specifier = ">=1.0.1" },
    { name = "pyyaml", specifier = ">=6.0.2" },
    { name = "ruff", marker = "extra == 'dev'", specifier = ">=0.11.4" },
    { name = "streamlit", marker = "extra == 'playground'", specifier = ">=1.44.1" },
    { name = "typer", specifier = ">=0.15.2" },
]
provides-extras = ["playground", "dev"]

[[package]]
name = "urllib3"
version = "2.3.0"
source = { registry = "https://pypi.org/simple" }
sdist = { url = "https://files.pythonhosted.org/packages/aa/63/e53da845320b757bf29ef6a9062f5c669fe997973f966045cb019c3f4b66/urllib3-2.3.0.tar.gz", hash = "sha256:f8c5449b3cf0861679ce7e0503c7b44b5ec981bec0d1d3795a07f1ba96f0204d", size = 307268 }
wheels = [
    { url = "https://files.pythonhosted.org/packages/c8/19/4ec628951a74043532ca2cf5d97b7b14863931476d117c471e8e2b1eb39f/urllib3-2.3.0-py3-none-any.whl", hash = "sha256:1cee9ad369867bfdbbb48b7dd50374c0967a0bb7710050facf0dd6911440e3df", size = 128369 },
]

[[package]]
name = "uvicorn"
version = "0.34.0"
source = { registry = "https://pypi.org/simple" }
dependencies = [
    { name = "click" },
    { name = "h11" },
]
sdist = { url = "https://files.pythonhosted.org/packages/4b/4d/938bd85e5bf2edeec766267a5015ad969730bb91e31b44021dfe8b22df6c/uvicorn-0.34.0.tar.gz", hash = "sha256:404051050cd7e905de2c9a7e61790943440b3416f49cb409f965d9dcd0fa73e9", size = 76568 }
wheels = [
    { url = "https://files.pythonhosted.org/packages/61/14/33a3a1352cfa71812a3a21e8c9bfb83f60b0011f5e36f2b1399d51928209/uvicorn-0.34.0-py3-none-any.whl", hash = "sha256:023dc038422502fa28a09c7a30bf2b6991512da7dcdb8fd35fe57cfc154126f4", size = 62315 },
]

[package.optional-dependencies]
standard = [
    { name = "colorama", marker = "sys_platform == 'win32'" },
    { name = "httptools" },
    { name = "python-dotenv" },
    { name = "pyyaml" },
    { name = "uvloop", marker = "platform_python_implementation != 'PyPy' and sys_platform != 'cygwin' and sys_platform != 'win32'" },
    { name = "watchfiles" },
    { name = "websockets" },
]

[[package]]
name = "uvloop"
version = "0.21.0"
source = { registry = "https://pypi.org/simple" }
sdist = { url = "https://files.pythonhosted.org/packages/af/c0/854216d09d33c543f12a44b393c402e89a920b1a0a7dc634c42de91b9cf6/uvloop-0.21.0.tar.gz", hash = "sha256:3bf12b0fda68447806a7ad847bfa591613177275d35b6724b1ee573faa3704e3", size = 2492741 }
wheels = [
    { url = "https://files.pythonhosted.org/packages/57/a7/4cf0334105c1160dd6819f3297f8700fda7fc30ab4f61fbf3e725acbc7cc/uvloop-0.21.0-cp311-cp311-macosx_10_9_universal2.whl", hash = "sha256:c0f3fa6200b3108919f8bdabb9a7f87f20e7097ea3c543754cabc7d717d95cf8", size = 1447410 },
    { url = "https://files.pythonhosted.org/packages/8c/7c/1517b0bbc2dbe784b563d6ab54f2ef88c890fdad77232c98ed490aa07132/uvloop-0.21.0-cp311-cp311-macosx_10_9_x86_64.whl", hash = "sha256:0878c2640cf341b269b7e128b1a5fed890adc4455513ca710d77d5e93aa6d6a0", size = 805476 },
    { url = "https://files.pythonhosted.org/packages/ee/ea/0bfae1aceb82a503f358d8d2fa126ca9dbdb2ba9c7866974faec1cb5875c/uvloop-0.21.0-cp311-cp311-manylinux_2_17_aarch64.manylinux2014_aarch64.whl", hash = "sha256:b9fb766bb57b7388745d8bcc53a359b116b8a04c83a2288069809d2b3466c37e", size = 3960855 },
    { url = "https://files.pythonhosted.org/packages/8a/ca/0864176a649838b838f36d44bf31c451597ab363b60dc9e09c9630619d41/uvloop-0.21.0-cp311-cp311-manylinux_2_17_x86_64.manylinux2014_x86_64.whl", hash = "sha256:8a375441696e2eda1c43c44ccb66e04d61ceeffcd76e4929e527b7fa401b90fb", size = 3973185 },
    { url = "https://files.pythonhosted.org/packages/30/bf/08ad29979a936d63787ba47a540de2132169f140d54aa25bc8c3df3e67f4/uvloop-0.21.0-cp311-cp311-musllinux_1_2_aarch64.whl", hash = "sha256:baa0e6291d91649c6ba4ed4b2f982f9fa165b5bbd50a9e203c416a2797bab3c6", size = 3820256 },
    { url = "https://files.pythonhosted.org/packages/da/e2/5cf6ef37e3daf2f06e651aae5ea108ad30df3cb269102678b61ebf1fdf42/uvloop-0.21.0-cp311-cp311-musllinux_1_2_x86_64.whl", hash = "sha256:4509360fcc4c3bd2c70d87573ad472de40c13387f5fda8cb58350a1d7475e58d", size = 3937323 },
    { url = "https://files.pythonhosted.org/packages/8c/4c/03f93178830dc7ce8b4cdee1d36770d2f5ebb6f3d37d354e061eefc73545/uvloop-0.21.0-cp312-cp312-macosx_10_13_universal2.whl", hash = "sha256:359ec2c888397b9e592a889c4d72ba3d6befba8b2bb01743f72fffbde663b59c", size = 1471284 },
    { url = "https://files.pythonhosted.org/packages/43/3e/92c03f4d05e50f09251bd8b2b2b584a2a7f8fe600008bcc4523337abe676/uvloop-0.21.0-cp312-cp312-macosx_10_13_x86_64.whl", hash = "sha256:f7089d2dc73179ce5ac255bdf37c236a9f914b264825fdaacaded6990a7fb4c2", size = 821349 },
    { url = "https://files.pythonhosted.org/packages/a6/ef/a02ec5da49909dbbfb1fd205a9a1ac4e88ea92dcae885e7c961847cd51e2/uvloop-0.21.0-cp312-cp312-manylinux_2_17_aarch64.manylinux2014_aarch64.whl", hash = "sha256:baa4dcdbd9ae0a372f2167a207cd98c9f9a1ea1188a8a526431eef2f8116cc8d", size = 4580089 },
    { url = "https://files.pythonhosted.org/packages/06/a7/b4e6a19925c900be9f98bec0a75e6e8f79bb53bdeb891916609ab3958967/uvloop-0.21.0-cp312-cp312-manylinux_2_17_x86_64.manylinux2014_x86_64.whl", hash = "sha256:86975dca1c773a2c9864f4c52c5a55631038e387b47eaf56210f873887b6c8dc", size = 4693770 },
    { url = "https://files.pythonhosted.org/packages/ce/0c/f07435a18a4b94ce6bd0677d8319cd3de61f3a9eeb1e5f8ab4e8b5edfcb3/uvloop-0.21.0-cp312-cp312-musllinux_1_2_aarch64.whl", hash = "sha256:461d9ae6660fbbafedd07559c6a2e57cd553b34b0065b6550685f6653a98c1cb", size = 4451321 },
    { url = "https://files.pythonhosted.org/packages/8f/eb/f7032be105877bcf924709c97b1bf3b90255b4ec251f9340cef912559f28/uvloop-0.21.0-cp312-cp312-musllinux_1_2_x86_64.whl", hash = "sha256:183aef7c8730e54c9a3ee3227464daed66e37ba13040bb3f350bc2ddc040f22f", size = 4659022 },
    { url = "https://files.pythonhosted.org/packages/3f/8d/2cbef610ca21539f0f36e2b34da49302029e7c9f09acef0b1c3b5839412b/uvloop-0.21.0-cp313-cp313-macosx_10_13_universal2.whl", hash = "sha256:bfd55dfcc2a512316e65f16e503e9e450cab148ef11df4e4e679b5e8253a5281", size = 1468123 },
    { url = "https://files.pythonhosted.org/packages/93/0d/b0038d5a469f94ed8f2b2fce2434a18396d8fbfb5da85a0a9781ebbdec14/uvloop-0.21.0-cp313-cp313-macosx_10_13_x86_64.whl", hash = "sha256:787ae31ad8a2856fc4e7c095341cccc7209bd657d0e71ad0dc2ea83c4a6fa8af", size = 819325 },
    { url = "https://files.pythonhosted.org/packages/50/94/0a687f39e78c4c1e02e3272c6b2ccdb4e0085fda3b8352fecd0410ccf915/uvloop-0.21.0-cp313-cp313-manylinux_2_17_aarch64.manylinux2014_aarch64.whl", hash = "sha256:5ee4d4ef48036ff6e5cfffb09dd192c7a5027153948d85b8da7ff705065bacc6", size = 4582806 },
    { url = "https://files.pythonhosted.org/packages/d2/19/f5b78616566ea68edd42aacaf645adbf71fbd83fc52281fba555dc27e3f1/uvloop-0.21.0-cp313-cp313-manylinux_2_17_x86_64.manylinux2014_x86_64.whl", hash = "sha256:f3df876acd7ec037a3d005b3ab85a7e4110422e4d9c1571d4fc89b0fc41b6816", size = 4701068 },
    { url = "https://files.pythonhosted.org/packages/47/57/66f061ee118f413cd22a656de622925097170b9380b30091b78ea0c6ea75/uvloop-0.21.0-cp313-cp313-musllinux_1_2_aarch64.whl", hash = "sha256:bd53ecc9a0f3d87ab847503c2e1552b690362e005ab54e8a48ba97da3924c0dc", size = 4454428 },
    { url = "https://files.pythonhosted.org/packages/63/9a/0962b05b308494e3202d3f794a6e85abe471fe3cafdbcf95c2e8c713aabd/uvloop-0.21.0-cp313-cp313-musllinux_1_2_x86_64.whl", hash = "sha256:a5c39f217ab3c663dc699c04cbd50c13813e31d917642d459fdcec07555cc553", size = 4660018 },
]

[[package]]
name = "watchdog"
version = "6.0.0"
source = { registry = "https://pypi.org/simple" }
sdist = { url = "https://files.pythonhosted.org/packages/db/7d/7f3d619e951c88ed75c6037b246ddcf2d322812ee8ea189be89511721d54/watchdog-6.0.0.tar.gz", hash = "sha256:9ddf7c82fda3ae8e24decda1338ede66e1c99883db93711d8fb941eaa2d8c282", size = 131220 }
wheels = [
    { url = "https://files.pythonhosted.org/packages/a9/c7/ca4bf3e518cb57a686b2feb4f55a1892fd9a3dd13f470fca14e00f80ea36/watchdog-6.0.0-py3-none-manylinux2014_aarch64.whl", hash = "sha256:7607498efa04a3542ae3e05e64da8202e58159aa1fa4acddf7678d34a35d4f13", size = 79079 },
    { url = "https://files.pythonhosted.org/packages/5c/51/d46dc9332f9a647593c947b4b88e2381c8dfc0942d15b8edc0310fa4abb1/watchdog-6.0.0-py3-none-manylinux2014_armv7l.whl", hash = "sha256:9041567ee8953024c83343288ccc458fd0a2d811d6a0fd68c4c22609e3490379", size = 79078 },
    { url = "https://files.pythonhosted.org/packages/d4/57/04edbf5e169cd318d5f07b4766fee38e825d64b6913ca157ca32d1a42267/watchdog-6.0.0-py3-none-manylinux2014_i686.whl", hash = "sha256:82dc3e3143c7e38ec49d61af98d6558288c415eac98486a5c581726e0737c00e", size = 79076 },
    { url = "https://files.pythonhosted.org/packages/ab/cc/da8422b300e13cb187d2203f20b9253e91058aaf7db65b74142013478e66/watchdog-6.0.0-py3-none-manylinux2014_ppc64.whl", hash = "sha256:212ac9b8bf1161dc91bd09c048048a95ca3a4c4f5e5d4a7d1b1a7d5752a7f96f", size = 79077 },
    { url = "https://files.pythonhosted.org/packages/2c/3b/b8964e04ae1a025c44ba8e4291f86e97fac443bca31de8bd98d3263d2fcf/watchdog-6.0.0-py3-none-manylinux2014_ppc64le.whl", hash = "sha256:e3df4cbb9a450c6d49318f6d14f4bbc80d763fa587ba46ec86f99f9e6876bb26", size = 79078 },
    { url = "https://files.pythonhosted.org/packages/62/ae/a696eb424bedff7407801c257d4b1afda455fe40821a2be430e173660e81/watchdog-6.0.0-py3-none-manylinux2014_s390x.whl", hash = "sha256:2cce7cfc2008eb51feb6aab51251fd79b85d9894e98ba847408f662b3395ca3c", size = 79077 },
    { url = "https://files.pythonhosted.org/packages/b5/e8/dbf020b4d98251a9860752a094d09a65e1b436ad181faf929983f697048f/watchdog-6.0.0-py3-none-manylinux2014_x86_64.whl", hash = "sha256:20ffe5b202af80ab4266dcd3e91aae72bf2da48c0d33bdb15c66658e685e94e2", size = 79078 },
    { url = "https://files.pythonhosted.org/packages/07/f6/d0e5b343768e8bcb4cda79f0f2f55051bf26177ecd5651f84c07567461cf/watchdog-6.0.0-py3-none-win32.whl", hash = "sha256:07df1fdd701c5d4c8e55ef6cf55b8f0120fe1aef7ef39a1c6fc6bc2e606d517a", size = 79065 },
    { url = "https://files.pythonhosted.org/packages/db/d9/c495884c6e548fce18a8f40568ff120bc3a4b7b99813081c8ac0c936fa64/watchdog-6.0.0-py3-none-win_amd64.whl", hash = "sha256:cbafb470cf848d93b5d013e2ecb245d4aa1c8fd0504e863ccefa32445359d680", size = 79070 },
    { url = "https://files.pythonhosted.org/packages/33/e8/e40370e6d74ddba47f002a32919d91310d6074130fe4e17dabcafc15cbf1/watchdog-6.0.0-py3-none-win_ia64.whl", hash = "sha256:a1914259fa9e1454315171103c6a30961236f508b9b623eae470268bbcc6a22f", size = 79067 },
]

[[package]]
name = "watchfiles"
version = "1.0.4"
source = { registry = "https://pypi.org/simple" }
dependencies = [
    { name = "anyio" },
]
sdist = { url = "https://files.pythonhosted.org/packages/f5/26/c705fc77d0a9ecdb9b66f1e2976d95b81df3cae518967431e7dbf9b5e219/watchfiles-1.0.4.tar.gz", hash = "sha256:6ba473efd11062d73e4f00c2b730255f9c1bdd73cd5f9fe5b5da8dbd4a717205", size = 94625 }
wheels = [
    { url = "https://files.pythonhosted.org/packages/0f/bb/8461adc4b1fed009546fb797fc0d5698dcfe5e289cb37e1b8f16a93cdc30/watchfiles-1.0.4-cp311-cp311-macosx_10_12_x86_64.whl", hash = "sha256:2a9f93f8439639dc244c4d2902abe35b0279102bca7bbcf119af964f51d53c19", size = 394869 },
    { url = "https://files.pythonhosted.org/packages/55/88/9ebf36b3547176d1709c320de78c1fa3263a46be31b5b1267571d9102686/watchfiles-1.0.4-cp311-cp311-macosx_11_0_arm64.whl", hash = "sha256:9eea33ad8c418847dd296e61eb683cae1c63329b6d854aefcd412e12d94ee235", size = 384905 },
    { url = "https://files.pythonhosted.org/packages/03/8a/04335ce23ef78d8c69f0913e8b20cf7d9233e3986543aeef95ef2d6e43d2/watchfiles-1.0.4-cp311-cp311-manylinux_2_17_aarch64.manylinux2014_aarch64.whl", hash = "sha256:31f1a379c9dcbb3f09cf6be1b7e83b67c0e9faabed0471556d9438a4a4e14202", size = 449944 },
    { url = "https://files.pythonhosted.org/packages/17/4e/c8d5dcd14fe637f4633616dabea8a4af0a10142dccf3b43e0f081ba81ab4/watchfiles-1.0.4-cp311-cp311-manylinux_2_17_armv7l.manylinux2014_armv7l.whl", hash = "sha256:ab594e75644421ae0a2484554832ca5895f8cab5ab62de30a1a57db460ce06c6", size = 456020 },
    { url = "https://files.pythonhosted.org/packages/5e/74/3e91e09e1861dd7fbb1190ce7bd786700dc0fbc2ccd33bb9fff5de039229/watchfiles-1.0.4-cp311-cp311-manylinux_2_17_i686.manylinux2014_i686.whl", hash = "sha256:fc2eb5d14a8e0d5df7b36288979176fbb39672d45184fc4b1c004d7c3ce29317", size = 482983 },
    { url = "https://files.pythonhosted.org/packages/a1/3d/e64de2d1ce4eb6a574fd78ce3a28c279da263be9ef3cfcab6f708df192f2/watchfiles-1.0.4-cp311-cp311-manylinux_2_17_ppc64le.manylinux2014_ppc64le.whl", hash = "sha256:3f68d8e9d5a321163ddacebe97091000955a1b74cd43724e346056030b0bacee", size = 520320 },
    { url = "https://files.pythonhosted.org/packages/2c/bd/52235f7063b57240c66a991696ed27e2a18bd6fcec8a1ea5a040b70d0611/watchfiles-1.0.4-cp311-cp311-manylinux_2_17_s390x.manylinux2014_s390x.whl", hash = "sha256:f9ce064e81fe79faa925ff03b9f4c1a98b0bbb4a1b8c1b015afa93030cb21a49", size = 500988 },
    { url = "https://files.pythonhosted.org/packages/3a/b0/ff04194141a5fe650c150400dd9e42667916bc0f52426e2e174d779b8a74/watchfiles-1.0.4-cp311-cp311-manylinux_2_17_x86_64.manylinux2014_x86_64.whl", hash = "sha256:b77d5622ac5cc91d21ae9c2b284b5d5c51085a0bdb7b518dba263d0af006132c", size = 452573 },
    { url = "https://files.pythonhosted.org/packages/3d/9d/966164332c5a178444ae6d165082d4f351bd56afd9c3ec828eecbf190e6a/watchfiles-1.0.4-cp311-cp311-musllinux_1_1_aarch64.whl", hash = "sha256:1941b4e39de9b38b868a69b911df5e89dc43767feeda667b40ae032522b9b5f1", size = 615114 },
    { url = "https://files.pythonhosted.org/packages/94/df/f569ae4c1877f96ad4086c153a8eee5a19a3b519487bf5c9454a3438c341/watchfiles-1.0.4-cp311-cp311-musllinux_1_1_x86_64.whl", hash = "sha256:4f8c4998506241dedf59613082d1c18b836e26ef2a4caecad0ec41e2a15e4226", size = 613076 },
    { url = "https://files.pythonhosted.org/packages/15/ae/8ce5f29e65d5fa5790e3c80c289819c55e12be2e1b9f5b6a0e55e169b97d/watchfiles-1.0.4-cp311-cp311-win32.whl", hash = "sha256:4ebbeca9360c830766b9f0df3640b791be569d988f4be6c06d6fae41f187f105", size = 271013 },
    { url = "https://files.pythonhosted.org/packages/a4/c6/79dc4a7c598a978e5fafa135090aaf7bbb03b8dec7bada437dfbe578e7ed/watchfiles-1.0.4-cp311-cp311-win_amd64.whl", hash = "sha256:05d341c71f3d7098920f8551d4df47f7b57ac5b8dad56558064c3431bdfc0b74", size = 284229 },
    { url = "https://files.pythonhosted.org/packages/37/3d/928633723211753f3500bfb138434f080363b87a1b08ca188b1ce54d1e05/watchfiles-1.0.4-cp311-cp311-win_arm64.whl", hash = "sha256:32b026a6ab64245b584acf4931fe21842374da82372d5c039cba6bf99ef722f3", size = 276824 },
    { url = "https://files.pythonhosted.org/packages/5b/1a/8f4d9a1461709756ace48c98f07772bc6d4519b1e48b5fa24a4061216256/watchfiles-1.0.4-cp312-cp312-macosx_10_12_x86_64.whl", hash = "sha256:229e6ec880eca20e0ba2f7e2249c85bae1999d330161f45c78d160832e026ee2", size = 391345 },
    { url = "https://files.pythonhosted.org/packages/bc/d2/6750b7b3527b1cdaa33731438432e7238a6c6c40a9924049e4cebfa40805/watchfiles-1.0.4-cp312-cp312-macosx_11_0_arm64.whl", hash = "sha256:5717021b199e8353782dce03bd8a8f64438832b84e2885c4a645f9723bf656d9", size = 381515 },
    { url = "https://files.pythonhosted.org/packages/4e/17/80500e42363deef1e4b4818729ed939aaddc56f82f4e72b2508729dd3c6b/watchfiles-1.0.4-cp312-cp312-manylinux_2_17_aarch64.manylinux2014_aarch64.whl", hash = "sha256:0799ae68dfa95136dde7c472525700bd48777875a4abb2ee454e3ab18e9fc712", size = 449767 },
    { url = "https://files.pythonhosted.org/packages/10/37/1427fa4cfa09adbe04b1e97bced19a29a3462cc64c78630787b613a23f18/watchfiles-1.0.4-cp312-cp312-manylinux_2_17_armv7l.manylinux2014_armv7l.whl", hash = "sha256:43b168bba889886b62edb0397cab5b6490ffb656ee2fcb22dec8bfeb371a9e12", size = 455677 },
    { url = "https://files.pythonhosted.org/packages/c5/7a/39e9397f3a19cb549a7d380412fd9e507d4854eddc0700bfad10ef6d4dba/watchfiles-1.0.4-cp312-cp312-manylinux_2_17_i686.manylinux2014_i686.whl", hash = "sha256:fb2c46e275fbb9f0c92e7654b231543c7bbfa1df07cdc4b99fa73bedfde5c844", size = 482219 },
    { url = "https://files.pythonhosted.org/packages/45/2d/7113931a77e2ea4436cad0c1690c09a40a7f31d366f79c6f0a5bc7a4f6d5/watchfiles-1.0.4-cp312-cp312-manylinux_2_17_ppc64le.manylinux2014_ppc64le.whl", hash = "sha256:857f5fc3aa027ff5e57047da93f96e908a35fe602d24f5e5d8ce64bf1f2fc733", size = 518830 },
    { url = "https://files.pythonhosted.org/packages/f9/1b/50733b1980fa81ef3c70388a546481ae5fa4c2080040100cd7bf3bf7b321/watchfiles-1.0.4-cp312-cp312-manylinux_2_17_s390x.manylinux2014_s390x.whl", hash = "sha256:55ccfd27c497b228581e2838d4386301227fc0cb47f5a12923ec2fe4f97b95af", size = 497997 },
    { url = "https://files.pythonhosted.org/packages/2b/b4/9396cc61b948ef18943e7c85ecfa64cf940c88977d882da57147f62b34b1/watchfiles-1.0.4-cp312-cp312-manylinux_2_17_x86_64.manylinux2014_x86_64.whl", hash = "sha256:5c11ea22304d17d4385067588123658e9f23159225a27b983f343fcffc3e796a", size = 452249 },
    { url = "https://files.pythonhosted.org/packages/fb/69/0c65a5a29e057ad0dc691c2fa6c23b2983c7dabaa190ba553b29ac84c3cc/watchfiles-1.0.4-cp312-cp312-musllinux_1_1_aarch64.whl", hash = "sha256:74cb3ca19a740be4caa18f238298b9d472c850f7b2ed89f396c00a4c97e2d9ff", size = 614412 },
    { url = "https://files.pythonhosted.org/packages/7f/b9/319fcba6eba5fad34327d7ce16a6b163b39741016b1996f4a3c96b8dd0e1/watchfiles-1.0.4-cp312-cp312-musllinux_1_1_x86_64.whl", hash = "sha256:c7cce76c138a91e720d1df54014a047e680b652336e1b73b8e3ff3158e05061e", size = 611982 },
    { url = "https://files.pythonhosted.org/packages/f1/47/143c92418e30cb9348a4387bfa149c8e0e404a7c5b0585d46d2f7031b4b9/watchfiles-1.0.4-cp312-cp312-win32.whl", hash = "sha256:b045c800d55bc7e2cadd47f45a97c7b29f70f08a7c2fa13241905010a5493f94", size = 271822 },
    { url = "https://files.pythonhosted.org/packages/ea/94/b0165481bff99a64b29e46e07ac2e0df9f7a957ef13bec4ceab8515f44e3/watchfiles-1.0.4-cp312-cp312-win_amd64.whl", hash = "sha256:c2acfa49dd0ad0bf2a9c0bb9a985af02e89345a7189be1efc6baa085e0f72d7c", size = 285441 },
    { url = "https://files.pythonhosted.org/packages/11/de/09fe56317d582742d7ca8c2ca7b52a85927ebb50678d9b0fa8194658f536/watchfiles-1.0.4-cp312-cp312-win_arm64.whl", hash = "sha256:22bb55a7c9e564e763ea06c7acea24fc5d2ee5dfc5dafc5cfbedfe58505e9f90", size = 277141 },
    { url = "https://files.pythonhosted.org/packages/08/98/f03efabec64b5b1fa58c0daab25c68ef815b0f320e54adcacd0d6847c339/watchfiles-1.0.4-cp313-cp313-macosx_10_12_x86_64.whl", hash = "sha256:8012bd820c380c3d3db8435e8cf7592260257b378b649154a7948a663b5f84e9", size = 390954 },
    { url = "https://files.pythonhosted.org/packages/16/09/4dd49ba0a32a45813debe5fb3897955541351ee8142f586303b271a02b40/watchfiles-1.0.4-cp313-cp313-macosx_11_0_arm64.whl", hash = "sha256:aa216f87594f951c17511efe5912808dfcc4befa464ab17c98d387830ce07b60", size = 381133 },
    { url = "https://files.pythonhosted.org/packages/76/59/5aa6fc93553cd8d8ee75c6247763d77c02631aed21551a97d94998bf1dae/watchfiles-1.0.4-cp313-cp313-manylinux_2_17_aarch64.manylinux2014_aarch64.whl", hash = "sha256:62c9953cf85529c05b24705639ffa390f78c26449e15ec34d5339e8108c7c407", size = 449516 },
    { url = "https://files.pythonhosted.org/packages/4c/aa/df4b6fe14b6317290b91335b23c96b488d365d65549587434817e06895ea/watchfiles-1.0.4-cp313-cp313-manylinux_2_17_armv7l.manylinux2014_armv7l.whl", hash = "sha256:7cf684aa9bba4cd95ecb62c822a56de54e3ae0598c1a7f2065d51e24637a3c5d", size = 454820 },
    { url = "https://files.pythonhosted.org/packages/5e/71/185f8672f1094ce48af33252c73e39b48be93b761273872d9312087245f6/watchfiles-1.0.4-cp313-cp313-manylinux_2_17_i686.manylinux2014_i686.whl", hash = "sha256:f44a39aee3cbb9b825285ff979ab887a25c5d336e5ec3574f1506a4671556a8d", size = 481550 },
    { url = "https://files.pythonhosted.org/packages/85/d7/50ebba2c426ef1a5cb17f02158222911a2e005d401caf5d911bfca58f4c4/watchfiles-1.0.4-cp313-cp313-manylinux_2_17_ppc64le.manylinux2014_ppc64le.whl", hash = "sha256:a38320582736922be8c865d46520c043bff350956dfc9fbaee3b2df4e1740a4b", size = 518647 },
    { url = "https://files.pythonhosted.org/packages/f0/7a/4c009342e393c545d68987e8010b937f72f47937731225b2b29b7231428f/watchfiles-1.0.4-cp313-cp313-manylinux_2_17_s390x.manylinux2014_s390x.whl", hash = "sha256:39f4914548b818540ef21fd22447a63e7be6e24b43a70f7642d21f1e73371590", size = 497547 },
    { url = "https://files.pythonhosted.org/packages/0f/7c/1cf50b35412d5c72d63b2bf9a4fffee2e1549a245924960dd087eb6a6de4/watchfiles-1.0.4-cp313-cp313-manylinux_2_17_x86_64.manylinux2014_x86_64.whl", hash = "sha256:f12969a3765909cf5dc1e50b2436eb2c0e676a3c75773ab8cc3aa6175c16e902", size = 452179 },
    { url = "https://files.pythonhosted.org/packages/d6/a9/3db1410e1c1413735a9a472380e4f431ad9a9e81711cda2aaf02b7f62693/watchfiles-1.0.4-cp313-cp313-musllinux_1_1_aarch64.whl", hash = "sha256:0986902677a1a5e6212d0c49b319aad9cc48da4bd967f86a11bde96ad9676ca1", size = 614125 },
    { url = "https://files.pythonhosted.org/packages/f2/e1/0025d365cf6248c4d1ee4c3d2e3d373bdd3f6aff78ba4298f97b4fad2740/watchfiles-1.0.4-cp313-cp313-musllinux_1_1_x86_64.whl", hash = "sha256:308ac265c56f936636e3b0e3f59e059a40003c655228c131e1ad439957592303", size = 611911 },
    { url = "https://files.pythonhosted.org/packages/55/55/035838277d8c98fc8c917ac9beeb0cd6c59d675dc2421df5f9fcf44a0070/watchfiles-1.0.4-cp313-cp313-win32.whl", hash = "sha256:aee397456a29b492c20fda2d8961e1ffb266223625346ace14e4b6d861ba9c80", size = 271152 },
    { url = "https://files.pythonhosted.org/packages/f0/e5/96b8e55271685ddbadc50ce8bc53aa2dff278fb7ac4c2e473df890def2dc/watchfiles-1.0.4-cp313-cp313-win_amd64.whl", hash = "sha256:d6097538b0ae5c1b88c3b55afa245a66793a8fec7ada6755322e465fb1a0e8cc", size = 285216 },
]

[[package]]
name = "websockets"
version = "15.0.1"
source = { registry = "https://pypi.org/simple" }
sdist = { url = "https://files.pythonhosted.org/packages/21/e6/26d09fab466b7ca9c7737474c52be4f76a40301b08362eb2dbc19dcc16c1/websockets-15.0.1.tar.gz", hash = "sha256:82544de02076bafba038ce055ee6412d68da13ab47f0c60cab827346de828dee", size = 177016 }
wheels = [
    { url = "https://files.pythonhosted.org/packages/9f/32/18fcd5919c293a398db67443acd33fde142f283853076049824fc58e6f75/websockets-15.0.1-cp311-cp311-macosx_10_9_universal2.whl", hash = "sha256:823c248b690b2fd9303ba00c4f66cd5e2d8c3ba4aa968b2779be9532a4dad431", size = 175423 },
    { url = "https://files.pythonhosted.org/packages/76/70/ba1ad96b07869275ef42e2ce21f07a5b0148936688c2baf7e4a1f60d5058/websockets-15.0.1-cp311-cp311-macosx_10_9_x86_64.whl", hash = "sha256:678999709e68425ae2593acf2e3ebcbcf2e69885a5ee78f9eb80e6e371f1bf57", size = 173082 },
    { url = "https://files.pythonhosted.org/packages/86/f2/10b55821dd40eb696ce4704a87d57774696f9451108cff0d2824c97e0f97/websockets-15.0.1-cp311-cp311-macosx_11_0_arm64.whl", hash = "sha256:d50fd1ee42388dcfb2b3676132c78116490976f1300da28eb629272d5d93e905", size = 173330 },
    { url = "https://files.pythonhosted.org/packages/a5/90/1c37ae8b8a113d3daf1065222b6af61cc44102da95388ac0018fcb7d93d9/websockets-15.0.1-cp311-cp311-manylinux_2_17_aarch64.manylinux2014_aarch64.whl", hash = "sha256:d99e5546bf73dbad5bf3547174cd6cb8ba7273062a23808ffea025ecb1cf8562", size = 182878 },
    { url = "https://files.pythonhosted.org/packages/8e/8d/96e8e288b2a41dffafb78e8904ea7367ee4f891dafc2ab8d87e2124cb3d3/websockets-15.0.1-cp311-cp311-manylinux_2_5_i686.manylinux1_i686.manylinux_2_17_i686.manylinux2014_i686.whl", hash = "sha256:66dd88c918e3287efc22409d426c8f729688d89a0c587c88971a0faa2c2f3792", size = 181883 },
    { url = "https://files.pythonhosted.org/packages/93/1f/5d6dbf551766308f6f50f8baf8e9860be6182911e8106da7a7f73785f4c4/websockets-15.0.1-cp311-cp311-manylinux_2_5_x86_64.manylinux1_x86_64.manylinux_2_17_x86_64.manylinux2014_x86_64.whl", hash = "sha256:8dd8327c795b3e3f219760fa603dcae1dcc148172290a8ab15158cf85a953413", size = 182252 },
    { url = "https://files.pythonhosted.org/packages/d4/78/2d4fed9123e6620cbf1706c0de8a1632e1a28e7774d94346d7de1bba2ca3/websockets-15.0.1-cp311-cp311-musllinux_1_2_aarch64.whl", hash = "sha256:8fdc51055e6ff4adeb88d58a11042ec9a5eae317a0a53d12c062c8a8865909e8", size = 182521 },
    { url = "https://files.pythonhosted.org/packages/e7/3b/66d4c1b444dd1a9823c4a81f50231b921bab54eee2f69e70319b4e21f1ca/websockets-15.0.1-cp311-cp311-musllinux_1_2_i686.whl", hash = "sha256:693f0192126df6c2327cce3baa7c06f2a117575e32ab2308f7f8216c29d9e2e3", size = 181958 },
    { url = "https://files.pythonhosted.org/packages/08/ff/e9eed2ee5fed6f76fdd6032ca5cd38c57ca9661430bb3d5fb2872dc8703c/websockets-15.0.1-cp311-cp311-musllinux_1_2_x86_64.whl", hash = "sha256:54479983bd5fb469c38f2f5c7e3a24f9a4e70594cd68cd1fa6b9340dadaff7cf", size = 181918 },
    { url = "https://files.pythonhosted.org/packages/d8/75/994634a49b7e12532be6a42103597b71098fd25900f7437d6055ed39930a/websockets-15.0.1-cp311-cp311-win32.whl", hash = "sha256:16b6c1b3e57799b9d38427dda63edcbe4926352c47cf88588c0be4ace18dac85", size = 176388 },
    { url = "https://files.pythonhosted.org/packages/98/93/e36c73f78400a65f5e236cd376713c34182e6663f6889cd45a4a04d8f203/websockets-15.0.1-cp311-cp311-win_amd64.whl", hash = "sha256:27ccee0071a0e75d22cb35849b1db43f2ecd3e161041ac1ee9d2352ddf72f065", size = 176828 },
    { url = "https://files.pythonhosted.org/packages/51/6b/4545a0d843594f5d0771e86463606a3988b5a09ca5123136f8a76580dd63/websockets-15.0.1-cp312-cp312-macosx_10_13_universal2.whl", hash = "sha256:3e90baa811a5d73f3ca0bcbf32064d663ed81318ab225ee4f427ad4e26e5aff3", size = 175437 },
    { url = "https://files.pythonhosted.org/packages/f4/71/809a0f5f6a06522af902e0f2ea2757f71ead94610010cf570ab5c98e99ed/websockets-15.0.1-cp312-cp312-macosx_10_13_x86_64.whl", hash = "sha256:592f1a9fe869c778694f0aa806ba0374e97648ab57936f092fd9d87f8bc03665", size = 173096 },
    { url = "https://files.pythonhosted.org/packages/3d/69/1a681dd6f02180916f116894181eab8b2e25b31e484c5d0eae637ec01f7c/websockets-15.0.1-cp312-cp312-macosx_11_0_arm64.whl", hash = "sha256:0701bc3cfcb9164d04a14b149fd74be7347a530ad3bbf15ab2c678a2cd3dd9a2", size = 173332 },
    { url = "https://files.pythonhosted.org/packages/a6/02/0073b3952f5bce97eafbb35757f8d0d54812b6174ed8dd952aa08429bcc3/websockets-15.0.1-cp312-cp312-manylinux_2_17_aarch64.manylinux2014_aarch64.whl", hash = "sha256:e8b56bdcdb4505c8078cb6c7157d9811a85790f2f2b3632c7d1462ab5783d215", size = 183152 },
    { url = "https://files.pythonhosted.org/packages/74/45/c205c8480eafd114b428284840da0b1be9ffd0e4f87338dc95dc6ff961a1/websockets-15.0.1-cp312-cp312-manylinux_2_5_i686.manylinux1_i686.manylinux_2_17_i686.manylinux2014_i686.whl", hash = "sha256:0af68c55afbd5f07986df82831c7bff04846928ea8d1fd7f30052638788bc9b5", size = 182096 },
    { url = "https://files.pythonhosted.org/packages/14/8f/aa61f528fba38578ec553c145857a181384c72b98156f858ca5c8e82d9d3/websockets-15.0.1-cp312-cp312-manylinux_2_5_x86_64.manylinux1_x86_64.manylinux_2_17_x86_64.manylinux2014_x86_64.whl", hash = "sha256:64dee438fed052b52e4f98f76c5790513235efaa1ef7f3f2192c392cd7c91b65", size = 182523 },
    { url = "https://files.pythonhosted.org/packages/ec/6d/0267396610add5bc0d0d3e77f546d4cd287200804fe02323797de77dbce9/websockets-15.0.1-cp312-cp312-musllinux_1_2_aarch64.whl", hash = "sha256:d5f6b181bb38171a8ad1d6aa58a67a6aa9d4b38d0f8c5f496b9e42561dfc62fe", size = 182790 },
    { url = "https://files.pythonhosted.org/packages/02/05/c68c5adbf679cf610ae2f74a9b871ae84564462955d991178f95a1ddb7dd/websockets-15.0.1-cp312-cp312-musllinux_1_2_i686.whl", hash = "sha256:5d54b09eba2bada6011aea5375542a157637b91029687eb4fdb2dab11059c1b4", size = 182165 },
    { url = "https://files.pythonhosted.org/packages/29/93/bb672df7b2f5faac89761cb5fa34f5cec45a4026c383a4b5761c6cea5c16/websockets-15.0.1-cp312-cp312-musllinux_1_2_x86_64.whl", hash = "sha256:3be571a8b5afed347da347bfcf27ba12b069d9d7f42cb8c7028b5e98bbb12597", size = 182160 },
    { url = "https://files.pythonhosted.org/packages/ff/83/de1f7709376dc3ca9b7eeb4b9a07b4526b14876b6d372a4dc62312bebee0/websockets-15.0.1-cp312-cp312-win32.whl", hash = "sha256:c338ffa0520bdb12fbc527265235639fb76e7bc7faafbb93f6ba80d9c06578a9", size = 176395 },
    { url = "https://files.pythonhosted.org/packages/7d/71/abf2ebc3bbfa40f391ce1428c7168fb20582d0ff57019b69ea20fa698043/websockets-15.0.1-cp312-cp312-win_amd64.whl", hash = "sha256:fcd5cf9e305d7b8338754470cf69cf81f420459dbae8a3b40cee57417f4614a7", size = 176841 },
    { url = "https://files.pythonhosted.org/packages/cb/9f/51f0cf64471a9d2b4d0fc6c534f323b664e7095640c34562f5182e5a7195/websockets-15.0.1-cp313-cp313-macosx_10_13_universal2.whl", hash = "sha256:ee443ef070bb3b6ed74514f5efaa37a252af57c90eb33b956d35c8e9c10a1931", size = 175440 },
    { url = "https://files.pythonhosted.org/packages/8a/05/aa116ec9943c718905997412c5989f7ed671bc0188ee2ba89520e8765d7b/websockets-15.0.1-cp313-cp313-macosx_10_13_x86_64.whl", hash = "sha256:5a939de6b7b4e18ca683218320fc67ea886038265fd1ed30173f5ce3f8e85675", size = 173098 },
    { url = "https://files.pythonhosted.org/packages/ff/0b/33cef55ff24f2d92924923c99926dcce78e7bd922d649467f0eda8368923/websockets-15.0.1-cp313-cp313-macosx_11_0_arm64.whl", hash = "sha256:746ee8dba912cd6fc889a8147168991d50ed70447bf18bcda7039f7d2e3d9151", size = 173329 },
    { url = "https://files.pythonhosted.org/packages/31/1d/063b25dcc01faa8fada1469bdf769de3768b7044eac9d41f734fd7b6ad6d/websockets-15.0.1-cp313-cp313-manylinux_2_17_aarch64.manylinux2014_aarch64.whl", hash = "sha256:595b6c3969023ecf9041b2936ac3827e4623bfa3ccf007575f04c5a6aa318c22", size = 183111 },
    { url = "https://files.pythonhosted.org/packages/93/53/9a87ee494a51bf63e4ec9241c1ccc4f7c2f45fff85d5bde2ff74fcb68b9e/websockets-15.0.1-cp313-cp313-manylinux_2_5_i686.manylinux1_i686.manylinux_2_17_i686.manylinux2014_i686.whl", hash = "sha256:3c714d2fc58b5ca3e285461a4cc0c9a66bd0e24c5da9911e30158286c9b5be7f", size = 182054 },
    { url = "https://files.pythonhosted.org/packages/ff/b2/83a6ddf56cdcbad4e3d841fcc55d6ba7d19aeb89c50f24dd7e859ec0805f/websockets-15.0.1-cp313-cp313-manylinux_2_5_x86_64.manylinux1_x86_64.manylinux_2_17_x86_64.manylinux2014_x86_64.whl", hash = "sha256:0f3c1e2ab208db911594ae5b4f79addeb3501604a165019dd221c0bdcabe4db8", size = 182496 },
    { url = "https://files.pythonhosted.org/packages/98/41/e7038944ed0abf34c45aa4635ba28136f06052e08fc2168520bb8b25149f/websockets-15.0.1-cp313-cp313-musllinux_1_2_aarch64.whl", hash = "sha256:229cf1d3ca6c1804400b0a9790dc66528e08a6a1feec0d5040e8b9eb14422375", size = 182829 },
    { url = "https://files.pythonhosted.org/packages/e0/17/de15b6158680c7623c6ef0db361da965ab25d813ae54fcfeae2e5b9ef910/websockets-15.0.1-cp313-cp313-musllinux_1_2_i686.whl", hash = "sha256:756c56e867a90fb00177d530dca4b097dd753cde348448a1012ed6c5131f8b7d", size = 182217 },
    { url = "https://files.pythonhosted.org/packages/33/2b/1f168cb6041853eef0362fb9554c3824367c5560cbdaad89ac40f8c2edfc/websockets-15.0.1-cp313-cp313-musllinux_1_2_x86_64.whl", hash = "sha256:558d023b3df0bffe50a04e710bc87742de35060580a293c2a984299ed83bc4e4", size = 182195 },
    { url = "https://files.pythonhosted.org/packages/86/eb/20b6cdf273913d0ad05a6a14aed4b9a85591c18a987a3d47f20fa13dcc47/websockets-15.0.1-cp313-cp313-win32.whl", hash = "sha256:ba9e56e8ceeeedb2e080147ba85ffcd5cd0711b89576b83784d8605a7df455fa", size = 176393 },
    { url = "https://files.pythonhosted.org/packages/1b/6c/c65773d6cab416a64d191d6ee8a8b1c68a09970ea6909d16965d26bfed1e/websockets-15.0.1-cp313-cp313-win_amd64.whl", hash = "sha256:e09473f095a819042ecb2ab9465aee615bd9c2028e4ef7d933600a8401c79561", size = 176837 },
    { url = "https://files.pythonhosted.org/packages/fa/a8/5b41e0da817d64113292ab1f8247140aac61cbf6cfd085d6a0fa77f4984f/websockets-15.0.1-py3-none-any.whl", hash = "sha256:f7a866fbc1e97b5c617ee4116daaa09b722101d4a3c170c787450ba409f9736f", size = 169743 },
]

[[package]]
name = "win32-setctime"
version = "1.2.0"
source = { registry = "https://pypi.org/simple" }
sdist = { url = "https://files.pythonhosted.org/packages/b3/8f/705086c9d734d3b663af0e9bb3d4de6578d08f46b1b101c2442fd9aecaa2/win32_setctime-1.2.0.tar.gz", hash = "sha256:ae1fdf948f5640aae05c511ade119313fb6a30d7eabe25fef9764dca5873c4c0", size = 4867 }
wheels = [
    { url = "https://files.pythonhosted.org/packages/e1/07/c6fe3ad3e685340704d314d765b7912993bcb8dc198f0e7a89382d37974b/win32_setctime-1.2.0-py3-none-any.whl", hash = "sha256:95d644c4e708aba81dc3704a116d8cbc974d70b3bdb8be1d150e36be6e9d1390", size = 4083 },
]

[[package]]
name = "xlrd"
version = "2.0.1"
source = { registry = "https://pypi.org/simple" }
sdist = { url = "https://files.pythonhosted.org/packages/a6/b3/19a2540d21dea5f908304375bd43f5ed7a4c28a370dc9122c565423e6b44/xlrd-2.0.1.tar.gz", hash = "sha256:f72f148f54442c6b056bf931dbc34f986fd0c3b0b6b5a58d013c9aef274d0c88", size = 100259 }
wheels = [
    { url = "https://files.pythonhosted.org/packages/a6/0c/c2a72d51fe56e08a08acc85d13013558a2d793028ae7385448a6ccdfae64/xlrd-2.0.1-py2.py3-none-any.whl", hash = "sha256:6a33ee89877bd9abc1158129f6e94be74e2679636b8a205b43b85206c3f0bbdd", size = 96531 },
]

[[package]]
name = "xlsxwriter"
version = "3.2.2"
source = { registry = "https://pypi.org/simple" }
sdist = { url = "https://files.pythonhosted.org/packages/a1/08/26f69d1e9264e8107253018de9fc6b96f9219817d01c5f021e927384a8d1/xlsxwriter-3.2.2.tar.gz", hash = "sha256:befc7f92578a85fed261639fb6cde1fd51b79c5e854040847dde59d4317077dc", size = 205202 }
wheels = [
    { url = "https://files.pythonhosted.org/packages/9b/07/df054f7413bdfff5e98f75056e4ed0977d0c8716424011fac2587864d1d3/XlsxWriter-3.2.2-py3-none-any.whl", hash = "sha256:272ce861e7fa5e82a4a6ebc24511f2cb952fde3461f6c6e1a1e81d3272db1471", size = 165121 },
]

[[package]]
name = "xxhash"
version = "3.5.0"
source = { registry = "https://pypi.org/simple" }
sdist = { url = "https://files.pythonhosted.org/packages/00/5e/d6e5258d69df8b4ed8c83b6664f2b47d30d2dec551a29ad72a6c69eafd31/xxhash-3.5.0.tar.gz", hash = "sha256:84f2caddf951c9cbf8dc2e22a89d4ccf5d86391ac6418fe81e3c67d0cf60b45f", size = 84241 }
wheels = [
    { url = "https://files.pythonhosted.org/packages/b8/c7/afed0f131fbda960ff15eee7f304fa0eeb2d58770fade99897984852ef23/xxhash-3.5.0-cp311-cp311-macosx_10_9_x86_64.whl", hash = "sha256:02c2e816896dc6f85922ced60097bcf6f008dedfc5073dcba32f9c8dd786f3c1", size = 31969 },
    { url = "https://files.pythonhosted.org/packages/8c/0c/7c3bc6d87e5235672fcc2fb42fd5ad79fe1033925f71bf549ee068c7d1ca/xxhash-3.5.0-cp311-cp311-macosx_11_0_arm64.whl", hash = "sha256:6027dcd885e21581e46d3c7f682cfb2b870942feeed58a21c29583512c3f09f8", size = 30800 },
    { url = "https://files.pythonhosted.org/packages/04/9e/01067981d98069eec1c20201f8c145367698e9056f8bc295346e4ea32dd1/xxhash-3.5.0-cp311-cp311-manylinux_2_17_aarch64.manylinux2014_aarch64.whl", hash = "sha256:1308fa542bbdbf2fa85e9e66b1077eea3a88bef38ee8a06270b4298a7a62a166", size = 221566 },
    { url = "https://files.pythonhosted.org/packages/d4/09/d4996de4059c3ce5342b6e1e6a77c9d6c91acce31f6ed979891872dd162b/xxhash-3.5.0-cp311-cp311-manylinux_2_17_ppc64le.manylinux2014_ppc64le.whl", hash = "sha256:c28b2fdcee797e1c1961cd3bcd3d545cab22ad202c846235197935e1df2f8ef7", size = 201214 },
    { url = "https://files.pythonhosted.org/packages/62/f5/6d2dc9f8d55a7ce0f5e7bfef916e67536f01b85d32a9fbf137d4cadbee38/xxhash-3.5.0-cp311-cp311-manylinux_2_17_s390x.manylinux2014_s390x.whl", hash = "sha256:924361811732ddad75ff23e90efd9ccfda4f664132feecb90895bade6a1b4623", size = 429433 },
    { url = "https://files.pythonhosted.org/packages/d9/72/9256303f10e41ab004799a4aa74b80b3c5977d6383ae4550548b24bd1971/xxhash-3.5.0-cp311-cp311-manylinux_2_17_x86_64.manylinux2014_x86_64.whl", hash = "sha256:89997aa1c4b6a5b1e5b588979d1da048a3c6f15e55c11d117a56b75c84531f5a", size = 194822 },
    { url = "https://files.pythonhosted.org/packages/34/92/1a3a29acd08248a34b0e6a94f4e0ed9b8379a4ff471f1668e4dce7bdbaa8/xxhash-3.5.0-cp311-cp311-manylinux_2_5_i686.manylinux1_i686.manylinux_2_17_i686.manylinux2014_i686.whl", hash = "sha256:685c4f4e8c59837de103344eb1c8a3851f670309eb5c361f746805c5471b8c88", size = 208538 },
    { url = "https://files.pythonhosted.org/packages/53/ad/7fa1a109663366de42f724a1cdb8e796a260dbac45047bce153bc1e18abf/xxhash-3.5.0-cp311-cp311-musllinux_1_2_aarch64.whl", hash = "sha256:dbd2ecfbfee70bc1a4acb7461fa6af7748ec2ab08ac0fa298f281c51518f982c", size = 216953 },
    { url = "https://files.pythonhosted.org/packages/35/02/137300e24203bf2b2a49b48ce898ecce6fd01789c0fcd9c686c0a002d129/xxhash-3.5.0-cp311-cp311-musllinux_1_2_i686.whl", hash = "sha256:25b5a51dc3dfb20a10833c8eee25903fd2e14059e9afcd329c9da20609a307b2", size = 203594 },
    { url = "https://files.pythonhosted.org/packages/23/03/aeceb273933d7eee248c4322b98b8e971f06cc3880e5f7602c94e5578af5/xxhash-3.5.0-cp311-cp311-musllinux_1_2_ppc64le.whl", hash = "sha256:a8fb786fb754ef6ff8c120cb96629fb518f8eb5a61a16aac3a979a9dbd40a084", size = 210971 },
    { url = "https://files.pythonhosted.org/packages/e3/64/ed82ec09489474cbb35c716b189ddc1521d8b3de12b1b5ab41ce7f70253c/xxhash-3.5.0-cp311-cp311-musllinux_1_2_s390x.whl", hash = "sha256:a905ad00ad1e1c34fe4e9d7c1d949ab09c6fa90c919860c1534ff479f40fd12d", size = 415050 },
    { url = "https://files.pythonhosted.org/packages/71/43/6db4c02dcb488ad4e03bc86d70506c3d40a384ee73c9b5c93338eb1f3c23/xxhash-3.5.0-cp311-cp311-musllinux_1_2_x86_64.whl", hash = "sha256:963be41bcd49f53af6d795f65c0da9b4cc518c0dd9c47145c98f61cb464f4839", size = 192216 },
    { url = "https://files.pythonhosted.org/packages/22/6d/db4abec29e7a567455344433d095fdb39c97db6955bb4a2c432e486b4d28/xxhash-3.5.0-cp311-cp311-win32.whl", hash = "sha256:109b436096d0a2dd039c355fa3414160ec4d843dfecc64a14077332a00aeb7da", size = 30120 },
    { url = "https://files.pythonhosted.org/packages/52/1c/fa3b61c0cf03e1da4767213672efe186b1dfa4fc901a4a694fb184a513d1/xxhash-3.5.0-cp311-cp311-win_amd64.whl", hash = "sha256:b702f806693201ad6c0a05ddbbe4c8f359626d0b3305f766077d51388a6bac58", size = 30003 },
    { url = "https://files.pythonhosted.org/packages/6b/8e/9e6fc572acf6e1cc7ccb01973c213f895cb8668a9d4c2b58a99350da14b7/xxhash-3.5.0-cp311-cp311-win_arm64.whl", hash = "sha256:c4dcb4120d0cc3cc448624147dba64e9021b278c63e34a38789b688fd0da9bf3", size = 26777 },
    { url = "https://files.pythonhosted.org/packages/07/0e/1bfce2502c57d7e2e787600b31c83535af83746885aa1a5f153d8c8059d6/xxhash-3.5.0-cp312-cp312-macosx_10_9_x86_64.whl", hash = "sha256:14470ace8bd3b5d51318782cd94e6f94431974f16cb3b8dc15d52f3b69df8e00", size = 31969 },
    { url = "https://files.pythonhosted.org/packages/3f/d6/8ca450d6fe5b71ce521b4e5db69622383d039e2b253e9b2f24f93265b52c/xxhash-3.5.0-cp312-cp312-macosx_11_0_arm64.whl", hash = "sha256:59aa1203de1cb96dbeab595ded0ad0c0056bb2245ae11fac11c0ceea861382b9", size = 30787 },
    { url = "https://files.pythonhosted.org/packages/5b/84/de7c89bc6ef63d750159086a6ada6416cc4349eab23f76ab870407178b93/xxhash-3.5.0-cp312-cp312-manylinux_2_17_aarch64.manylinux2014_aarch64.whl", hash = "sha256:08424f6648526076e28fae6ea2806c0a7d504b9ef05ae61d196d571e5c879c84", size = 220959 },
    { url = "https://files.pythonhosted.org/packages/fe/86/51258d3e8a8545ff26468c977101964c14d56a8a37f5835bc0082426c672/xxhash-3.5.0-cp312-cp312-manylinux_2_17_ppc64le.manylinux2014_ppc64le.whl", hash = "sha256:61a1ff00674879725b194695e17f23d3248998b843eb5e933007ca743310f793", size = 200006 },
    { url = "https://files.pythonhosted.org/packages/02/0a/96973bd325412feccf23cf3680fd2246aebf4b789122f938d5557c54a6b2/xxhash-3.5.0-cp312-cp312-manylinux_2_17_s390x.manylinux2014_s390x.whl", hash = "sha256:f2f2c61bee5844d41c3eb015ac652a0229e901074951ae48581d58bfb2ba01be", size = 428326 },
    { url = "https://files.pythonhosted.org/packages/11/a7/81dba5010f7e733de88af9555725146fc133be97ce36533867f4c7e75066/xxhash-3.5.0-cp312-cp312-manylinux_2_17_x86_64.manylinux2014_x86_64.whl", hash = "sha256:9d32a592cac88d18cc09a89172e1c32d7f2a6e516c3dfde1b9adb90ab5df54a6", size = 194380 },
    { url = "https://files.pythonhosted.org/packages/fb/7d/f29006ab398a173f4501c0e4977ba288f1c621d878ec217b4ff516810c04/xxhash-3.5.0-cp312-cp312-manylinux_2_5_i686.manylinux1_i686.manylinux_2_17_i686.manylinux2014_i686.whl", hash = "sha256:70dabf941dede727cca579e8c205e61121afc9b28516752fd65724be1355cc90", size = 207934 },
    { url = "https://files.pythonhosted.org/packages/8a/6e/6e88b8f24612510e73d4d70d9b0c7dff62a2e78451b9f0d042a5462c8d03/xxhash-3.5.0-cp312-cp312-musllinux_1_2_aarch64.whl", hash = "sha256:e5d0ddaca65ecca9c10dcf01730165fd858533d0be84c75c327487c37a906a27", size = 216301 },
    { url = "https://files.pythonhosted.org/packages/af/51/7862f4fa4b75a25c3b4163c8a873f070532fe5f2d3f9b3fc869c8337a398/xxhash-3.5.0-cp312-cp312-musllinux_1_2_i686.whl", hash = "sha256:3e5b5e16c5a480fe5f59f56c30abdeba09ffd75da8d13f6b9b6fd224d0b4d0a2", size = 203351 },
    { url = "https://files.pythonhosted.org/packages/22/61/8d6a40f288f791cf79ed5bb113159abf0c81d6efb86e734334f698eb4c59/xxhash-3.5.0-cp312-cp312-musllinux_1_2_ppc64le.whl", hash = "sha256:149b7914451eb154b3dfaa721315117ea1dac2cc55a01bfbd4df7c68c5dd683d", size = 210294 },
    { url = "https://files.pythonhosted.org/packages/17/02/215c4698955762d45a8158117190261b2dbefe9ae7e5b906768c09d8bc74/xxhash-3.5.0-cp312-cp312-musllinux_1_2_s390x.whl", hash = "sha256:eade977f5c96c677035ff39c56ac74d851b1cca7d607ab3d8f23c6b859379cab", size = 414674 },
    { url = "https://files.pythonhosted.org/packages/31/5c/b7a8db8a3237cff3d535261325d95de509f6a8ae439a5a7a4ffcff478189/xxhash-3.5.0-cp312-cp312-musllinux_1_2_x86_64.whl", hash = "sha256:fa9f547bd98f5553d03160967866a71056a60960be00356a15ecc44efb40ba8e", size = 192022 },
    { url = "https://files.pythonhosted.org/packages/78/e3/dd76659b2811b3fd06892a8beb850e1996b63e9235af5a86ea348f053e9e/xxhash-3.5.0-cp312-cp312-win32.whl", hash = "sha256:f7b58d1fd3551b8c80a971199543379be1cee3d0d409e1f6d8b01c1a2eebf1f8", size = 30170 },
    { url = "https://files.pythonhosted.org/packages/d9/6b/1c443fe6cfeb4ad1dcf231cdec96eb94fb43d6498b4469ed8b51f8b59a37/xxhash-3.5.0-cp312-cp312-win_amd64.whl", hash = "sha256:fa0cafd3a2af231b4e113fba24a65d7922af91aeb23774a8b78228e6cd785e3e", size = 30040 },
    { url = "https://files.pythonhosted.org/packages/0f/eb/04405305f290173acc0350eba6d2f1a794b57925df0398861a20fbafa415/xxhash-3.5.0-cp312-cp312-win_arm64.whl", hash = "sha256:586886c7e89cb9828bcd8a5686b12e161368e0064d040e225e72607b43858ba2", size = 26796 },
    { url = "https://files.pythonhosted.org/packages/c9/b8/e4b3ad92d249be5c83fa72916c9091b0965cb0faeff05d9a0a3870ae6bff/xxhash-3.5.0-cp313-cp313-macosx_10_13_x86_64.whl", hash = "sha256:37889a0d13b0b7d739cfc128b1c902f04e32de17b33d74b637ad42f1c55101f6", size = 31795 },
    { url = "https://files.pythonhosted.org/packages/fc/d8/b3627a0aebfbfa4c12a41e22af3742cf08c8ea84f5cc3367b5de2d039cce/xxhash-3.5.0-cp313-cp313-macosx_11_0_arm64.whl", hash = "sha256:97a662338797c660178e682f3bc180277b9569a59abfb5925e8620fba00b9fc5", size = 30792 },
    { url = "https://files.pythonhosted.org/packages/c3/cc/762312960691da989c7cd0545cb120ba2a4148741c6ba458aa723c00a3f8/xxhash-3.5.0-cp313-cp313-manylinux_2_17_aarch64.manylinux2014_aarch64.whl", hash = "sha256:7f85e0108d51092bdda90672476c7d909c04ada6923c14ff9d913c4f7dc8a3bc", size = 220950 },
    { url = "https://files.pythonhosted.org/packages/fe/e9/cc266f1042c3c13750e86a535496b58beb12bf8c50a915c336136f6168dc/xxhash-3.5.0-cp313-cp313-manylinux_2_17_ppc64le.manylinux2014_ppc64le.whl", hash = "sha256:cd2fd827b0ba763ac919440042302315c564fdb797294d86e8cdd4578e3bc7f3", size = 199980 },
    { url = "https://files.pythonhosted.org/packages/bf/85/a836cd0dc5cc20376de26b346858d0ac9656f8f730998ca4324921a010b9/xxhash-3.5.0-cp313-cp313-manylinux_2_17_s390x.manylinux2014_s390x.whl", hash = "sha256:82085c2abec437abebf457c1d12fccb30cc8b3774a0814872511f0f0562c768c", size = 428324 },
    { url = "https://files.pythonhosted.org/packages/b4/0e/15c243775342ce840b9ba34aceace06a1148fa1630cd8ca269e3223987f5/xxhash-3.5.0-cp313-cp313-manylinux_2_17_x86_64.manylinux2014_x86_64.whl", hash = "sha256:07fda5de378626e502b42b311b049848c2ef38784d0d67b6f30bb5008642f8eb", size = 194370 },
    { url = "https://files.pythonhosted.org/packages/87/a1/b028bb02636dfdc190da01951d0703b3d904301ed0ef6094d948983bef0e/xxhash-3.5.0-cp313-cp313-manylinux_2_5_i686.manylinux1_i686.manylinux_2_17_i686.manylinux2014_i686.whl", hash = "sha256:c279f0d2b34ef15f922b77966640ade58b4ccdfef1c4d94b20f2a364617a493f", size = 207911 },
    { url = "https://files.pythonhosted.org/packages/80/d5/73c73b03fc0ac73dacf069fdf6036c9abad82de0a47549e9912c955ab449/xxhash-3.5.0-cp313-cp313-musllinux_1_2_aarch64.whl", hash = "sha256:89e66ceed67b213dec5a773e2f7a9e8c58f64daeb38c7859d8815d2c89f39ad7", size = 216352 },
    { url = "https://files.pythonhosted.org/packages/b6/2a/5043dba5ddbe35b4fe6ea0a111280ad9c3d4ba477dd0f2d1fe1129bda9d0/xxhash-3.5.0-cp313-cp313-musllinux_1_2_i686.whl", hash = "sha256:bcd51708a633410737111e998ceb3b45d3dbc98c0931f743d9bb0a209033a326", size = 203410 },
    { url = "https://files.pythonhosted.org/packages/a2/b2/9a8ded888b7b190aed75b484eb5c853ddd48aa2896e7b59bbfbce442f0a1/xxhash-3.5.0-cp313-cp313-musllinux_1_2_ppc64le.whl", hash = "sha256:3ff2c0a34eae7df88c868be53a8dd56fbdf592109e21d4bfa092a27b0bf4a7bf", size = 210322 },
    { url = "https://files.pythonhosted.org/packages/98/62/440083fafbc917bf3e4b67c2ade621920dd905517e85631c10aac955c1d2/xxhash-3.5.0-cp313-cp313-musllinux_1_2_s390x.whl", hash = "sha256:4e28503dccc7d32e0b9817aa0cbfc1f45f563b2c995b7a66c4c8a0d232e840c7", size = 414725 },
    { url = "https://files.pythonhosted.org/packages/75/db/009206f7076ad60a517e016bb0058381d96a007ce3f79fa91d3010f49cc2/xxhash-3.5.0-cp313-cp313-musllinux_1_2_x86_64.whl", hash = "sha256:a6c50017518329ed65a9e4829154626f008916d36295b6a3ba336e2458824c8c", size = 192070 },
    { url = "https://files.pythonhosted.org/packages/1f/6d/c61e0668943a034abc3a569cdc5aeae37d686d9da7e39cf2ed621d533e36/xxhash-3.5.0-cp313-cp313-win32.whl", hash = "sha256:53a068fe70301ec30d868ece566ac90d873e3bb059cf83c32e76012c889b8637", size = 30172 },
    { url = "https://files.pythonhosted.org/packages/96/14/8416dce965f35e3d24722cdf79361ae154fa23e2ab730e5323aa98d7919e/xxhash-3.5.0-cp313-cp313-win_amd64.whl", hash = "sha256:80babcc30e7a1a484eab952d76a4f4673ff601f54d5142c26826502740e70b43", size = 30041 },
    { url = "https://files.pythonhosted.org/packages/27/ee/518b72faa2073f5aa8e3262408d284892cb79cf2754ba0c3a5870645ef73/xxhash-3.5.0-cp313-cp313-win_arm64.whl", hash = "sha256:4811336f1ce11cac89dcbd18f3a25c527c16311709a89313c3acaf771def2d4b", size = 26801 },
]

[[package]]
name = "yarl"
version = "1.19.0"
source = { registry = "https://pypi.org/simple" }
dependencies = [
    { name = "idna" },
    { name = "multidict" },
    { name = "propcache" },
]
sdist = { url = "https://files.pythonhosted.org/packages/fc/4d/8a8f57caccce49573e567744926f88c6ab3ca0b47a257806d1cf88584c5f/yarl-1.19.0.tar.gz", hash = "sha256:01e02bb80ae0dbed44273c304095295106e1d9470460e773268a27d11e594892", size = 184396 }
wheels = [
    { url = "https://files.pythonhosted.org/packages/9b/df/5fa7cd75e46306e0f9baf38a7c8969ff6730ea503b86232e85cb740304cf/yarl-1.19.0-cp311-cp311-macosx_10_9_universal2.whl", hash = "sha256:163ff326680de5f6d4966954cf9e3fe1bf980f5fee2255e46e89b8cf0f3418b5", size = 145126 },
    { url = "https://files.pythonhosted.org/packages/2a/be/c1b52129cd2166ab7337f08e701a61baa7c260c7b03b534098cc8297aecc/yarl-1.19.0-cp311-cp311-macosx_10_9_x86_64.whl", hash = "sha256:a626c4d9cca298d1be8625cff4b17004a9066330ac82d132bbda64a4c17c18d3", size = 96691 },
    { url = "https://files.pythonhosted.org/packages/8d/39/ad62139b45515f9bf129c805aeaaedf86fd93ae57ffe911f4caeabef3e74/yarl-1.19.0-cp311-cp311-macosx_11_0_arm64.whl", hash = "sha256:961c3e401ea7f13d02b8bb7cb0c709152a632a6e14cdc8119e9c6ee5596cd45d", size = 94505 },
    { url = "https://files.pythonhosted.org/packages/be/be/04e3202cdc9bb5f81761e327af7095cffb0d81e32421a6b87f926052d2ae/yarl-1.19.0-cp311-cp311-manylinux_2_17_aarch64.manylinux2014_aarch64.whl", hash = "sha256:a39d7b807ab58e633ed760f80195cbd145b58ba265436af35f9080f1810dfe64", size = 355485 },
    { url = "https://files.pythonhosted.org/packages/00/7d/1463203663ca1ae62af8fb9ebc9601dd07f04dbced7edb1df3141a2cb2fe/yarl-1.19.0-cp311-cp311-manylinux_2_17_armv7l.manylinux2014_armv7l.manylinux_2_31_armv7l.whl", hash = "sha256:c4228978fb59c6b10f60124ba8e311c26151e176df364e996f3f8ff8b93971b5", size = 344569 },
    { url = "https://files.pythonhosted.org/packages/b0/1b/5263203017348669e637bb73856fb9632110538e92d5e9f8214fcc764da9/yarl-1.19.0-cp311-cp311-manylinux_2_17_ppc64le.manylinux2014_ppc64le.whl", hash = "sha256:9ba536b17ecf3c74a94239ec1137a3ad3caea8c0e4deb8c8d2ffe847d870a8c5", size = 371426 },
    { url = "https://files.pythonhosted.org/packages/78/59/90ca5f16d56b7741e5383951acc2e065fce41920eb5d8fda3065b5e288dc/yarl-1.19.0-cp311-cp311-manylinux_2_17_s390x.manylinux2014_s390x.whl", hash = "sha256:a251e00e445d2e9df7b827c9843c0b87f58a3254aaa3f162fb610747491fe00f", size = 368102 },
    { url = "https://files.pythonhosted.org/packages/84/f2/5e33aa0251ffd2c2a9041bf887e163eeefdc1dca238fdabac444d9463c3f/yarl-1.19.0-cp311-cp311-manylinux_2_17_x86_64.manylinux2014_x86_64.whl", hash = "sha256:f9b92431d8b4d4ca5ccbfdbac95b05a3a6cd70cd73aa62f32f9627acfde7549c", size = 358740 },
    { url = "https://files.pythonhosted.org/packages/22/9e/ba92d234c81cf94495fc01eaa0b6000175733f76bd63e60ff748bce22c81/yarl-1.19.0-cp311-cp311-manylinux_2_5_i686.manylinux1_i686.manylinux_2_17_i686.manylinux2014_i686.whl", hash = "sha256:ec2f56edaf476f70b5831bbd59700b53d9dd011b1f77cd4846b5ab5c5eafdb3f", size = 346965 },
    { url = "https://files.pythonhosted.org/packages/8d/0b/d4f53136ef12ddad540855a886d7503a6cc17cfabb9a03ce0c179f3b9e51/yarl-1.19.0-cp311-cp311-musllinux_1_2_aarch64.whl", hash = "sha256:acf9b92c4245ac8b59bc7ec66a38d3dcb8d1f97fac934672529562bb824ecadb", size = 368547 },
    { url = "https://files.pythonhosted.org/packages/31/4b/35ec8622908a728f378a8511f0ab2d47878b2c0b8cbe035f2d907914a5fc/yarl-1.19.0-cp311-cp311-musllinux_1_2_armv7l.whl", hash = "sha256:57711f1465c06fee8825b95c0b83e82991e6d9425f9a042c3c19070a70ac92bf", size = 357610 },
    { url = "https://files.pythonhosted.org/packages/c1/71/1f39f7c55b0684834d945a2bcfdfe59e6e02ca2483a3d33c2f77a0c3b177/yarl-1.19.0-cp311-cp311-musllinux_1_2_i686.whl", hash = "sha256:528e86f5b1de0ad8dd758ddef4e0ed24f5d946d4a1cef80ffb2d4fca4e10f122", size = 365331 },
    { url = "https://files.pythonhosted.org/packages/2e/13/57675964de5c8ccf6427df93ac97f9bb7328f3f8f7ebc31a5f5a286ab1c0/yarl-1.19.0-cp311-cp311-musllinux_1_2_ppc64le.whl", hash = "sha256:3b77173663e075d9e5a57e09d711e9da2f3266be729ecca0b8ae78190990d260", size = 378624 },
    { url = "https://files.pythonhosted.org/packages/d4/c6/5868e40f8da041ed0c3b5fd8c08cece849d9f609e970e6043308767fbb60/yarl-1.19.0-cp311-cp311-musllinux_1_2_s390x.whl", hash = "sha256:d8717924cf0a825b62b1a96fc7d28aab7f55a81bf5338b8ef41d7a76ab9223e9", size = 383981 },
    { url = "https://files.pythonhosted.org/packages/f4/3f/e40124c986d96741d3d341ffac35be42b6df82ef8c18b5984ca2e7d838dd/yarl-1.19.0-cp311-cp311-musllinux_1_2_x86_64.whl", hash = "sha256:0df9f0221a78d858793f40cbea3915c29f969c11366646a92ca47e080a14f881", size = 378868 },
    { url = "https://files.pythonhosted.org/packages/01/eb/caf2774c770288bd87a818b11f3a56ada6a855f1987d93421aae01a175bf/yarl-1.19.0-cp311-cp311-win32.whl", hash = "sha256:8b3ade62678ee2c7c10dcd6be19045135e9badad53108f7d2ed14896ee396045", size = 86446 },
    { url = "https://files.pythonhosted.org/packages/4a/97/d4fe6168c1bb789507ffeb58c2e8c675a7e71de732dc02e12bda904c1362/yarl-1.19.0-cp311-cp311-win_amd64.whl", hash = "sha256:0626ee31edb23ac36bdffe607231de2cca055ad3a5e2dc5da587ef8bc6a321bc", size = 93121 },
    { url = "https://files.pythonhosted.org/packages/b8/70/44ef8f69d61cb5123167a4dda87f6c739a833fbdb2ed52960b4e8409d65c/yarl-1.19.0-cp312-cp312-macosx_10_13_universal2.whl", hash = "sha256:7b687c334da3ff8eab848c9620c47a253d005e78335e9ce0d6868ed7e8fd170b", size = 146855 },
    { url = "https://files.pythonhosted.org/packages/c3/94/38c14d6c8217cc818647689f2dd647b976ced8fea08d0ac84e3c8168252b/yarl-1.19.0-cp312-cp312-macosx_10_13_x86_64.whl", hash = "sha256:b0fe766febcf523a2930b819c87bb92407ae1368662c1bc267234e79b20ff894", size = 97523 },
    { url = "https://files.pythonhosted.org/packages/35/a5/43a613586a6255105c4655a911c307ef3420e49e540d6ae2c5829863fb25/yarl-1.19.0-cp312-cp312-macosx_11_0_arm64.whl", hash = "sha256:742ceffd3c7beeb2b20d47cdb92c513eef83c9ef88c46829f88d5b06be6734ee", size = 95540 },
    { url = "https://files.pythonhosted.org/packages/d4/60/ed26049f4a8b06ebfa6d5f3cb6a51b152fd57081aa818b6497474f65a631/yarl-1.19.0-cp312-cp312-manylinux_2_17_aarch64.manylinux2014_aarch64.whl", hash = "sha256:2af682a1e97437382ee0791eacbf540318bd487a942e068e7e0a6c571fadbbd3", size = 344386 },
    { url = "https://files.pythonhosted.org/packages/49/a6/b84899cab411f49af5986cfb44b514040788d81c8084f5811e6a7c0f1ce6/yarl-1.19.0-cp312-cp312-manylinux_2_17_armv7l.manylinux2014_armv7l.manylinux_2_31_armv7l.whl", hash = "sha256:63702f1a098d0eaaea755e9c9d63172be1acb9e2d4aeb28b187092bcc9ca2d17", size = 338889 },
    { url = "https://files.pythonhosted.org/packages/cc/ce/0704f7166a781b1f81bdd45c4f49eadbae0230ebd35b9ec7cd7769d3a6ff/yarl-1.19.0-cp312-cp312-manylinux_2_17_ppc64le.manylinux2014_ppc64le.whl", hash = "sha256:3560dcba3c71ae7382975dc1e912ee76e50b4cd7c34b454ed620d55464f11876", size = 353107 },
    { url = "https://files.pythonhosted.org/packages/75/e5/0ecd6f2a9cc4264c16d8dfb0d3d71ba8d03cb58f3bcd42b1df4358331189/yarl-1.19.0-cp312-cp312-manylinux_2_17_s390x.manylinux2014_s390x.whl", hash = "sha256:68972df6a0cc47c8abaf77525a76ee5c5f6ea9bbdb79b9565b3234ded3c5e675", size = 353128 },
    { url = "https://files.pythonhosted.org/packages/ad/c7/cd0fd1de581f1c2e8f996e704c9fd979e00106f18eebd91b0173cf1a13c6/yarl-1.19.0-cp312-cp312-manylinux_2_17_x86_64.manylinux2014_x86_64.whl", hash = "sha256:5684e7ff93ea74e47542232bd132f608df4d449f8968fde6b05aaf9e08a140f9", size = 349107 },
    { url = "https://files.pythonhosted.org/packages/e6/34/ba3e5a20bd1d6a09034fc7985aaf1309976f2a7a5aefd093c9e56f6e1e0c/yarl-1.19.0-cp312-cp312-manylinux_2_5_i686.manylinux1_i686.manylinux_2_17_i686.manylinux2014_i686.whl", hash = "sha256:8182ad422bfacdebd4759ce3adc6055c0c79d4740aea1104e05652a81cd868c6", size = 335144 },
    { url = "https://files.pythonhosted.org/packages/1e/98/d9b7beb932fade015906efe0980aa7d522b8f93cf5ebf1082e74faa314b7/yarl-1.19.0-cp312-cp312-musllinux_1_2_aarch64.whl", hash = "sha256:aee5b90a5a9b71ac57400a7bdd0feaa27c51e8f961decc8d412e720a004a1791", size = 360795 },
    { url = "https://files.pythonhosted.org/packages/9a/11/70b8770039cc54af5948970591517a1e1d093df3f04f328c655c9a0fefb7/yarl-1.19.0-cp312-cp312-musllinux_1_2_armv7l.whl", hash = "sha256:8c0b2371858d5a814b08542d5d548adb03ff2d7ab32f23160e54e92250961a72", size = 360140 },
    { url = "https://files.pythonhosted.org/packages/d4/67/708e3e36fafc4d9d96b4eecc6c8b9f37c8ad50df8a16c7a1d5ba9df53050/yarl-1.19.0-cp312-cp312-musllinux_1_2_i686.whl", hash = "sha256:cd430c2b7df4ae92498da09e9b12cad5bdbb140d22d138f9e507de1aa3edfea3", size = 364431 },
    { url = "https://files.pythonhosted.org/packages/c3/8b/937fbbcc895553a7e16fcd86ae4e0724c6ac9468237ad8e7c29cc3b1c9d9/yarl-1.19.0-cp312-cp312-musllinux_1_2_ppc64le.whl", hash = "sha256:a93208282c0ccdf73065fd76c6c129bd428dba5ff65d338ae7d2ab27169861a0", size = 373832 },
    { url = "https://files.pythonhosted.org/packages/f8/ca/288ddc2230c9b6647fe907504f1119adb41252ac533eb564d3fc73511215/yarl-1.19.0-cp312-cp312-musllinux_1_2_s390x.whl", hash = "sha256:b8179280cdeb4c36eb18d6534a328f9d40da60d2b96ac4a295c5f93e2799e9d9", size = 378122 },
    { url = "https://files.pythonhosted.org/packages/4f/5a/79e1ef31d14968fbfc0ecec70a6683b574890d9c7550c376dd6d40de7754/yarl-1.19.0-cp312-cp312-musllinux_1_2_x86_64.whl", hash = "sha256:eda3c2b42dc0c389b7cfda2c4df81c12eeb552019e0de28bde8f913fc3d1fcf3", size = 375178 },
    { url = "https://files.pythonhosted.org/packages/95/38/9b0e56bf14026c3f550ad6425679f6d1a2f4821d70767f39d6f4c56a0820/yarl-1.19.0-cp312-cp312-win32.whl", hash = "sha256:57f3fed859af367b9ca316ecc05ce79ce327d6466342734305aa5cc380e4d8be", size = 86172 },
    { url = "https://files.pythonhosted.org/packages/b3/96/5c2f3987c4bb4e5cdebea3caf99a45946b13a9516f849c02222203d99860/yarl-1.19.0-cp312-cp312-win_amd64.whl", hash = "sha256:5507c1f7dd3d41251b67eecba331c8b2157cfd324849879bebf74676ce76aff7", size = 92617 },
    { url = "https://files.pythonhosted.org/packages/cd/a7/222144efa2f4a47363a5fee27d8a1d24851283b5a7f628890805fe7f7a66/yarl-1.19.0-cp313-cp313-macosx_10_13_universal2.whl", hash = "sha256:59281b9ed27bc410e0793833bcbe7fc149739d56ffa071d1e0fe70536a4f7b61", size = 144789 },
    { url = "https://files.pythonhosted.org/packages/72/4f/3ee8de3f94baa33c0716260b0048b1fd5306f104b3efc6e1713693e7063e/yarl-1.19.0-cp313-cp313-macosx_10_13_x86_64.whl", hash = "sha256:d27a6482ad5e05e8bafd47bf42866f8a1c0c3345abcb48d4511b3c29ecc197dc", size = 96685 },
    { url = "https://files.pythonhosted.org/packages/3e/7c/fbeebf875c1ededd872d6fefabd8a8526ef8aba6e9e8bcdf230d895d487b/yarl-1.19.0-cp313-cp313-macosx_11_0_arm64.whl", hash = "sha256:7a8e19fd5a6fdf19a91f2409665c7a089ffe7b9b5394ab33c0eec04cbecdd01f", size = 94307 },
    { url = "https://files.pythonhosted.org/packages/f3/ff/b7a9c1d7df37e594b43b7a8030e228ccd4ce361eeff24a92b17fe210e57d/yarl-1.19.0-cp313-cp313-manylinux_2_17_aarch64.manylinux2014_aarch64.whl", hash = "sha256:cda34ab19099c3a1685ad48fe45172536610c312b993310b5f1ca3eb83453b36", size = 342811 },
    { url = "https://files.pythonhosted.org/packages/79/e2/9e092876b2156c1d386e4864e85eba541ccabf2b9dcc47da64624bad0cc9/yarl-1.19.0-cp313-cp313-manylinux_2_17_armv7l.manylinux2014_armv7l.manylinux_2_31_armv7l.whl", hash = "sha256:7908a25d33f94852b479910f9cae6cdb9e2a509894e8d5f416c8342c0253c397", size = 336928 },
    { url = "https://files.pythonhosted.org/packages/71/24/648d99c134f2e14fc01ba790ad36ab56815e00069e60a12a4af893448b83/yarl-1.19.0-cp313-cp313-manylinux_2_17_ppc64le.manylinux2014_ppc64le.whl", hash = "sha256:e66c14d162bac94973e767b24de5d7e6c5153f7305a64ff4fcba701210bcd638", size = 351021 },
    { url = "https://files.pythonhosted.org/packages/0c/ee/7278d475784d407d1990a5939722e66a0fef057046fb5f1721f0a6eb156c/yarl-1.19.0-cp313-cp313-manylinux_2_17_s390x.manylinux2014_s390x.whl", hash = "sha256:c03607bf932aa4cfae371e2dc9ca8b76faf031f106dac6a6ff1458418140c165", size = 354454 },
    { url = "https://files.pythonhosted.org/packages/15/ae/242546114e052a7de21a75bd7d4860266439f90bbc21c5e4dd696866d91d/yarl-1.19.0-cp313-cp313-manylinux_2_17_x86_64.manylinux2014_x86_64.whl", hash = "sha256:9931343d1c1f4e77421687b6b94bbebd8a15a64ab8279adf6fbb047eff47e536", size = 347594 },
    { url = "https://files.pythonhosted.org/packages/46/2c/35f4347f76ea4c986e9c1f774b085f489b3a1bf1503c67a4dfc5d8e68e92/yarl-1.19.0-cp313-cp313-manylinux_2_5_i686.manylinux1_i686.manylinux_2_17_i686.manylinux2014_i686.whl", hash = "sha256:262087a8a0d73e1d169d45c2baf968126f93c97cf403e1af23a7d5455d52721f", size = 334113 },
    { url = "https://files.pythonhosted.org/packages/20/89/3086bc8ec8d7bd505531c51056452d7ae6af906d29c427374f1170ac1938/yarl-1.19.0-cp313-cp313-musllinux_1_2_aarch64.whl", hash = "sha256:70f384921c24e703d249a6ccdabeb57dd6312b568b504c69e428a8dd3e8e68ca", size = 361037 },
    { url = "https://files.pythonhosted.org/packages/a1/5b/2c9765524a70d1c51922b41c91caa30c8094a416734349166e1a3d8de055/yarl-1.19.0-cp313-cp313-musllinux_1_2_armv7l.whl", hash = "sha256:756b9ea5292a2c180d1fe782a377bc4159b3cfefaca7e41b5b0a00328ef62fa9", size = 361025 },
    { url = "https://files.pythonhosted.org/packages/ca/f8/c4a190bcc3cd98fb428d1dd31519e58004153dc7f2acd1236ecae54e3433/yarl-1.19.0-cp313-cp313-musllinux_1_2_i686.whl", hash = "sha256:cbeb9c145d534c240a63b6ecc8a8dd451faeb67b3dc61d729ec197bb93e29497", size = 364397 },
    { url = "https://files.pythonhosted.org/packages/6b/fb/f65b1347be8e12ac4e3e37a9bb880e6b9b604f252aaafd88e4879b1e9348/yarl-1.19.0-cp313-cp313-musllinux_1_2_ppc64le.whl", hash = "sha256:087ae8f8319848c18e0d114d0f56131a9c017f29200ab1413b0137ad7c83e2ae", size = 374065 },
    { url = "https://files.pythonhosted.org/packages/1c/c5/102cc3b9baad1a76f9127453ad08e0f5bc9c996c18128b1e28fe03817d6c/yarl-1.19.0-cp313-cp313-musllinux_1_2_s390x.whl", hash = "sha256:362f5480ba527b6c26ff58cff1f229afe8b7fdd54ee5ffac2ab827c1a75fc71c", size = 381341 },
    { url = "https://files.pythonhosted.org/packages/f7/ce/f5dc0439320dfe59fadab8cdd24ac324be19cf6ae4736422c7e2a510ddf3/yarl-1.19.0-cp313-cp313-musllinux_1_2_x86_64.whl", hash = "sha256:f408d4b4315e814e5c3668094e33d885f13c7809cbe831cbdc5b1bb8c7a448f4", size = 376552 },
    { url = "https://files.pythonhosted.org/packages/a9/4a/4833a134c76af987eff3ce8cb71e42932234120e6be061eb2555061e8844/yarl-1.19.0-cp313-cp313-win32.whl", hash = "sha256:24e4c367ad69988a2283dd45ea88172561ca24b2326b9781e164eb46eea68345", size = 85878 },
    { url = "https://files.pythonhosted.org/packages/32/e9/59327daab3af8f79221638a8f0d11474d20f6a8fbc41e9da80c5ef69e688/yarl-1.19.0-cp313-cp313-win_amd64.whl", hash = "sha256:0110f91c57ab43d1538dfa92d61c45e33b84df9257bd08fcfcda90cce931cbc9", size = 92448 },
    { url = "https://files.pythonhosted.org/packages/a4/06/ae25a353e8f032322df6f30d6bb1fc329773ee48e1a80a2196ccb8d1206b/yarl-1.19.0-py3-none-any.whl", hash = "sha256:a727101eb27f66727576630d02985d8a065d09cd0b5fcbe38a5793f71b2a97ef", size = 45990 },
]

[[package]]
name = "youtube-transcript-api"
version = "1.0.3"
source = { registry = "https://pypi.org/simple" }
dependencies = [
    { name = "defusedxml" },
    { name = "requests" },
]
sdist = { url = "https://files.pythonhosted.org/packages/b0/32/f60d87a99c05a53604c58f20f670c7ea6262b55e0bbeb836ffe4550b248b/youtube_transcript_api-1.0.3.tar.gz", hash = "sha256:902baf90e7840a42e1e148335e09fe5575dbff64c81414957aea7038e8a4db46", size = 2153252 }
wheels = [
    { url = "https://files.pythonhosted.org/packages/f0/44/40c03bb0f8bddfb9d2beff2ed31641f52d96c287ba881d20e0c074784ac2/youtube_transcript_api-1.0.3-py3-none-any.whl", hash = "sha256:d1874e57de65cf14c9d7d09b2b37c814d6287fa0e770d4922c4cd32a5b3f6c47", size = 2169911 },
]

[[package]]
name = "zipp"
version = "3.21.0"
source = { registry = "https://pypi.org/simple" }
sdist = { url = "https://files.pythonhosted.org/packages/3f/50/bad581df71744867e9468ebd0bcd6505de3b275e06f202c2cb016e3ff56f/zipp-3.21.0.tar.gz", hash = "sha256:2c9958f6430a2040341a52eb608ed6dd93ef4392e02ffe219417c1b28b5dd1f4", size = 24545 }
wheels = [
    { url = "https://files.pythonhosted.org/packages/b7/1a/7e4798e9339adc931158c9d69ecc34f5e6791489d469f5e50ec15e35f458/zipp-3.21.0-py3-none-any.whl", hash = "sha256:ac1bbe05fd2991f160ebce24ffbac5f6d11d83dc90891255885223d42b3cd931", size = 9630 },
]

[[package]]
name = "zstandard"
version = "0.23.0"
source = { registry = "https://pypi.org/simple" }
dependencies = [
    { name = "cffi", marker = "platform_python_implementation == 'PyPy'" },
]
sdist = { url = "https://files.pythonhosted.org/packages/ed/f6/2ac0287b442160a89d726b17a9184a4c615bb5237db763791a7fd16d9df1/zstandard-0.23.0.tar.gz", hash = "sha256:b2d8c62d08e7255f68f7a740bae85b3c9b8e5466baa9cbf7f57f1cde0ac6bc09", size = 681701 }
wheels = [
    { url = "https://files.pythonhosted.org/packages/9e/40/f67e7d2c25a0e2dc1744dd781110b0b60306657f8696cafb7ad7579469bd/zstandard-0.23.0-cp311-cp311-macosx_10_9_x86_64.whl", hash = "sha256:34895a41273ad33347b2fc70e1bff4240556de3c46c6ea430a7ed91f9042aa4e", size = 788699 },
    { url = "https://files.pythonhosted.org/packages/e8/46/66d5b55f4d737dd6ab75851b224abf0afe5774976fe511a54d2eb9063a41/zstandard-0.23.0-cp311-cp311-macosx_11_0_arm64.whl", hash = "sha256:77ea385f7dd5b5676d7fd943292ffa18fbf5c72ba98f7d09fc1fb9e819b34c23", size = 633681 },
    { url = "https://files.pythonhosted.org/packages/63/b6/677e65c095d8e12b66b8f862b069bcf1f1d781b9c9c6f12eb55000d57583/zstandard-0.23.0-cp311-cp311-manylinux_2_17_aarch64.manylinux2014_aarch64.whl", hash = "sha256:983b6efd649723474f29ed42e1467f90a35a74793437d0bc64a5bf482bedfa0a", size = 4944328 },
    { url = "https://files.pythonhosted.org/packages/59/cc/e76acb4c42afa05a9d20827116d1f9287e9c32b7ad58cc3af0721ce2b481/zstandard-0.23.0-cp311-cp311-manylinux_2_17_ppc64le.manylinux2014_ppc64le.whl", hash = "sha256:80a539906390591dd39ebb8d773771dc4db82ace6372c4d41e2d293f8e32b8db", size = 5311955 },
    { url = "https://files.pythonhosted.org/packages/78/e4/644b8075f18fc7f632130c32e8f36f6dc1b93065bf2dd87f03223b187f26/zstandard-0.23.0-cp311-cp311-manylinux_2_17_s390x.manylinux2014_s390x.whl", hash = "sha256:445e4cb5048b04e90ce96a79b4b63140e3f4ab5f662321975679b5f6360b90e2", size = 5344944 },
    { url = "https://files.pythonhosted.org/packages/76/3f/dbafccf19cfeca25bbabf6f2dd81796b7218f768ec400f043edc767015a6/zstandard-0.23.0-cp311-cp311-manylinux_2_17_x86_64.manylinux2014_x86_64.whl", hash = "sha256:fd30d9c67d13d891f2360b2a120186729c111238ac63b43dbd37a5a40670b8ca", size = 5442927 },
    { url = "https://files.pythonhosted.org/packages/0c/c3/d24a01a19b6733b9f218e94d1a87c477d523237e07f94899e1c10f6fd06c/zstandard-0.23.0-cp311-cp311-manylinux_2_5_i686.manylinux1_i686.manylinux_2_17_i686.manylinux2014_i686.whl", hash = "sha256:d20fd853fbb5807c8e84c136c278827b6167ded66c72ec6f9a14b863d809211c", size = 4864910 },
    { url = "https://files.pythonhosted.org/packages/1c/a9/cf8f78ead4597264f7618d0875be01f9bc23c9d1d11afb6d225b867cb423/zstandard-0.23.0-cp311-cp311-musllinux_1_1_aarch64.whl", hash = "sha256:ed1708dbf4d2e3a1c5c69110ba2b4eb6678262028afd6c6fbcc5a8dac9cda68e", size = 4935544 },
    { url = "https://files.pythonhosted.org/packages/2c/96/8af1e3731b67965fb995a940c04a2c20997a7b3b14826b9d1301cf160879/zstandard-0.23.0-cp311-cp311-musllinux_1_1_x86_64.whl", hash = "sha256:be9b5b8659dff1f913039c2feee1aca499cfbc19e98fa12bc85e037c17ec6ca5", size = 5467094 },
    { url = "https://files.pythonhosted.org/packages/ff/57/43ea9df642c636cb79f88a13ab07d92d88d3bfe3e550b55a25a07a26d878/zstandard-0.23.0-cp311-cp311-musllinux_1_2_aarch64.whl", hash = "sha256:65308f4b4890aa12d9b6ad9f2844b7ee42c7f7a4fd3390425b242ffc57498f48", size = 4860440 },
    { url = "https://files.pythonhosted.org/packages/46/37/edb78f33c7f44f806525f27baa300341918fd4c4af9472fbc2c3094be2e8/zstandard-0.23.0-cp311-cp311-musllinux_1_2_i686.whl", hash = "sha256:98da17ce9cbf3bfe4617e836d561e433f871129e3a7ac16d6ef4c680f13a839c", size = 4700091 },
    { url = "https://files.pythonhosted.org/packages/c1/f1/454ac3962671a754f3cb49242472df5c2cced4eb959ae203a377b45b1a3c/zstandard-0.23.0-cp311-cp311-musllinux_1_2_ppc64le.whl", hash = "sha256:8ed7d27cb56b3e058d3cf684d7200703bcae623e1dcc06ed1e18ecda39fee003", size = 5208682 },
    { url = "https://files.pythonhosted.org/packages/85/b2/1734b0fff1634390b1b887202d557d2dd542de84a4c155c258cf75da4773/zstandard-0.23.0-cp311-cp311-musllinux_1_2_s390x.whl", hash = "sha256:b69bb4f51daf461b15e7b3db033160937d3ff88303a7bc808c67bbc1eaf98c78", size = 5669707 },
    { url = "https://files.pythonhosted.org/packages/52/5a/87d6971f0997c4b9b09c495bf92189fb63de86a83cadc4977dc19735f652/zstandard-0.23.0-cp311-cp311-musllinux_1_2_x86_64.whl", hash = "sha256:034b88913ecc1b097f528e42b539453fa82c3557e414b3de9d5632c80439a473", size = 5201792 },
    { url = "https://files.pythonhosted.org/packages/79/02/6f6a42cc84459d399bd1a4e1adfc78d4dfe45e56d05b072008d10040e13b/zstandard-0.23.0-cp311-cp311-win32.whl", hash = "sha256:f2d4380bf5f62daabd7b751ea2339c1a21d1c9463f1feb7fc2bdcea2c29c3160", size = 430586 },
    { url = "https://files.pythonhosted.org/packages/be/a2/4272175d47c623ff78196f3c10e9dc7045c1b9caf3735bf041e65271eca4/zstandard-0.23.0-cp311-cp311-win_amd64.whl", hash = "sha256:62136da96a973bd2557f06ddd4e8e807f9e13cbb0bfb9cc06cfe6d98ea90dfe0", size = 495420 },
    { url = "https://files.pythonhosted.org/packages/7b/83/f23338c963bd9de687d47bf32efe9fd30164e722ba27fb59df33e6b1719b/zstandard-0.23.0-cp312-cp312-macosx_10_9_x86_64.whl", hash = "sha256:b4567955a6bc1b20e9c31612e615af6b53733491aeaa19a6b3b37f3b65477094", size = 788713 },
    { url = "https://files.pythonhosted.org/packages/5b/b3/1a028f6750fd9227ee0b937a278a434ab7f7fdc3066c3173f64366fe2466/zstandard-0.23.0-cp312-cp312-macosx_11_0_arm64.whl", hash = "sha256:1e172f57cd78c20f13a3415cc8dfe24bf388614324d25539146594c16d78fcc8", size = 633459 },
    { url = "https://files.pythonhosted.org/packages/26/af/36d89aae0c1f95a0a98e50711bc5d92c144939efc1f81a2fcd3e78d7f4c1/zstandard-0.23.0-cp312-cp312-manylinux_2_17_aarch64.manylinux2014_aarch64.whl", hash = "sha256:b0e166f698c5a3e914947388c162be2583e0c638a4703fc6a543e23a88dea3c1", size = 4945707 },
    { url = "https://files.pythonhosted.org/packages/cd/2e/2051f5c772f4dfc0aae3741d5fc72c3dcfe3aaeb461cc231668a4db1ce14/zstandard-0.23.0-cp312-cp312-manylinux_2_17_ppc64le.manylinux2014_ppc64le.whl", hash = "sha256:12a289832e520c6bd4dcaad68e944b86da3bad0d339ef7989fb7e88f92e96072", size = 5306545 },
    { url = "https://files.pythonhosted.org/packages/0a/9e/a11c97b087f89cab030fa71206963090d2fecd8eb83e67bb8f3ffb84c024/zstandard-0.23.0-cp312-cp312-manylinux_2_17_s390x.manylinux2014_s390x.whl", hash = "sha256:d50d31bfedd53a928fed6707b15a8dbeef011bb6366297cc435accc888b27c20", size = 5337533 },
    { url = "https://files.pythonhosted.org/packages/fc/79/edeb217c57fe1bf16d890aa91a1c2c96b28c07b46afed54a5dcf310c3f6f/zstandard-0.23.0-cp312-cp312-manylinux_2_17_x86_64.manylinux2014_x86_64.whl", hash = "sha256:72c68dda124a1a138340fb62fa21b9bf4848437d9ca60bd35db36f2d3345f373", size = 5436510 },
    { url = "https://files.pythonhosted.org/packages/81/4f/c21383d97cb7a422ddf1ae824b53ce4b51063d0eeb2afa757eb40804a8ef/zstandard-0.23.0-cp312-cp312-manylinux_2_5_i686.manylinux1_i686.manylinux_2_17_i686.manylinux2014_i686.whl", hash = "sha256:53dd9d5e3d29f95acd5de6802e909ada8d8d8cfa37a3ac64836f3bc4bc5512db", size = 4859973 },
    { url = "https://files.pythonhosted.org/packages/ab/15/08d22e87753304405ccac8be2493a495f529edd81d39a0870621462276ef/zstandard-0.23.0-cp312-cp312-musllinux_1_1_aarch64.whl", hash = "sha256:6a41c120c3dbc0d81a8e8adc73312d668cd34acd7725f036992b1b72d22c1772", size = 4936968 },
    { url = "https://files.pythonhosted.org/packages/eb/fa/f3670a597949fe7dcf38119a39f7da49a8a84a6f0b1a2e46b2f71a0ab83f/zstandard-0.23.0-cp312-cp312-musllinux_1_1_x86_64.whl", hash = "sha256:40b33d93c6eddf02d2c19f5773196068d875c41ca25730e8288e9b672897c105", size = 5467179 },
    { url = "https://files.pythonhosted.org/packages/4e/a9/dad2ab22020211e380adc477a1dbf9f109b1f8d94c614944843e20dc2a99/zstandard-0.23.0-cp312-cp312-musllinux_1_2_aarch64.whl", hash = "sha256:9206649ec587e6b02bd124fb7799b86cddec350f6f6c14bc82a2b70183e708ba", size = 4848577 },
    { url = "https://files.pythonhosted.org/packages/08/03/dd28b4484b0770f1e23478413e01bee476ae8227bbc81561f9c329e12564/zstandard-0.23.0-cp312-cp312-musllinux_1_2_i686.whl", hash = "sha256:76e79bc28a65f467e0409098fa2c4376931fd3207fbeb6b956c7c476d53746dd", size = 4693899 },
    { url = "https://files.pythonhosted.org/packages/2b/64/3da7497eb635d025841e958bcd66a86117ae320c3b14b0ae86e9e8627518/zstandard-0.23.0-cp312-cp312-musllinux_1_2_ppc64le.whl", hash = "sha256:66b689c107857eceabf2cf3d3fc699c3c0fe8ccd18df2219d978c0283e4c508a", size = 5199964 },
    { url = "https://files.pythonhosted.org/packages/43/a4/d82decbab158a0e8a6ebb7fc98bc4d903266bce85b6e9aaedea1d288338c/zstandard-0.23.0-cp312-cp312-musllinux_1_2_s390x.whl", hash = "sha256:9c236e635582742fee16603042553d276cca506e824fa2e6489db04039521e90", size = 5655398 },
    { url = "https://files.pythonhosted.org/packages/f2/61/ac78a1263bc83a5cf29e7458b77a568eda5a8f81980691bbc6eb6a0d45cc/zstandard-0.23.0-cp312-cp312-musllinux_1_2_x86_64.whl", hash = "sha256:a8fffdbd9d1408006baaf02f1068d7dd1f016c6bcb7538682622c556e7b68e35", size = 5191313 },
    { url = "https://files.pythonhosted.org/packages/e7/54/967c478314e16af5baf849b6ee9d6ea724ae5b100eb506011f045d3d4e16/zstandard-0.23.0-cp312-cp312-win32.whl", hash = "sha256:dc1d33abb8a0d754ea4763bad944fd965d3d95b5baef6b121c0c9013eaf1907d", size = 430877 },
    { url = "https://files.pythonhosted.org/packages/75/37/872d74bd7739639c4553bf94c84af7d54d8211b626b352bc57f0fd8d1e3f/zstandard-0.23.0-cp312-cp312-win_amd64.whl", hash = "sha256:64585e1dba664dc67c7cdabd56c1e5685233fbb1fc1966cfba2a340ec0dfff7b", size = 495595 },
    { url = "https://files.pythonhosted.org/packages/80/f1/8386f3f7c10261fe85fbc2c012fdb3d4db793b921c9abcc995d8da1b7a80/zstandard-0.23.0-cp313-cp313-macosx_10_13_x86_64.whl", hash = "sha256:576856e8594e6649aee06ddbfc738fec6a834f7c85bf7cadd1c53d4a58186ef9", size = 788975 },
    { url = "https://files.pythonhosted.org/packages/16/e8/cbf01077550b3e5dc86089035ff8f6fbbb312bc0983757c2d1117ebba242/zstandard-0.23.0-cp313-cp313-macosx_11_0_arm64.whl", hash = "sha256:38302b78a850ff82656beaddeb0bb989a0322a8bbb1bf1ab10c17506681d772a", size = 633448 },
    { url = "https://files.pythonhosted.org/packages/06/27/4a1b4c267c29a464a161aeb2589aff212b4db653a1d96bffe3598f3f0d22/zstandard-0.23.0-cp313-cp313-manylinux_2_17_aarch64.manylinux2014_aarch64.whl", hash = "sha256:d2240ddc86b74966c34554c49d00eaafa8200a18d3a5b6ffbf7da63b11d74ee2", size = 4945269 },
    { url = "https://files.pythonhosted.org/packages/7c/64/d99261cc57afd9ae65b707e38045ed8269fbdae73544fd2e4a4d50d0ed83/zstandard-0.23.0-cp313-cp313-manylinux_2_17_ppc64le.manylinux2014_ppc64le.whl", hash = "sha256:2ef230a8fd217a2015bc91b74f6b3b7d6522ba48be29ad4ea0ca3a3775bf7dd5", size = 5306228 },
    { url = "https://files.pythonhosted.org/packages/7a/cf/27b74c6f22541f0263016a0fd6369b1b7818941de639215c84e4e94b2a1c/zstandard-0.23.0-cp313-cp313-manylinux_2_17_s390x.manylinux2014_s390x.whl", hash = "sha256:774d45b1fac1461f48698a9d4b5fa19a69d47ece02fa469825b442263f04021f", size = 5336891 },
    { url = "https://files.pythonhosted.org/packages/fa/18/89ac62eac46b69948bf35fcd90d37103f38722968e2981f752d69081ec4d/zstandard-0.23.0-cp313-cp313-manylinux_2_17_x86_64.manylinux2014_x86_64.whl", hash = "sha256:6f77fa49079891a4aab203d0b1744acc85577ed16d767b52fc089d83faf8d8ed", size = 5436310 },
    { url = "https://files.pythonhosted.org/packages/a8/a8/5ca5328ee568a873f5118d5b5f70d1f36c6387716efe2e369010289a5738/zstandard-0.23.0-cp313-cp313-manylinux_2_5_i686.manylinux1_i686.manylinux_2_17_i686.manylinux2014_i686.whl", hash = "sha256:ac184f87ff521f4840e6ea0b10c0ec90c6b1dcd0bad2f1e4a9a1b4fa177982ea", size = 4859912 },
    { url = "https://files.pythonhosted.org/packages/ea/ca/3781059c95fd0868658b1cf0440edd832b942f84ae60685d0cfdb808bca1/zstandard-0.23.0-cp313-cp313-musllinux_1_1_aarch64.whl", hash = "sha256:c363b53e257246a954ebc7c488304b5592b9c53fbe74d03bc1c64dda153fb847", size = 4936946 },
    { url = "https://files.pythonhosted.org/packages/ce/11/41a58986f809532742c2b832c53b74ba0e0a5dae7e8ab4642bf5876f35de/zstandard-0.23.0-cp313-cp313-musllinux_1_1_x86_64.whl", hash = "sha256:e7792606d606c8df5277c32ccb58f29b9b8603bf83b48639b7aedf6df4fe8171", size = 5466994 },
    { url = "https://files.pythonhosted.org/packages/83/e3/97d84fe95edd38d7053af05159465d298c8b20cebe9ccb3d26783faa9094/zstandard-0.23.0-cp313-cp313-musllinux_1_2_aarch64.whl", hash = "sha256:a0817825b900fcd43ac5d05b8b3079937073d2b1ff9cf89427590718b70dd840", size = 4848681 },
    { url = "https://files.pythonhosted.org/packages/6e/99/cb1e63e931de15c88af26085e3f2d9af9ce53ccafac73b6e48418fd5a6e6/zstandard-0.23.0-cp313-cp313-musllinux_1_2_i686.whl", hash = "sha256:9da6bc32faac9a293ddfdcb9108d4b20416219461e4ec64dfea8383cac186690", size = 4694239 },
    { url = "https://files.pythonhosted.org/packages/ab/50/b1e703016eebbc6501fc92f34db7b1c68e54e567ef39e6e59cf5fb6f2ec0/zstandard-0.23.0-cp313-cp313-musllinux_1_2_ppc64le.whl", hash = "sha256:fd7699e8fd9969f455ef2926221e0233f81a2542921471382e77a9e2f2b57f4b", size = 5200149 },
    { url = "https://files.pythonhosted.org/packages/aa/e0/932388630aaba70197c78bdb10cce2c91fae01a7e553b76ce85471aec690/zstandard-0.23.0-cp313-cp313-musllinux_1_2_s390x.whl", hash = "sha256:d477ed829077cd945b01fc3115edd132c47e6540ddcd96ca169facff28173057", size = 5655392 },
    { url = "https://files.pythonhosted.org/packages/02/90/2633473864f67a15526324b007a9f96c96f56d5f32ef2a56cc12f9548723/zstandard-0.23.0-cp313-cp313-musllinux_1_2_x86_64.whl", hash = "sha256:fa6ce8b52c5987b3e34d5674b0ab529a4602b632ebab0a93b07bfb4dfc8f8a33", size = 5191299 },
    { url = "https://files.pythonhosted.org/packages/b0/4c/315ca5c32da7e2dc3455f3b2caee5c8c2246074a61aac6ec3378a97b7136/zstandard-0.23.0-cp313-cp313-win32.whl", hash = "sha256:a9b07268d0c3ca5c170a385a0ab9fb7fdd9f5fd866be004c4ea39e44edce47dd", size = 430862 },
    { url = "https://files.pythonhosted.org/packages/a2/bf/c6aaba098e2d04781e8f4f7c0ba3c7aa73d00e4c436bcc0cf059a66691d1/zstandard-0.23.0-cp313-cp313-win_amd64.whl", hash = "sha256:f3513916e8c645d0610815c257cbfd3242adfd5c4cfa78be514e5a3ebb42a41b", size = 495578 },
]<|MERGE_RESOLUTION|>--- conflicted
+++ resolved
@@ -604,14 +604,15 @@
 ]
 
 [[package]]
-<<<<<<< HEAD
 name = "filelock"
 version = "3.18.0"
 source = { registry = "https://pypi.org/simple" }
 sdist = { url = "https://files.pythonhosted.org/packages/0a/10/c23352565a6544bdc5353e0b15fc1c563352101f30e24bf500207a54df9a/filelock-3.18.0.tar.gz", hash = "sha256:adbc88eabb99d2fec8c9c1b229b171f18afa655400173ddc653d5d01501fb9f2", size = 18075 }
 wheels = [
     { url = "https://files.pythonhosted.org/packages/4d/36/2a115987e2d8c300a974597416d9de88f2444426de9571f4b59b2cca3acc/filelock-3.18.0-py3-none-any.whl", hash = "sha256:c401f4f8377c4464e6db25fff06205fd89bdd83b65eb0488ed1b160f780e21de", size = 16215 },
-=======
+]
+
+[[package]]
 name = "firecrawl-py"
 version = "1.15.0"
 source = { registry = "https://pypi.org/simple" }
@@ -625,7 +626,6 @@
 sdist = { url = "https://files.pythonhosted.org/packages/cf/70/44798abbdba2e7d0a330ab31b32b27bf830bd47d1b6fdfa692f615482e96/firecrawl_py-1.15.0.tar.gz", hash = "sha256:8136968d51a43b40ba3114630997c3a0ca12cdd817855cd9332163327630fff0", size = 21120 }
 wheels = [
     { url = "https://files.pythonhosted.org/packages/cd/af/7e0cde1ec66bac63e90e54f38675b0e71be02b6c6194705c425ec0c52b3e/firecrawl_py-1.15.0-py3-none-any.whl", hash = "sha256:a7e0496978b048316dba0e87a8c43dc39f36c6390c7b467a41a538fc65181a7c", size = 34859 },
->>>>>>> fc3d0bf8
 ]
 
 [[package]]
@@ -2828,11 +2828,6 @@
 version = "0.1.0"
 source = { editable = "." }
 dependencies = [
-<<<<<<< HEAD
-    { name = "e2b-code-interpreter" },
-=======
-    { name = "firecrawl-py" },
->>>>>>> fc3d0bf8
     { name = "keyring" },
     { name = "litellm" },
     { name = "loguru" },
@@ -2852,6 +2847,12 @@
     { name = "pytest-asyncio" },
     { name = "ruff" },
 ]
+e2b = [
+    { name = "e2b-code-interpreter" },
+]
+firecrawl = [
+    { name = "firecrawl-py" },
+]
 playground = [
     { name = "fastapi", extra = ["standard"] },
     { name = "langchain-anthropic" },
@@ -2864,9 +2865,9 @@
 
 [package.metadata]
 requires-dist = [
-    { name = "e2b-code-interpreter", specifier = ">=1.2.0" },
+    { name = "e2b-code-interpreter", marker = "extra == 'e2b'", specifier = ">=1.2.0" },
     { name = "fastapi", extras = ["standard"], marker = "extra == 'playground'", specifier = ">=0.115.12" },
-    { name = "firecrawl-py", specifier = ">=1.15.0" },
+    { name = "firecrawl-py", marker = "extra == 'firecrawl'", specifier = ">=1.15.0" },
     { name = "keyring", specifier = ">=25.6.0" },
     { name = "langchain-anthropic", marker = "extra == 'playground'", specifier = ">=0.3.10" },
     { name = "langchain-mcp-adapters", marker = "extra == 'playground'", specifier = ">=0.0.3" },
@@ -2888,7 +2889,7 @@
     { name = "streamlit", marker = "extra == 'playground'", specifier = ">=1.44.1" },
     { name = "typer", specifier = ">=0.15.2" },
 ]
-provides-extras = ["playground", "dev"]
+provides-extras = ["playground", "dev", "e2b", "firecrawl"]
 
 [[package]]
 name = "urllib3"
